--- conflicted
+++ resolved
@@ -358,26 +358,12 @@
   python test/run_test.py --include inductor/test_cpu_cpp_wrapper
   python test/run_test.py --include inductor/test_cuda_cpp_wrapper
 
-<<<<<<< HEAD
- # Test a few models
-  TORCHINDUCTOR_CPP_WRAPPER=1 python benchmarks/dynamo/torchbench.py --device cuda --accuracy --bfloat16 \
-    --inference --inductor --only hf_T5 --output "$TEST_REPORTS_DIR/inductor_cpp_wrapper_inference.csv"
-  python benchmarks/dynamo/check_accuracy.py \
-    --actual "$TEST_REPORTS_DIR/inductor_cpp_wrapper_inference.csv" \
-    --expected "benchmarks/dynamo/ci_expected_accuracy/inductor_torchbench_inference.csv"
-
-=======
->>>>>>> b40fb2de
   TORCHINDUCTOR_CPP_WRAPPER=1 python benchmarks/dynamo/timm_models.py --device cuda --accuracy --amp \
     --training --inductor --disable-cudagraphs --only vit_base_patch16_224 \
     --output "$TEST_REPORTS_DIR/inductor_cpp_wrapper_training.csv"
   python benchmarks/dynamo/check_accuracy.py \
     --actual "$TEST_REPORTS_DIR/inductor_cpp_wrapper_training.csv" \
-<<<<<<< HEAD
-    --expected "benchmarks/dynamo/ci_expected_accuracy/inductor_torchbench_training.csv"
-=======
     --expected "benchmarks/dynamo/ci_expected_accuracy/inductor_timm_training.csv"
->>>>>>> b40fb2de
 }
 
 # "Global" flags for inductor benchmarking controlled by TEST_CONFIG
@@ -580,16 +566,15 @@
   TEST_REPORTS_DIR=$(pwd)/test/test-reports
   mkdir -p "$TEST_REPORTS_DIR"
 
-<<<<<<< HEAD
-=======
   # Test some models in the cpp wrapper mode
   TORCHINDUCTOR_ABI_COMPATIBLE=1 TORCHINDUCTOR_CPP_WRAPPER=1 python benchmarks/dynamo/torchbench.py --device cuda --accuracy \
     --bfloat16 --inference --inductor --only hf_T5 --output "$TEST_REPORTS_DIR/inductor_cpp_wrapper_inference.csv"
+  TORCHINDUCTOR_ABI_COMPATIBLE=1 TORCHINDUCTOR_CPP_WRAPPER=1 python benchmarks/dynamo/torchbench.py --device cuda --accuracy \
+    --bfloat16 --inference --inductor --only llama --output "$TEST_REPORTS_DIR/inductor_cpp_wrapper_inference.csv"
   python benchmarks/dynamo/check_accuracy.py \
     --actual "$TEST_REPORTS_DIR/inductor_cpp_wrapper_inference.csv" \
     --expected "benchmarks/dynamo/ci_expected_accuracy/inductor_torchbench_inference.csv"
 
->>>>>>> b40fb2de
   python benchmarks/dynamo/torchbench.py --device cuda --performance --backend inductor --float16 --training \
     --batch-size-file "$(realpath benchmarks/dynamo/torchbench_models_list.txt)" --only hf_Bert \
     --output "$TEST_REPORTS_DIR/inductor_training_smoketest.csv"
