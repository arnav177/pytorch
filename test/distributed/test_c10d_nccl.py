# Owner(s): ["oncall: distributed"]

import copy
import json
import os
import pickle
import random
import re
import signal
import sys
import tempfile
import threading
import time
import warnings
from contextlib import contextmanager
from datetime import datetime, timedelta
from enum import auto, Enum
from itertools import chain, product
from unittest import mock, SkipTest

import torch
import torch.distributed as c10d

if not c10d.is_available() or not c10d.is_nccl_available():
    print("c10d NCCL not available, skipping tests", file=sys.stderr)
    sys.exit(0)

from typing import Dict, List

import test_c10d_common
import torch.distributed as dist
import torch.distributed.algorithms.ddp_comm_hooks.default_hooks as default
import torch.distributed.algorithms.ddp_comm_hooks.powerSGD_hook as powerSGD
import torch.nn.functional as F
import torch.testing._internal.common_utils as common
from test_c10d_common import ConvNet, DoubleGpuNet, gpus_for_rank, ModuleForDdpCommHook
from torch import nn
from torch._C._distributed_c10d import OpType
from torch.nn.parallel import DistributedDataParallel
from torch.testing._internal.common_cuda import TEST_MULTIGPU
from torch.testing._internal.common_distributed import (
    get_timeout,
    init_multigpu_helper,
    MultiProcessTestCase,
    requires_gloo,
    requires_nccl,
    requires_nccl_version,
    skip_if_lt_x_gpu,
    skip_if_rocm,
    with_dist_debug_levels,
    with_nccl_blocking_wait,
)
from torch.testing._internal.common_utils import (
    instantiate_parametrized_tests,
    parametrize,
    retry_on_connect_failures,
    run_tests,
    skip_but_pass_in_sandcastle,
    skip_but_pass_in_sandcastle_if,
    TEST_CUDA,
    TEST_WITH_DEV_DBG_ASAN,
    TEST_WITH_ROCM,
    TestCase,
)

if TEST_WITH_DEV_DBG_ASAN:
    print(
        "Skip ASAN as torch + multiprocessing spawn have known issues", file=sys.stderr
    )
    sys.exit(0)

# bfloat16 is only supported by CUDA 11+
BFLOAT16_AVAILABLE = torch.cuda.is_available() and (
    (torch.version.cuda is not None and int(torch.version.cuda.split(".")[0]) >= 11)
    or torch.version.hip is not None
)


class RendezvousEnvTest(TestCase):
    @retry_on_connect_failures
    @requires_nccl()
    @skip_but_pass_in_sandcastle_if(not TEST_CUDA, "No GPUs available, skipping test")
    def test_common_errors(self):
        vars = {
            "WORLD_SIZE": "1",
            "RANK": "0",
            "MASTER_ADDR": "127.0.0.1",
            "MASTER_PORT": str(common.find_free_port()),
        }

        class Env:
            def __init__(self, vars):
                self.env_patcher = mock.patch.dict(os.environ, vars, clear=True)

            def __enter__(self):
                self.env_patcher.start()

            def __exit__(self, type, value, traceback):
                self.env_patcher.stop()

        def without(d, key):
            d = d.copy()
            d.pop(key)
            return d

        def withouts(d, keys):
            d = d.copy()
            for key in keys:
                d.pop(key)
            return d

        with Env(without(vars, "WORLD_SIZE")):
            self.assertEqual(None, os.environ.get("WORLD_SIZE"))
            with self.assertRaisesRegex(ValueError, "WORLD_SIZE expected"):
                gen = c10d.rendezvous("env://")
                next(gen)
            c10d.init_process_group(backend="nccl", world_size=1)
            self.assertEqual(c10d.get_rank(), 0)
            self.assertEqual(c10d.get_world_size(), 1)
            c10d.destroy_process_group()

        with Env(without(vars, "RANK")):
            self.assertEqual(None, os.environ.get("RANK"))
            with self.assertRaisesRegex(ValueError, "RANK expected"):
                gen = c10d.rendezvous("env://")
                next(gen)
            c10d.init_process_group(backend="nccl", rank=0)
            self.assertEqual(c10d.get_rank(), 0)
            self.assertEqual(c10d.get_world_size(), 1)
            c10d.destroy_process_group()

        with Env(withouts(vars, ["RANK", "WORLD_SIZE"])):
            self.assertEqual(None, os.environ.get("RANK"))
            self.assertEqual(None, os.environ.get("WORLD_SIZE"))
            c10d.init_process_group(backend="nccl", rank=0, world_size=1)
            self.assertEqual(c10d.get_rank(), 0)
            self.assertEqual(c10d.get_world_size(), 1)
            c10d.destroy_process_group()

        with Env(vars):
            c10d.init_process_group(backend="nccl")
            self.assertEqual(c10d.get_rank(), 0)
            self.assertEqual(c10d.get_world_size(), 1)
            c10d.destroy_process_group()

        with Env(without(vars, "MASTER_ADDR")):
            self.assertEqual(None, os.environ.get("MASTER_ADDR"))
            with self.assertRaisesRegex(ValueError, "MASTER_ADDR expected"):
                gen = c10d.rendezvous("env://")
                next(gen)

        with Env(without(vars, "MASTER_PORT")):
            self.assertEqual(None, os.environ.get("MASTER_PORT"))
            with self.assertRaisesRegex(ValueError, "MASTER_PORT expected"):
                gen = c10d.rendezvous("env://")
                next(gen)

        with Env(without(vars, "WORLD_SIZE")):
            self.assertEqual(None, os.environ.get("WORLD_SIZE"))
            gen = c10d.rendezvous(f"env://?world_size={1}")
            _, _, size = next(gen)
            self.assertEqual(size, 1)

        with Env(without(vars, "RANK")):
            self.assertEqual(None, os.environ.get("RANK"))
            gen = c10d.rendezvous(f"env://?rank={0}")
            _, rank, _ = next(gen)
            self.assertEqual(rank, 0)

        with Env(withouts(vars, ["RANK", "WORLD_SIZE"])):
            self.assertEqual(None, os.environ.get("RANK"))
            self.assertEqual(None, os.environ.get("WORLD_SIZE"))
            gen = c10d.rendezvous(f"env://?rank={0}&world_size={1}")
            _, rank, size = next(gen)
            self.assertEqual(rank, 0)
            self.assertEqual(size, 1)


class TimeoutTest(test_c10d_common.AbstractTimeoutTest, TestCase):
    @requires_nccl()
    @retry_on_connect_failures
    @skip_but_pass_in_sandcastle_if(not TEST_CUDA, "No GPUs available, skipping test")
    def test_default_store_timeout_nccl(self):
        self._test_default_store_timeout("nccl")


class ProcessGroupNCCLNoGPUTest(TestCase):
    MAIN_PROCESS_RANK = 0

    def setUp(self):
        self.rank = self.MAIN_PROCESS_RANK
        self.world_size = 1
        self.file = tempfile.NamedTemporaryFile(delete=False)

    def tearDown(self):
        pass

    @requires_nccl()
    @skip_but_pass_in_sandcastle_if(TEST_CUDA, "GPUs are available, skipping test")
    def test_init_no_gpus(self):
        store = c10d.FileStore(self.file.name, self.world_size)
        with self.assertRaisesRegex(
            ValueError, "ProcessGroupNCCL is only supported with GPUs, no GPUs found!"
        ):
            c10d.ProcessGroupNCCL(store, self.rank, self.world_size)


class ProcessGroupNCCLGroupTest(MultiProcessTestCase):
    def _create_process_group_nccl(self, store, opts, device_id=None):
        # create nccl processgroup with opts
        c10d.init_process_group(
            "nccl",
            world_size=self.world_size,
            rank=self.rank,
            store=store,
            pg_options=opts,
            device_id=device_id,
        )
        pg = c10d.distributed_c10d._get_default_group()
        return pg

    def opts(self, high_priority_stream=False):
        opts = c10d.ProcessGroupNCCL.Options()
        opts.is_high_priority_stream = high_priority_stream
        return opts

    def setUp(self):
        super().setUp()
        # TORCH_NCCL_BLOCKING_WAIT overrides TORCH_NCCL_ASYNC_ERROR_HANDLING hence tests
        # that use TORCH_NCCL_BLOCKING_WAIT will test it as expected.
        os.environ["TORCH_NCCL_ASYNC_ERROR_HANDLING"] = "1"
        # self.num_gpus = torch.cuda.device_count()
        self._spawn_processes()

    def tearDown(self):
        super().tearDown()
        try:
            os.remove(self.file_name)
        except OSError:
            pass

    @property
    def world_size(self):
        return 2

    @property
    def rank_to_GPU(self):
        # return rank to GPU map
        return init_multigpu_helper(self.world_size, "nccl")

    @requires_nccl()
<<<<<<< HEAD
=======
    @skip_but_pass_in_sandcastle_if(not TEST_MULTIGPU, "NCCL test requires 2+ GPUs")
    def test_empty_tensors(self):
        store = c10d.FileStore(self.file_name, self.world_size)
        pg = self._create_process_group_nccl(store, self.opts())
        local_device_idx = self.rank_to_GPU[self.rank][0]

        xs = [torch.FloatTensor([]).cuda(local_device_idx)]
        pg.broadcast(xs).wait()
        self.assertEqual(0, xs[0].numel())

        pg.allreduce(xs).wait()
        self.assertEqual(0, xs[0].numel())

        pg.reduce(xs).wait()
        self.assertEqual(0, xs[0].numel())

        ys = [
            [
                torch.FloatTensor([]).cuda(local_device_idx)
                for _ in range(self.world_size)
            ]
        ]
        pg.allgather(ys, xs).wait()
        for y in ys[0]:
            self.assertEqual(0, y.numel())

        ys = [torch.FloatTensor([]).cuda(local_device_idx)]
        xs = [
            [
                torch.FloatTensor([]).cuda(local_device_idx)
                for _ in range(self.world_size)
            ]
        ]
        pg.reduce_scatter(ys, xs).wait()
        self.assertEqual(0, ys[0].numel())

    @requires_nccl()
    @skip_but_pass_in_sandcastle_if(not TEST_MULTIGPU, "NCCL test requires 2+ GPUs")
    def test_broadcast_ops(self):
        store = c10d.FileStore(self.file_name, self.world_size)
        pg = self._create_process_group_nccl(store, self.opts())

        def broadcast(xs, rootRank, rootTensor):
            opts = c10d.BroadcastOptions()
            opts.rootRank = rootRank
            opts.rootTensor = rootTensor
            work = pg.broadcast(xs, opts)
            work.wait()
            return xs

        # Every rank is root once
        for i in range(self.world_size):
            # Run with 1 input tensor
            x = torch.tensor([self.rank]).cuda(self.rank_to_GPU[self.rank][0])
            output = broadcast([x], i, 0)
            self.assertEqual(torch.tensor([i]), output[0])

            expected_tensor = torch.empty([i + 1, i + 1]).fill_(i + 1)
            xs = [
                torch.empty([i + 1, i + 1]).fill_(-1).cuda(device=device_idx)
                for device_idx in self.rank_to_GPU[self.rank]
            ]

            # test with multiple input tensors (multiple gpu in one rank)
            for j in range(len(xs)):
                if self.rank == i:
                    xs[j] = expected_tensor.cuda(device=self.rank_to_GPU[self.rank][j])

                broadcast(xs, i, j)

                for tensor in xs:
                    self.assertEqual(tensor, expected_tensor)

    @requires_nccl()
    @skip_but_pass_in_sandcastle_if(not TEST_MULTIGPU, "NCCL test requires 2+ GPUs")
    def test_sparse_allreduce_ops(self):
        store = c10d.FileStore(self.file_name, self.world_size)
        pg = self._create_process_group_nccl(store, self.opts())

        indices = torch.tensor([[0, 1]])
        values = torch.tensor([[1, 2, 0], [4, 0, 6]])
        sparse_tensor = torch.sparse_coo_tensor(indices, values, size=(2, 3)).to(
            self.rank
        )

        # sparse allreduce call is wrapped in a try catch since the c10d API is only available in the nccl experimental branch
        try:
            tensor_list = [sparse_tensor]
            work = pg.allreduce(tensor_list)
            work.wait()

            # tensor_list is a list of size 1, with the allreduce output as a dense tensor
            a = torch.tensor([[2, 4, 0], [8, 0, 12]]).to(self.rank)
            self.assertEqual(tensor_list[0], a)
        except RuntimeError as e:
            if "NCCL does not support all_reduce with sparse tensors" in str(e):
                pass
            else:
                # Rethrow the exception if it's a different error
                raise

    @requires_nccl()
    @skip_but_pass_in_sandcastle_if(not TEST_MULTIGPU, "NCCL test requires 2+ GPUs")
    def test_allreduce_ops(self):
        store = c10d.FileStore(self.file_name, self.world_size)
        device_count = torch.cuda.device_count()
        pg = self._create_process_group_nccl(store, self.opts())
        local_device_id = self.rank_to_GPU[self.rank][0]

        def allreduce(tensors, op):
            opts = c10d.AllreduceOptions()
            opts.reduceOp = op
            work = pg.allreduce(tensors, opts)
            work.wait()

        # Sum
        tensors = [torch.tensor([self.rank + 1]).cuda(local_device_id)]

        allreduce(tensors, c10d.ReduceOp.SUM)

        ndev = self.world_size
        self.assertEqual(
            torch.tensor([ndev * (ndev + 1) // 2]),
            tensors[0],
        )

        # Avg (only available for NCCL 2.10+)
        if torch.cuda.nccl.version() >= (2, 10, 0):
            tensors = [torch.tensor([self.rank + 1.0]).cuda(local_device_id)]

            allreduce(tensors, c10d.ReduceOp.AVG)
            ndev = self.world_size
            self.assertEqual(
                torch.tensor([ndev * (ndev + 1.0) / (2.0 * ndev)]),
                tensors[0],
            )

        # Premul Sum
        if torch.cuda.nccl.version() >= (2, 11, 1):
            for dtype in torch.half, torch.float, torch.double:
                for factor in (
                    3.0,
                    torch.tensor([5.0], device=local_device_id, dtype=dtype),
                ):
                    tensors = [
                        torch.tensor([self.rank + 1])
                        .cuda(local_device_id)
                        .to(dtype=dtype)
                    ]

                    allreduce(tensors, c10d._make_nccl_premul_sum(factor))

                    self.assertEqual(
                        factor
                        * torch.tensor(
                            [self.world_size * (self.world_size + 1) / 2],
                            dtype=dtype,
                            device=local_device_id,
                        ),
                        tensors[0],
                    )

        # Product
        tensors = [torch.tensor([self.rank + 1]).cuda(local_device_id)]

        allreduce(tensors, c10d.ReduceOp.PRODUCT)
        self.assertEqual(torch.tensor([math.factorial(self.world_size)]), tensors[0])

        # Min
        tensors = [torch.tensor([self.rank + 1]).cuda(local_device_id)]

        allreduce(tensors, c10d.ReduceOp.MIN)
        self.assertEqual(torch.tensor([1]), tensors[0])

        # Max
        tensors = [torch.tensor([self.rank + 1]).cuda(local_device_id)]

        allreduce(tensors, c10d.ReduceOp.MAX)
        self.assertEqual(torch.tensor([self.world_size]), tensors[0])

        for op, err in zip(
            (c10d.ReduceOp.BAND, c10d.ReduceOp.BOR, c10d.ReduceOp.BXOR),
            ("ReduceOp.BAND", "ReduceOp.BOR", "ReduceOp.BXOR"),
        ):
            with self.assertRaisesRegex(ValueError, "Cannot use " + err + " with NCCL"):
                allreduce(tensors, op)

    @requires_nccl()
    @skip_but_pass_in_sandcastle_if(not TEST_MULTIGPU, "NCCL test requires 2+ GPUs")
    def test_alltoall_ops_with_cudafree_race(self):
        store = c10d.FileStore(self.file_name, self.world_size)
        pg = self._create_process_group_nccl(store, self.opts())
        opts = c10d.AllToAllOptions()
        local_device = f"cuda:{self.rank_to_GPU[self.rank][0]}"
        torch.cuda.set_device(local_device)
        input = torch.rand(1000, 1000, device=local_device)
        output = torch.rand(1000, 1000, device=local_device)
        race_tensors = []
        # create some tensors to race with alltoall collective
        for _ in range(10):
            tmp = []
            for i in range(5):
                tmp.append(torch.rand(10 ** (3 + i), device=local_device))
            race_tensors.append(tmp)

        for i in range(10):
            race_tensors.pop()
            work = pg.alltoall_base(output, input, [], [], opts)
            # this triggers cudaFree
            torch.cuda.empty_cache()
            work.wait()
        torch.cuda.synchronize(device=local_device)

    @requires_nccl()
    @skip_but_pass_in_sandcastle_if(not TEST_MULTIGPU, "NCCL test requires 2+ GPUs")
    def test_allreduce_in_cudagraph(self):
        store = c10d.FileStore(self.file_name, self.world_size)
        pg = self._create_process_group_nccl(store, self.opts())
        local_device_idx = self.rank_to_GPU[self.rank][0]
        with torch.cuda.device(local_device_idx):
            xs = [torch.FloatTensor([1]).cuda(local_device_idx)]

            # single warmup
            pg.allreduce(xs).wait()
            self.assertEqual(xs[0].item(), 2)

            graph = torch.cuda.CUDAGraph()
            with torch.cuda.graph(graph):
                pg.allreduce(xs).wait()
            self.assertEqual(xs[0].item(), 2)

            graph.replay()
            graph.replay()
            self.assertEqual(xs[0].item(), 8)

    @requires_nccl()
    @skip_but_pass_in_sandcastle_if(not TEST_MULTIGPU, "NCCL test requires 2+ GPUs")
    @skipIfRocm()
    def test_nccl_watchdog_cudagraph(self):
        # test that the watchdog does not crash graphs with disallowed event query
        store = c10d.FileStore(self.file_name, self.world_size)
        pg = self._create_process_group_nccl(store, self.opts())
        rank = self.rank_to_GPU[self.rank][0]
        with torch.cuda.device(rank):
            for i in range(100):
                xs = [torch.FloatTensor([1]).cuda(rank)]
                ys = [torch.FloatTensor([4]).cuda(rank)]
                for _ in range(30):
                    pg.allreduce(xs[0]).wait()

                graph = torch.cuda.CUDAGraph()
                with torch.cuda.graph(graph):
                    xs[0] += 0.0
                    pg.allreduce(xs[0]).wait()
                    pg.allreduce(xs[0]).wait()
                    pg.allreduce(xs[0]).wait()
                    xs[0] += 0.0

                for _ in range(1400):
                    graph.replay()

    @requires_nccl()
    @skip_but_pass_in_sandcastle_if(not TEST_MULTIGPU, "NCCL test requires 2+ GPUs")
    def test_reduce_ops(self):
        store = c10d.FileStore(self.file_name, self.world_size)
        pg = self._create_process_group_nccl(store, self.opts())
        local_device_id = self.rank_to_GPU[self.rank][0]

        def reduce(xs, rootRank, rootTensor, op=None):
            opts = c10d.ReduceOptions()
            opts.rootRank = rootRank
            opts.rootTensor = rootTensor
            if op:
                opts.reduceOp = op
            work = pg.reduce(xs, opts)
            work.wait()

        # for every root tensor
        for rt in range(self.world_size):
            tensors = [torch.tensor([self.rank + 1]).cuda(local_device_id)]

            reduce(tensors, rt, 0)

            if self.rank == rt:
                self.assertEqual(
                    torch.tensor([self.world_size * (self.world_size + 1) // 2]),
                    tensors[0],
                )
            else:
                self.assertEqual(
                    torch.tensor([self.rank + 1]),
                    tensors[0],
                )

            for op, err in zip(
                (c10d.ReduceOp.BAND, c10d.ReduceOp.BOR, c10d.ReduceOp.BXOR),
                ("ReduceOp.BAND", "ReduceOp.BOR", "ReduceOp.BXOR"),
            ):
                with self.assertRaisesRegex(
                    ValueError, "Cannot use " + err + " with NCCL"
                ):
                    reduce(tensors, self.rank, rt, op)

            # Premul sum
            if torch.cuda.nccl.version() >= (2, 11, 1):
                for factor in (3.0, torch.tensor([5.0], device=local_device_id)):
                    if isinstance(factor, torch.Tensor):
                        factor_ref = factor.cpu().item()
                    else:
                        factor_ref = factor
                    float_tensors = [
                        torch.tensor(
                            [self.rank + 1.0], device=f"cuda:{local_device_id}"
                        )
                    ]
                    float_tensors_ref = [
                        torch.tensor(
                            [(self.rank + 1.0) * factor_ref],
                            device=f"cuda:{local_device_id}",
                        )
                    ]

                    reduce(float_tensors_ref, rt, 0)
                    reduce(float_tensors, rt, 0, c10d._make_nccl_premul_sum(factor))
                    if self.rank == rt:
                        self.assertEqual(float_tensors_ref[0], float_tensors[0])

    @requires_nccl()
    @skip_but_pass_in_sandcastle_if(not TEST_MULTIGPU, "NCCL test requires 2+ GPUs")
    def test_allgather_ops(self):
        store = c10d.FileStore(self.file_name, self.world_size)
        pg = self._create_process_group_nccl(store, self.opts())
        local_device_ids = self.rank_to_GPU[self.rank]

        def allgather(output_ts, input_ts):
            work = pg.allgather(output_ts, input_ts)
            return work.wait()

        tensors = [torch.empty(2, 2).fill_(2).cuda(device=i) for i in local_device_ids]
        output_tensors = []
        expected_output = []

        output_per_gpu = (
            [torch.empty(2, 2).fill_(-1)] * len(local_device_ids) * self.world_size
        )
        expected_per_gpu = (
            [torch.empty(2, 2).fill_(2)] * len(local_device_ids) * self.world_size
        )

        for gpu in local_device_ids:
            output_tensors.append([t.cuda(device=gpu) for t in output_per_gpu])
            expected_output.append([t.cuda(device=gpu) for t in expected_per_gpu])

        result = allgather(output_tensors, tensors)

        # Verification
        self.assertEqual(output_tensors, expected_output)

    @requires_nccl()
    @skip_but_pass_in_sandcastle_if(not TEST_MULTIGPU, "NCCL test requires 2+ GPUs")
    def test_allgather_base_ops(self):
        store = c10d.FileStore(self.file_name, self.world_size)
        pg = self._create_process_group_nccl(store, self.opts())
        local_device_id = self.rank_to_GPU[self.rank][0]

        def allgather_base(output_t, input_t):
            work = pg._allgather_base(output_t, input_t)
            work.wait()

        # allgather_base is GPU number agnostic.
        # Each rank contribute one tensor regardless of GPU counts
        tensor = torch.tensor([self.rank]).cuda(local_device_id)
        output_t = torch.empty((self.world_size), dtype=tensor.dtype).cuda(
            local_device_id
        )

        allgather_base(output_t, tensor)

        # Verification
        self.assertEqual(torch.arange(self.world_size), output_t)

    @requires_nccl()
    @skip_but_pass_in_sandcastle_if(not TEST_MULTIGPU, "NCCL test requires 2+ GPUs")
    def test_allgather_base_basics(self):
        store = c10d.FileStore(self.file_name, self.world_size)
        pg = self._create_process_group_nccl(store, self.opts())
        local_device_id = self.rank_to_GPU[self.rank][0]

        def allgather_base(output_t, input_t):
            work = pg._allgather_base(output_t, input_t)
            work.wait()

        # anticipate an error
        with self.assertRaisesRegex(
            ValueError,
            "output tensor size must be equal to world_size times input tensor size",
        ):
            tensor = torch.tensor([self.rank]).cuda(local_device_id)
            output_t = torch.empty((self.world_size + 1), dtype=tensor.dtype).cuda(
                local_device_id
            )
            # fails the check because output_t is not correctly sized
            allgather_base(output_t, tensor)

        # anticipate an error
        with self.assertRaisesRegex(
            TypeError, "output tensor must have the same type as input tensor"
        ):
            tensor = torch.tensor([self.rank], dtype=torch.float).cuda(local_device_id)
            output_t = torch.empty((self.world_size + 1), dtype=torch.long).cuda(
                local_device_id
            )
            # fails the check because the dtype is different
            allgather_base(output_t, tensor)

    @requires_nccl()
    @skip_but_pass_in_sandcastle_if(not TEST_MULTIGPU, "NCCL test requires 2+ GPUs")
    def test_gather_ops(self):
        store = c10d.FileStore(self.file_name, self.world_size)
        pg = self._create_process_group_nccl(store, self.opts())
        local_device_ids = self.rank_to_GPU[self.rank]
        num_gpus = len(local_device_ids)

        def gather(output_t, input_t, rootRank):
            opts = c10d.GatherOptions()
            opts.rootRank = rootRank
            if rootRank == self.rank:
                work = pg.gather(output_t, input_t, opts)
            else:
                work = pg.gather([], input_t, opts)
            work.wait()

        # init input
        tensors = []
        for device_id in local_device_ids:
            tensors.append(torch.tensor([self.rank]).cuda(device_id))

        # init output
        output_ts = []
        for idx in range(num_gpus):
            gpu_idx = local_device_ids[idx]
            output_ts.append([])
            for rank in range(self.world_size):
                output_ts[idx].append(torch.tensor([-1]).cuda(gpu_idx))

        expected = [[torch.tensor([rank]) for rank in range(self.world_size)]]
        for rank in range(self.world_size):
            gather(output_ts, tensors, rank)
            if rank == self.rank:
                self.assertEqual(expected, output_ts)

    @requires_nccl()
    @skip_but_pass_in_sandcastle_if(not TEST_MULTIGPU, "NCCL test requires 2+ GPUs")
    def test_gather_stress(self):
        store = c10d.FileStore(self.file_name, self.world_size)
        pg = self._create_process_group_nccl(store, self.opts())
        local_device_ids = self.rank_to_GPU[self.rank]
        num_gpus = len(local_device_ids)

        def gather(output_t, input_t, rootRank):
            opts = c10d.GatherOptions()
            opts.rootRank = rootRank
            if rootRank == self.rank:
                work = pg.gather(output_t, input_t, opts)
            else:
                work = pg.gather([], input_t, opts)
            work.wait()

        stress_length = 1000

        # init input
        tensors = []
        for i in range(stress_length):
            tensors.append([])
            for device_id in local_device_ids:
                tensors[i].append(torch.tensor([self.rank]).cuda(device_id))

        # init output
        output_ts = []
        for i in range(stress_length):
            output_ts.append([[] for _ in range(num_gpus)])
            for idx, ls in enumerate(output_ts[i]):
                gpu_idx = local_device_ids[idx]
                for _ in range(self.world_size):
                    ls.append(torch.tensor([-1]).cuda(gpu_idx))

        expected = [[torch.tensor([rank]) for rank in range(self.world_size)]]
        for i in range(stress_length):
            for rank in range(self.world_size):
                gather(output_ts[i], tensors[i], rank)
                # Verification
                if rank == self.rank:
                    self.assertEqual(output_ts[i], expected)

    @requires_nccl()
    @skip_but_pass_in_sandcastle_if(not TEST_MULTIGPU, "NCCL test requires 2+ GPUs")
    def test_gather_checks(self):
        store = c10d.FileStore(self.file_name, self.world_size)
        pg = self._create_process_group_nccl(store, self.opts())
        device_id = self.rank_to_GPU[self.rank][0]

        # init input
        tensor = torch.tensor([self.rank]).cuda(device_id)

        # init output
        output_ts = []
        for rank in range(self.world_size):
            output_ts.append(torch.tensor([-1]).cuda(device_id))

        with self.assertRaisesRegex(ValueError, "invalid root rank"):
            opts = c10d.GatherOptions()
            opts.rootRank = -1
            pg.gather([output_ts], [tensor], opts)

        with self.assertRaisesRegex(TypeError, "incompatible function arguments"):
            pg.gather([output_ts], [tensor], 0)

        with self.assertRaisesRegex(ValueError, "invalid root rank"):
            opts = c10d.GatherOptions()
            opts.rootRank = self.world_size
            pg.gather([output_ts], [tensor], opts)

        with self.assertRaisesRegex(
            # throws error message from dispatcher
            RuntimeError,
            "There were no tensor arguments to this function",
        ):
            opts = c10d.GatherOptions()
            opts.rootRank = 0
            pg.gather([output_ts], [], opts)

    @requires_nccl()
    @skip_but_pass_in_sandcastle_if(not TEST_MULTIGPU, "NCCL test requires 2+ GPUs")
    def test_scatter_ops(self):
        store = c10d.FileStore(self.file_name, self.world_size)
        pg = self._create_process_group_nccl(store, self.opts())
        local_device_ids = self.rank_to_GPU[self.rank]
        num_gpus = len(local_device_ids)

        def scatter(output_t, input_t, rootRank):
            opts = c10d.ScatterOptions()
            opts.rootRank = rootRank
            if rootRank == self.rank:
                work = pg.scatter(output_t, input_t, opts)
            else:
                work = pg.scatter(output_t, [], opts)
            work.wait()

        # init output
        tensors = []
        for device_id in local_device_ids:
            tensors.append(torch.tensor([-1]).cuda(device_id))

        # init input
        scatter_list = []
        for idx in range(num_gpus):
            gpu_idx = local_device_ids[idx]
            scatter_list.append([])
            for rank in range(self.world_size):
                scatter_list[idx].append(torch.tensor([rank]).cuda(gpu_idx))

        # test each rank to scatter
        expected = [torch.tensor([self.rank])]
        for rank in range(self.world_size):
            scatter(tensors, scatter_list, rank)
            self.assertEqual(expected, tensors)

    @requires_nccl()
    @skip_but_pass_in_sandcastle_if(not TEST_MULTIGPU, "NCCL test requires 2+ GPUs")
    def test_scatter_stress(self):
        store = c10d.FileStore(self.file_name, self.world_size)
        pg = self._create_process_group_nccl(store, self.opts())
        local_device_ids = self.rank_to_GPU[self.rank]
        num_gpus = len(local_device_ids)

        def scatter(output_t, input_t, rootRank):
            opts = c10d.ScatterOptions()
            opts.rootRank = rootRank
            if rootRank == self.rank:
                work = pg.scatter(output_t, input_t, opts)
            else:
                work = pg.scatter(output_t, [], opts)
            work.wait()

        stress_length = 1000

        # init output
        tensors = []
        for i in range(stress_length):
            tensors.append([])
            for device_id in local_device_ids:
                tensors[i].append(torch.tensor([-1]).cuda(device_id))

        # init input
        scatter_list = []
        for i in range(stress_length):
            scatter_list.append([[] for _ in range(num_gpus)])
            for idx, ls in enumerate(scatter_list[i]):
                gpu_idx = local_device_ids[idx]
                for rank in range(self.world_size):
                    ls.append(torch.tensor([rank]).cuda(gpu_idx))

        # test each rank to scatter
        expected = [torch.tensor([self.rank])]
        for i in range(stress_length):
            for rank in range(self.world_size):
                scatter(tensors[i], scatter_list[i], rank)
                # Verification
                self.assertEqual(tensors[i], expected)

    @requires_nccl()
    @skip_but_pass_in_sandcastle_if(not TEST_MULTIGPU, "NCCL test requires 2+ GPUs")
    def test_scatter_checks(self):
        store = c10d.FileStore(self.file_name, self.world_size)
        pg = self._create_process_group_nccl(store, self.opts())
        local_device_ids = self.rank_to_GPU[self.rank]
        num_gpus = len(local_device_ids)

        # init output
        tensors = []
        for device_id in local_device_ids:
            tensors.append(torch.tensor([-1]).cuda(device_id))

        # init input
        scatter_list = []
        for idx in range(num_gpus):
            gpu_idx = local_device_ids[idx]
            scatter_list.append([])
            for rank in range(self.world_size):
                scatter_list[idx].append(torch.tensor([rank]).cuda(gpu_idx))

        with self.assertRaisesRegex(ValueError, "invalid root rank"):
            opts = c10d.ScatterOptions()
            opts.rootRank = -1
            pg.scatter(tensors, scatter_list, opts)

        with self.assertRaisesRegex(TypeError, "incompatible function arguments"):
            pg.scatter(tensors, scatter_list, 0)

        with self.assertRaisesRegex(ValueError, "invalid root rank"):
            opts = c10d.ScatterOptions()
            opts.rootRank = self.world_size
            pg.scatter(tensors, scatter_list, opts)

        with self.assertRaisesRegex(
            # throws error message from dispatcher
            RuntimeError,
            "There were no tensor arguments to this function",
        ):
            opts = c10d.ScatterOptions()
            opts.rootRank = 0
            pg.scatter([], scatter_list, opts)

    @requires_nccl()
    @skip_but_pass_in_sandcastle_if(not TEST_MULTIGPU, "NCCL test requires 2+ GPUs")
    def test_reduce_scatter_base_basics(self):
        store = c10d.FileStore(self.file_name, self.world_size)
        pg = self._create_process_group_nccl(store, self.opts())
        local_device_id = self.rank_to_GPU[self.rank][0]

        def reduce_scatter_base(output_t, input_t):
            work = pg._reduce_scatter_base(output_t, input_t)
            work.wait()

        # anticipate an error
        with self.assertRaisesRegex(
            ValueError,
            "input tensor must be the same size as output size times world size",
        ):
            input_t = torch.tensor([self.rank]).cuda(local_device_id)
            output_t = torch.empty((self.world_size + 1), dtype=input_t.dtype).cuda(
                local_device_id
            )
            # fails the check because output_t is not correctly sized
            reduce_scatter_base(output_t, input_t)

        # anticipate an error
        with self.assertRaisesRegex(
            TypeError, "input tensor must be the same type as the output tensor."
        ):
            tensor = torch.tensor([self.rank], dtype=torch.float).cuda(local_device_id)
            output_t = torch.empty((self.world_size + 1), dtype=torch.long).cuda(
                local_device_id
            )
            # fails the check because the dtype is different
            reduce_scatter_base(output_t, tensor)

    @requires_nccl()
    @skip_but_pass_in_sandcastle_if(not TEST_MULTIGPU, "NCCL test requires 2+ GPUs")
    def test_reduce_scatter_ops(self):
        store = c10d.FileStore(self.file_name, self.world_size)
        pg = self._create_process_group_nccl(store, self.opts())
        local_device_ids = self.rank_to_GPU[self.rank]
        num_gpus = len(local_device_ids)

        def reduce_scatter(outputs, input_lists, op):
            opts = c10d.ReduceScatterOptions()
            opts.reduceOp = op
            work = pg.reduce_scatter(outputs, input_lists, opts)
            work.wait()

        output = [torch.tensor([0]).cuda(i) for i in local_device_ids]

        #  GPU/rank
        #   0         [1], [2], [3], [4]
        #   1         [2], [3], [4], [5]
        #   2         [3], [4], [5], [6]
        #   3         [4], [5], [6], [7]

        # Sum
        tensor_lists = []
        input_per_gpu = []

        for i in range(self.world_size):
            input_per_gpu.append(torch.tensor([self.rank + i + 1]))

        for gpu in local_device_ids:
            tensor_lists.append([t.cuda(device=gpu) for t in input_per_gpu])

        reduce_scatter(output, tensor_lists, c10d.ReduceOp.SUM)

        for i in range(num_gpus):
            expected = torch.tensor(
                [
                    (1 + self.world_size) * self.world_size // 2
                    + self.world_size * self.rank
                ]
            )

            self.assertEqual(expected, output[i])

        # Min
        reduce_scatter(output, tensor_lists, c10d.ReduceOp.MIN)

        for i in range(num_gpus):
            expected = torch.tensor([self.rank + 1 + i])
            self.assertEqual(expected, output[i])

        # Max
        reduce_scatter(output, tensor_lists, c10d.ReduceOp.MAX)

        for i in range(num_gpus):
            expected = torch.tensor([self.rank + self.world_size + i])
            self.assertEqual(expected, output[i])

        # Product
        reduce_scatter(output, tensor_lists, c10d.ReduceOp.PRODUCT)

        # math package don't have math.perm until python 3.8, so
        # we implement a naive version here.
        def perm(n, k):
            prod_val = n
            for val in range(n - k + 1, n):
                prod_val *= val
            return prod_val

        for i in range(num_gpus):
            prod_val = perm(self.rank + self.world_size, self.world_size)

            expected = torch.tensor([prod_val])
            self.assertEqual(expected, output[i])

        # Test the input params overridden scenarios, aka, when the input is
        # a list and output is just one tensor.
        # Sum
        output_tensor = torch.empty_like(input_per_gpu[0][0]).cuda(self.rank)
        input_list = [tensor[0].cuda(self.rank) for tensor in input_per_gpu]
        pg.reduce_scatter(output_tensor, input_list, c10d.ReduceOp.SUM).wait()
        expected = torch.tensor(
            (1 + self.world_size) * self.world_size // 2 + self.world_size * self.rank
        )
        self.assertEqual(expected, output_tensor)

        # Min
        pg.reduce_scatter(output_tensor, input_list, c10d.ReduceOp.MIN).wait()
        expected = torch.tensor(self.rank + 1)
        self.assertEqual(expected, output_tensor)

        # Max
        pg.reduce_scatter(output_tensor, input_list, c10d.ReduceOp.MAX).wait()
        expected = torch.tensor(self.rank + self.world_size)
        self.assertEqual(expected, output_tensor)

        # Product
        pg.reduce_scatter(output_tensor, input_list, c10d.ReduceOp.PRODUCT).wait()
        prod_val = self.rank + 1
        for k in range(1, self.world_size):
            prod_val = prod_val * (self.rank + 1 + k)
        expected = torch.tensor(prod_val)
        self.assertEqual(expected, output_tensor)

        if torch.cuda.nccl.version() >= (2, 11, 1):
            for factor in (3.0, torch.tensor([5.0], device=self.rank)):
                if isinstance(factor, torch.Tensor):
                    factor_ref = factor.cpu().item()
                else:
                    factor_ref = factor
                output = [t.float() for t in output]
                tensor_lists = [[t.float() for t in tl] for tl in tensor_lists]
                output_ref = [t.float() for t in output]
                tensor_lists_ref = [
                    [t.float() * factor_ref for t in tl] for tl in tensor_lists
                ]
                reduce_scatter(output, tensor_lists, c10d._make_nccl_premul_sum(factor))
                reduce_scatter(output_ref, tensor_lists_ref, c10d.ReduceOp.SUM)
                self.assertEqual(output_ref, output)

    @requires_nccl()
    @skip_but_pass_in_sandcastle_if(not TEST_MULTIGPU, "NCCL test requires 2+ GPUs")
    def test_reduce_scatter_base_ops(self):
        store = c10d.FileStore(self.file_name, self.world_size)
        pg = self._create_process_group_nccl(store, self.opts())
        local_device_id = self.rank_to_GPU[self.rank][0]

        def reduce_scatter_base(output_t, input_t):
            work = pg._reduce_scatter_base(output_t, input_t)
            work.wait()

        # reduce_scatter_base is GPU number agnostic.
        # Each rank contribute one tensor regardless of GPU counts
        output_t = torch.empty([1]).cuda(local_device_id)
        tensor = torch.arange(self.world_size, dtype=output_t.dtype).cuda(
            local_device_id
        )

        reduce_scatter_base(output_t, tensor)

        # Verification
        self.assertEqual(output_t[0], self.rank * self.world_size)

    @requires_nccl()
    @skip_but_pass_in_sandcastle_if(not TEST_MULTIGPU, "NCCL test requires 2+ GPUs")
    def test_barrier(self):
        store = c10d.FileStore(self.file_name, self.world_size)
        pg = self._create_process_group_nccl(store, self.opts())
        local_device_ids = self.rank_to_GPU[self.rank]

        def allreduce(tensors):
            opts = c10d.AllreduceOptions()
            work = pg.allreduce(tensors, opts)
            return work

        # Making the collective to operate on
        # 1, 2, 3, 4, .... len(local_device_ids) GPUs
        tensors_list = [[] for _ in range(len(local_device_ids))]

        for i in range(1, len(local_device_ids) + 1):
            for j in range(i):
                tensors_list[i - 1].append(
                    torch.tensor([j + 1]).cuda(local_device_ids[j])
                )

        works = []
        for tensors in tensors_list:
            work = allreduce(tensors)
            works.append(work)

        # Barrier will ensure that all previous work is completed
        pg.barrier().wait()

        for i in range(1, len(local_device_ids) + 1):
            for j in range(i):
                self.assertEqual(
                    torch.tensor([(j + 1) * self.world_size]), tensors_list[i - 1][j]
                )

    @requires_nccl()
    @skip_but_pass_in_sandcastle_if(not TEST_MULTIGPU, "NCCL test requires 2+ GPUs")
    def test_send_recv(self):
        store = c10d.FileStore(self.file_name, self.world_size)
        self._create_process_group_nccl(store, self.opts())
        device = self.rank_to_GPU[self.rank][0]

        # Generate the same random tensor
        torch.manual_seed(0)
        send_tensor = torch.rand(10, 10, device=device)
        if self.rank == 0:
            dist.send(send_tensor, 1)
        if self.rank == 1:
            recv_tensor = torch.rand(10, 10, device=device)
            dist.recv(recv_tensor, 0)
            self.assertEqual(send_tensor, recv_tensor)

    @requires_nccl()
    @skip_but_pass_in_sandcastle_if(not TEST_MULTIGPU, "NCCL test requires 2+ GPUs")
    def test_send_recv_complex(self):
        store = c10d.FileStore(self.file_name, self.world_size)
        self._create_process_group_nccl(store, self.opts())
        device = self.rank_to_GPU[self.rank][0]

        # Generate the same random tensor
        torch.manual_seed(0)
        send_tensor = torch.rand(10, 10, dtype=torch.cfloat, device=device)
        if self.rank == 0:
            dist.send(send_tensor, 1)
        if self.rank == 1:
            recv_tensor = torch.rand(10, 10, dtype=torch.cfloat, device=device)
            dist.recv(recv_tensor, 0)
            self.assertEqual(send_tensor, recv_tensor)

    @requires_nccl()
    @skip_but_pass_in_sandcastle_if(not TEST_MULTIGPU, "NCCL test requires 2+ GPUs")
    def test_send_recv_object_list(self):
        store = c10d.FileStore(self.file_name, self.world_size)
        self._create_process_group_nccl(store, self.opts())
        device = self.rank_to_GPU[self.rank][0]

        val = 99 if self.rank == 0 else None
        object_list = [val] * self.world_size
        if self.rank == 0:
            dist.send_object_list(object_list, 1, device=device)
        if self.rank == 1:
            dist.recv_object_list(object_list, 0, device=device)
            self.assertEqual(object_list[0], 99)

    @requires_nccl()
>>>>>>> aa413db8
    @skip_but_pass_in_sandcastle_if(not TEST_MULTIGPU, "NCCL test requires 1 GPU")
    @skip_if_lt_x_gpu(1)
    def test_nccl_dist_backend_error(self):
        store = c10d.FileStore(self.file_name, self.world_size)
        self._create_process_group_nccl(store, self.opts())

        # Both rank 0 and 1 will use the same CUDA device resulting in ncclInvalidUsage
        with self.assertRaises(dist.DistBackendError) as cm:
            dist.broadcast(torch.tensor([1, 2, 3]).cuda(), 0)
        self.assertTrue(isinstance(cm.exception, dist.DistError))

        self.assertIsInstance(cm.exception, RuntimeError)

    @requires_nccl()
    @skip_but_pass_in_sandcastle_if(not TEST_MULTIGPU, "NCCL test requires 2+ GPUs")
    def test_abort_pg(self):
        # Disable ASYNC_ERROR_HANDLING for this test to ensure we can programmatically
        # abort the process group.
        os.environ["TORCH_NCCL_ASYNC_ERROR_HANDLING"] = "0"

        store = c10d.FileStore(self.file_name, self.world_size)
        self._create_process_group_nccl(store, self.opts())
        device = self.rank_to_GPU[self.rank][0]

        t = torch.rand(10, 10, device=device)
        # First allreduce to initialize state.
        dist.all_reduce(t)

        def abortpg():
            c10d.distributed_c10d._get_default_group()._get_backend(
                torch.device(device)
            )._shutdown()

        # Initialize DDP to ensure "destroy_process_group" will not call
        # ProcessGroupNCCL destructor since DDP holds a reference to process group.
        # Run a single iteration of DDP to initialize state.
        model = DistributedDataParallel(
            torch.nn.Linear(10, 10).to(device), device_ids=[device]
        )
        model(t).sum().backward()

        # Now simulate collective getting stuck and abort gets us unstuck
        if self.rank == 0:
            dist.all_reduce(t)

            # Schedule thread before we get stuck to abort pg.
            thread = threading.Thread(target=abortpg)
            thread.start()

            # We would get stuck here due to d2h if we didn't abort.
            t_cpu = t.cpu()

            thread.join()

    @requires_nccl()
    @skip_but_pass_in_sandcastle_if(not TEST_MULTIGPU, "NCCL test requires 2+ GPUs")
    def test_close_pg(self):
        # Disable ASYNC_ERROR_HANDLING for this test to ensure we can programmatically
        # abort the process group.
        os.environ["TORCH_NCCL_ASYNC_ERROR_HANDLING"] = "0"

        store = c10d.FileStore(self.file_name, self.world_size)
        pg = self._create_process_group_nccl(store, self.opts())
        device = self.rank_to_GPU[self.rank][0]

        t = torch.rand(10, 10, device=device)
        # First allreduce to initialize state.
        pg.allreduce(t)

        # Destroy pg and validate pg is no longer valid
        dist.destroy_process_group()
        with self.assertRaises(dist.DistBackendError):
            pg.allreduce([t])

        del pg

    @requires_nccl()
    @skip_but_pass_in_sandcastle_if(not TEST_MULTIGPU, "NCCL test requires 2+ GPUs")
    def test_destruct_before_terminate_pg(self):
        # Disable ASYNC_ERROR_HANDLING for this test to ensure we can programmatically
        # abort the process group.
        os.environ["TORCH_NCCL_ASYNC_ERROR_HANDLING"] = "0"
        store = c10d.FileStore(self.file_name, self.world_size)
        pg = self._create_process_group_nccl(store, self.opts())
        device = self.rank_to_GPU[self.rank][0]

        t = torch.rand(10, 10, device=device)
        # First allreduce to initialize state.
        pg.allreduce(t)
        # force destruction before terminating comms, destructor would terminate comms
        del pg

    @requires_nccl()
    @skip_but_pass_in_sandcastle_if(not TEST_MULTIGPU, "NCCL test requires 2+ GPUs")
    def test_abort_in_destroy_pg(self):
        # Disable ASYNC_ERROR_HANDLING for this test to ensure we can programmatically
        # abort the process group.
        os.environ["TORCH_NCCL_ASYNC_ERROR_HANDLING"] = "0"

        store = c10d.FileStore(self.file_name, self.world_size)
        pg = self._create_process_group_nccl(store, self.opts())
        device = self.rank_to_GPU[self.rank][0]

        t = torch.rand(10, 10, device=device)
        # First allreduce to initialize state.
        pg.allreduce(t)

        # Destroy pg and validate pg is NOT in working condition since
        # we have shutdown comms
        dist.destroy_process_group()
        with self.assertRaises(dist.DistBackendError):
            pg.allreduce([t])

    @requires_nccl()
    @skip_but_pass_in_sandcastle_if(
        torch.cuda.device_count() < 2, "NCCL test requires 2+ GPUs"
    )
    def test_close_multi_pg_unordered(self):
        store = c10d.FileStore(self.file_name, self.world_size)
        pg = self._create_process_group_nccl(store, self.opts())
        device = self.rank_to_GPU[self.rank][0]
        t = torch.rand(10, 10, device=device)
        # First allreduce to initialize default PG's communicator.
        pg.allreduce(t).wait()
        new_pg1 = c10d.new_group([0, 1])
        new_pg2 = c10d.new_group([0, 1])
        if self.rank == 0 or self.rank == 1:
            t1 = torch.rand(10, 10, device=device)
            t2 = torch.rand(10, 10, device=device)
            new_pg1.allreduce(t1).wait()
            new_pg2.allreduce(t2).wait()
        if self.rank == 0:
            dist.destroy_process_group(new_pg2)
            # force destruction of pg2 first
            del new_pg2
            dist.destroy_process_group(new_pg1)
            del new_pg1
        if self.rank == 1:
            c10d.destroy_process_group(new_pg1)
            # force destruction of pg1 first
            del new_pg1
            dist.destroy_process_group(new_pg2)
            del new_pg2
        dist.destroy_process_group()

    @requires_nccl()
    @skip_but_pass_in_sandcastle_if(
        torch.cuda.device_count() < 2, "NCCL test requires 2+ GPUs"
    )
    def test_abort_in_destroy_multi_pgs(self):
        store = c10d.FileStore(self.file_name, self.world_size)
        pg = self._create_process_group_nccl(store, self.opts())
        device = self.rank_to_GPU[self.rank][0]
        t = torch.rand(10, 10, device=device)
        # First allreduce to initialize default PG's communicator.
        pg.allreduce(t).wait()
        new_pg1 = c10d.new_group([0, 1])
        new_pg2 = c10d.new_group([0, 1])
        t1 = torch.rand(10, 10, device=device)
        t2 = torch.rand(10, 10, device=device)
        new_pg1.allreduce(t1).wait()
        new_pg2.allreduce(t2).wait()
        backend = pg._get_backend(torch.device(device))
        # default PG's backend should have a split count of 2
        self.assertEqual(backend.comm_split_count(), 2)
        # shutdown all NCCL PGs in one shot
        dist.destroy_process_group()

    @requires_nccl()
    @skip_but_pass_in_sandcastle_if(
        torch.cuda.device_count() < 2, "NCCL test requires 2+ GPUs"
    )
    def test_abort_in_destroy_mixed_empty_pgs(self):
        store = c10d.FileStore(self.file_name, self.world_size)
        pg = self._create_process_group_nccl(store, self.opts())
        device = self.rank_to_GPU[self.rank][0]
        t = torch.rand(10, 10, device=device)
        # First allreduce to initialize default PG's communicator.
        pg.allreduce(t).wait()
        # PG1 is an PG without comms initialized, since we don't call collective on it
        new_pg1 = c10d.new_group([0, 1])
        new_pg2 = c10d.new_group([0, 1])
        t2 = torch.rand(10, 10, device=device)

        new_pg2.allreduce(t2).wait()
        backend = pg._get_backend(torch.device(device))
        # default PG's backend should have a split count of 1
        self.assertEqual(backend.comm_split_count(), 1)
        # shutdown all NCCL PGs in one shot
        dist.destroy_process_group()

    @requires_nccl()
    @skip_but_pass_in_sandcastle_if(
        torch.cuda.device_count() < 2, "NCCL test requires 2+ GPUs"
    )
    def test_file_store_check(self):
        os.environ["TORCH_NCCL_ASYNC_ERROR_HANDLING"] = "0"
        os.environ["TORCH_NCCL_ENABLE_MONITORING"] = "0"
        # FileStore check() would be executed
        os.environ["TORCH_NCCL_DUMP_ON_TIMEOUT"] = "1"
        os.environ["TORCH_NCCL_HEARTBEAT_TIMEOUT_SEC"] = "0"

        # self.file_name is created using "delete=False"
        # e.g., self.file_name = tempfile.NamedTemporaryFile(delete=False).name
        store = dist.FileStore(self.file_name, self.world_size)
        dist.init_process_group(
            backend="nccl", rank=self.rank, world_size=self.world_size, store=store
        )
        pg = dist.distributed_c10d._get_default_group()
        self.assertEqual(pg.rank(), self.rank)
        self.assertEqual(pg.size(), self.world_size)
        # give enough time for check() to be executed multiple times
        time.sleep(2)
        dist.destroy_process_group()

    def _check_nccl_timeout(self, expected_timeout):
        pg = dist.distributed_c10d._get_default_group()
        options = pg._get_backend(torch.device(f"cuda:{self.rank}")).options
        self.assertEqual(options._timeout, expected_timeout)

    @requires_nccl()
    @skip_but_pass_in_sandcastle_if(not TEST_CUDA, "No GPUs available, skipping test")
    def test_init_process_group_nccl_timeout(self):
        # nccl is handled 'specially' inside init_process_group and its options class is different from the options
        # used by the other PG's.  There are specific edge cases for nccl that need to be tested.

        store = c10d.FileStore(self.file_name, self.world_size)
        base_opts = dict(
            backend="nccl", store=store, rank=self.rank, world_size=self.world_size
        )

        # test the default value coming from the `init_process_group` kwarg default
        dist.init_process_group(**base_opts)
        self._check_nccl_timeout(torch.distributed.constants.default_pg_nccl_timeout)
        dist.destroy_process_group()

        # test that `kwarg` timeout takes effect
        new_timeout = timedelta(seconds=123)
        dist.init_process_group(**base_opts, timeout=new_timeout)
        self._check_nccl_timeout(new_timeout)
        dist.destroy_process_group()

        # test that timeout value provided via `pg_options` kwarg is ignored and issues warning,
        # 'timeout' kwarg (or its kwdefault) taking precedence
        opts = dist.ProcessGroupNCCL.Options()
        opts._timeout = timedelta(seconds=123)
        with warnings.catch_warnings(record=True) as w:
            dist.init_process_group(**base_opts, pg_options=opts)
            # TODO(whc) i verified that we are indeed emitting this warning, and i can't figure out why i can't catch it.
            # self.assertEqual(len(w), 1)
            # self.assertTrue("pg_options._timeout was specified" in str(w[-1].message))
        self._check_nccl_timeout(torch.distributed.constants.default_pg_nccl_timeout)
        dist.destroy_process_group()

        # test that timeout value provided via `pg_options` kwarg is ignored and issues warning,
        # 'timeout' kwarg taking precedence
        opts = dist.ProcessGroupNCCL.Options()
        opts._timeout = timedelta(seconds=123)
        dist.init_process_group(
            **base_opts, pg_options=opts, timeout=timedelta(seconds=1240)
        )
        self._check_nccl_timeout(timedelta(seconds=1240))
        dist.destroy_process_group()

    @requires_nccl()
    @skip_but_pass_in_sandcastle_if(not TEST_MULTIGPU, "NCCL test requires 2+ GPUs")
    @parametrize("backend", [None, "nccl"])
    def test_set_nccl_pg_timeout(self, backend):
        store = c10d.FileStore(self.file_name, self.world_size)
        opts = dict(
            backend=backend,
            store=store,
            rank=self.rank,
            world_size=self.world_size,
            timeout=timedelta(seconds=123),
        )
        dist.init_process_group(**opts)
        pg = dist.distributed_c10d._get_default_group()
        pg.allreduce(torch.rand(10).cuda(self.rank))
        self._check_nccl_timeout(timedelta(seconds=123))
        pg._get_backend(torch.device(f"cuda:{self.rank}"))._set_default_timeout(
            timedelta(seconds=23)
        )
        self._check_nccl_timeout(timedelta(seconds=23))
        pg.allreduce(torch.rand(10).cuda(self.rank))
        c10d.distributed_c10d._set_pg_timeout(timedelta(seconds=252), pg)
        self._check_nccl_timeout(timedelta(seconds=252))

    @requires_nccl_version((2, 18), "Need NCCL 2.18+ for ncclCommSplit")
    def test_comm_split_optimization(self):
        # Test the optimization of new groups that contain all world
        # ranks use the "transparent" `ncclCommSplit` optimization.
        store = c10d.FileStore(self.file_name, self.world_size)
        pg = self._create_process_group_nccl(store, self.opts())

        # Test lazy splitting behavior across each per-device backend.
        for device in self.rank_to_GPU[self.rank]:
            backend = pg._get_backend(torch.device(device))

            # split doesn't happen unless the original process group has lazily
            # created communicators, so first verify we haven't split even when
            # making the new group and running an operation on the original pg.
            ng = c10d.new_group()
            tensor = torch.tensor([self.rank]).cuda(device)
            pg.broadcast(tensor, 0)
            self.assertEqual(backend.comm_split_count(), 0)

            # The new group will force a split of the original on first use.
            ng.broadcast(tensor, 0)
            self.assertEqual(backend.comm_split_count(), 1)

    @requires_nccl_version((2, 18), "Need NCCL 2.18+ for ncclCommSplit")
    @skip_but_pass_in_sandcastle_if(not TEST_MULTIGPU, "NCCL test requires 2+ GPUs")
    def test_comm_split_subgroup(self):
        # Test `ncclCommSplit` for smaller subgroups of the world when
        # we've passed a specific device_id to init_process_group.
        store = c10d.FileStore(self.file_name, self.world_size)
        device = torch.device(f"cuda:{self.rank}")
        pg = self._create_process_group_nccl(store, self.opts(), device_id=device)
        backend = pg._get_backend(torch.device(device))

        tensor = torch.full((1,), self.rank).cuda(device)
        original_tensor = tensor.clone()
        ng = c10d.new_group([0])

        # rank 0 hasn't split yet, but rank 1 did for the
        # nocolor... so split count matches rank count coincidentally
        # in each of the proceses this test spawned!
        self.assertEqual(backend.comm_split_count(), self.rank)
        if self.rank == 0:
            dist.broadcast(tensor, 0, group=ng)

        # now everyone has split because rank 0 has performed a comm
        self.assertEqual(backend.comm_split_count(), 1)
        self.assertEqual(tensor, original_tensor)

    @requires_nccl_version((2, 18), "Need NCCL 2.18+ for ncclCommSplit")
    @skip_but_pass_in_sandcastle_if(not TEST_MULTIGPU, "NCCL test requires 2+ GPUs")
    def test_non_blocking_init(self):
        # Test creating a pg using nonblocking mode but not eagerly
        os.environ["TORCH_NCCL_USE_COMM_NONBLOCKING"] = "1"
        os.environ["TORCH_NCCL_NONBLOCKING_TIMEOUT"] = "100"
        store = c10d.FileStore(self.file_name, self.world_size)
        device = self.rank_to_GPU[self.rank][0]
        pg = self._create_process_group_nccl(store, self.opts())
        backend = pg._get_backend(torch.device(device))
        self.assertEqual(backend.comm_split_count(), 0)
        reduce_tensor = torch.rand(10, 10, device=device)
        # Run an allreduce, which should trigger a comm init for pg
        pg.allreduce(reduce_tensor).wait()
        new_pg = c10d.new_group()
        # even after pg's collective call, new pg's comm is not initialized until its own collectcive calls
        self.assertEqual(backend.comm_split_count(), 0)
        broadcast_tensor = torch.tensor([self.rank]).cuda(device)
        new_pg.broadcast(broadcast_tensor, 0).wait()
        self.assertEqual(backend.comm_split_count(), 1)

    @requires_nccl_version((2, 18), "Need NCCL 2.18+ for ncclCommSplit")
    @skip_but_pass_in_sandcastle_if(not TEST_MULTIGPU, "NCCL test requires 2+ GPUs")
    def test_non_blocking_with_eager_init(self):
        # Test creating a pg eagerly with nonblocking mode when
        # we've passed a specific device_id to init_process_group.
        os.environ["TORCH_NCCL_USE_COMM_NONBLOCKING"] = "1"
        os.environ["TORCH_NCCL_NONBLOCKING_TIMEOUT"] = "100"
        store = c10d.FileStore(self.file_name, self.world_size)
        device = torch.device(f"cuda:{self.rank}")
        # bound device to triger eager init mode
        pg = self._create_process_group_nccl(store, self.opts(), device_id=device)
        backend = pg._get_backend(torch.device(device))
        self.assertEqual(backend.comm_split_count(), 0)
        reduce_tensor = torch.rand(10, 10, device=device)
        # Run an allreduce, comm should have already started initilizaing,
        # but allreduce is issued to CUDA STREAM only after the initialization is a success
        pg.allreduce(reduce_tensor).wait()
        new_pg = c10d.new_group()
        # even after pg's collective call, new pg's comm is not initialized until its own collectcive calls
        self.assertEqual(backend.comm_split_count(), 0)
        broadcast_tensor = torch.tensor([self.rank]).cuda(device)
        new_pg.broadcast(broadcast_tensor, 0).wait()
        self.assertEqual(backend.comm_split_count(), 1)

    @requires_nccl()
    @skip_but_pass_in_sandcastle_if(not TEST_MULTIGPU, "NCCL test requires 2+ GPUs")
    def test_get_uid(self):
        store = c10d.FileStore(self.file_name, self.world_size)
        device = torch.device(f"cuda:{self.rank}")
        pg = self._create_process_group_nccl(store, self.opts(), device_id=device)
        from torch.distributed.distributed_c10d import _get_process_group_uid

        self.assertEqual(_get_process_group_uid(pg), 0)
        pg_2 = c10d.new_group([0, 1])
        self.assertEqual(_get_process_group_uid(pg_2), 1)

    @requires_nccl()
    @skip_but_pass_in_sandcastle_if(not TEST_MULTIGPU, "NCCL test requires 2+ GPUs")
    def test_set_process_group_desc(self):
        store = c10d.FileStore(self.file_name, self.world_size)
        device = torch.device(f"cuda:{self.rank}")
        pg_default = self._create_process_group_nccl(
            store, self.opts(), device_id=device
        )
        self.assertEqual(pg_default.group_desc, "default_pg")
        pg_1 = c10d.new_group([0, 1], group_desc="test_purpose")
        self.assertEqual(pg_1.group_desc, "test_purpose")
        pg_2 = c10d.new_group([0, 1])
        self.assertEqual(pg_2.group_desc, "undefined")


class DistributedDataParallelTest(
    test_c10d_common.CommonDistributedDataParallelTest, MultiProcessTestCase
):
    def setUp(self):
        super().setUp()
        # TORCH_NCCL_BLOCKING_WAIT overrides TORCH_NCCL_ASYNC_ERROR_HANDLING hence tests
        # that use TORCH_NCCL_BLOCKING_WAIT will test it as expected.
        os.environ["TORCH_NCCL_ASYNC_ERROR_HANDLING"] = "1"
        self._spawn_processes()

    def _get_process_group(self):
        store = self._get_store()
        c10d.init_process_group(
            "nccl", store=store, rank=self.rank, world_size=self.world_size
        )
        return c10d.distributed_c10d._get_default_group()

    def _test_nccl_backend(
        self, devices, device_ids, multi_device=False, gradient_as_bucket_view=False
    ):
        process_group = self._get_process_group()
        self._test_ddp_with_process_group(
            process_group, devices, device_ids, multi_device, gradient_as_bucket_view
        )

    @requires_nccl()
    @skip_if_lt_x_gpu(2)
    def test_nccl_propagate_error_reason(self):
        # Need to use TORCH_NCCL_BLOCKING_WAIT and not ASYNC_ERROR_HANDLING,
        # otherwise process will be taken down and we can't check for errors.
        os.environ["TORCH_NCCL_ASYNC_ERROR_HANDLING"] = "0"
        os.environ["TORCH_NCCL_BLOCKING_WAIT"] = "1"
        store = c10d.FileStore(self.file_name, self.world_size)
        # provide sufficient timeout to initialize NCCL comm.
        pg = c10d.ProcessGroupNCCL(
            store, self.rank, self.world_size, timeout=timedelta(seconds=15)
        )
        pg_gloo = c10d.ProcessGroupGloo(store, self.rank, self.world_size)
        pg.barrier().wait(timedelta(seconds=5))
        # Simulate stuckness in rank 0.
        if self.rank == 0:
            pg_gloo.barrier().wait()
        inp = torch.ones(1).cuda(self.rank)

        if self.rank != 0:
            # Time out due to rank 0 not calling into allreduce.
            with self.assertRaises(dist.DistBackendError):
                pg.allreduce([inp]).wait(timedelta(seconds=5))

            # Now when nonzero rank attempts to use communicator, original failure reason should be logged.
            try:
                pg.allreduce([torch.ones(2).cuda(self.rank)]).wait()
            except dist.DistBackendError as e:
                self.assertTrue("aborted" in str(e))
            else:
                self.fail("Expected error to be raised!")

            # Unblock rank 0
            pg_gloo.barrier().wait()

        # TODO: We can also test that if rank 0 attempts to use the communicator,
        # then we should error out with the info that it was aborted due to
        # timeout on another rank. Although this would only be the case after
        # the watchdog has run on the rank, and there is no reliable way
        # to confirm it has run.

    @requires_nccl()
    @skip_if_lt_x_gpu(2)
    def test_nccl_backend_multi_device_ids_not_allowed(self):
        int_devices = list(range(torch.cuda.device_count()))
        devices = [torch.device("cuda:" + str(i)) for i in int_devices]
        with self.assertRaisesRegex(
            ValueError, "device_ids can only be None or contain a single element."
        ):
            self._test_nccl_backend(devices, int_devices)

    @requires_nccl()
    @skip_if_lt_x_gpu(2)
    def test_nccl_backend_single_device_module_device_ids_None(self):
        self._test_nccl_backend(None, None)

    @requires_nccl()
    @skip_if_lt_x_gpu(2)
    def test_nccl_backend_single_device_module_empty_device_ids(self):
        # This tests the backward compatibility of accepting an empty list as `device_ids`,
        # although we no longer document this in favor of the default value of `None`,
        # which is consistent with multi-device modules and CPU modules.
        self._test_nccl_backend(None, [])

    @requires_nccl()
    @skip_if_lt_x_gpu(4)
    def test_nccl_backend_multi_device_module_device_ids_None(self):
        int_devices = gpus_for_rank(self.world_size)[self.rank][:2]
        devices = [torch.device("cuda:" + str(i)) for i in int_devices]
        self._test_nccl_backend(devices, None, multi_device=True)

    @requires_nccl()
    @skip_if_lt_x_gpu(2)
    def test_nccl_backend_1gpu_module_device_ids_integer_list(self):
        int_devices = gpus_for_rank(self.world_size)[self.rank][:1]
        devices = [torch.device("cuda:" + str(i)) for i in int_devices]
        self._test_nccl_backend(devices, int_devices)

    @requires_nccl()
    @skip_if_lt_x_gpu(2)
    def test_nccl_backend_1gpu_module_device_ids_torch_device_list(self):
        int_devices = gpus_for_rank(self.world_size)[self.rank][:1]
        devices = [torch.device("cuda:" + str(i)) for i in int_devices]
        self._test_nccl_backend(devices, devices)

    @requires_nccl()
    @skip_if_lt_x_gpu(4)
    def test_nccl_backend_2gpu_module(self):
        int_devices = gpus_for_rank(self.world_size)[self.rank][:2]
        devices = [torch.device("cuda:" + str(i)) for i in int_devices]
        self._test_nccl_backend(devices, None, multi_device=True)

    @requires_nccl()
    @skip_if_lt_x_gpu(8)
    def test_nccl_backend_4gpu_module(self):
        int_devices = gpus_for_rank(self.world_size)[self.rank][:4]
        devices = [torch.device("cuda:" + str(i)) for i in int_devices]
        self._test_nccl_backend(devices, None, multi_device=True)

    @requires_nccl()
    @skip_if_lt_x_gpu(4)
    def test_ddp_multi_device_module_config(self):
        gpus = gpus_for_rank(self.world_size)[self.rank]

        self.assertTrue(len(gpus) >= 2, "expecting at least 2 gpus per process")

        process_group = self._get_process_group()

        gpus = gpus[:2]
        model = DoubleGpuNet(gpus)

        with self.assertRaisesRegex(
            ValueError,
            "DistributedDataParallel device_ids and output_device arguments only work with "
            "single-device/multiple-device GPU modules or CPU modules",
        ):
            ddp_model = DistributedDataParallel(
                model, output_device=gpus[1], process_group=process_group
            )

        with self.assertRaisesRegex(
            ValueError, "device_ids can only be None or contain a single element."
        ):
            ddp_model = DistributedDataParallel(
                model, device_ids=gpus, process_group=process_group
            )

        with self.assertRaisesRegex(
            ValueError, "input module must be on the same type of devices"
        ):
            model.fc1 = model.fc1.cpu()
            ddp_model = DistributedDataParallel(model, process_group=process_group)

        model = model.cpu()
        with self.assertRaisesRegex(
            ValueError, "device_ids can only be None or contain a single element."
        ):
            ddp_model = DistributedDataParallel(
                model, device_ids=gpus, process_group=process_group
            )

    def _test_fp16(self, gradient_as_bucket_view=False):
        process_group = self._get_process_group()

        gpus = gpus_for_rank(self.world_size)[self.rank]
        model = nn.Linear(1, 1, bias=False).cuda(gpus[0]).half()
        nn.init.constant_(model.weight, 1)
        ddp_model = DistributedDataParallel(
            model,
            device_ids=[gpus[0]],
            process_group=process_group,
            bucket_cap_mb=0.001,
            gradient_as_bucket_view=gradient_as_bucket_view,
        )

        # Input 2**15, so that the gradients will overflow with a
        # world_size of 2, unless we normalize the gradient by the
        # world_size before the reduction
        input = torch.tensor([[2**15]]).cuda(gpus[0]).half()

        # Step model
        ddp_model.train()
        output = ddp_model(input)
        loss = output.sum()
        loss.backward()

        self.assertFalse(any(torch.isinf(p.grad).any() for p in ddp_model.parameters()))

    @requires_nccl()
    @skip_if_lt_x_gpu(2)
    def test_fp16(self):
        self._test_fp16()

    @requires_nccl()
    @skip_if_lt_x_gpu(2)
    def test_fp16_grad_is_view(self):
        self._test_fp16(gradient_as_bucket_view=True)

    def _test_arbitrary_forward_return_value(self, gradient_as_bucket_view=False):
        """
        Note: this test can be sped up by only running it on a CPU module
        once DistributedDataParallel supports them.
        """
        process_group = self._get_process_group()

        class ForwardReturnValueModule(nn.Module):
            def __init__(self):
                super().__init__()
                self.fc1 = nn.Linear(2, 10, bias=False)
                self.fc2 = nn.Linear(10, 4, bias=False)
                self.fc3 = nn.Linear(4, 4, bias=False)
                self.relu = nn.ReLU()

            def forward(self, x, fn):
                x = self.relu(self.fc1(x))
                x = self.relu(self.fc2(x))
                # The first softmax does NOT include fc3 in its autograd graph
                # whereas the second softmax DOES. If we pass only the first
                # tensor we see in the output to the reducer, it marks the
                # gradient for fc3 as ready (because it doesn't show up). If
                # downstream uses of this return value choose to differentiate
                # against the second output tensor, it would still receive a
                # gradient and a callback for this tensor, resulting in a crash.
                return fn(
                    F.softmax(x, dim=1),
                    F.softmax(self.fc3(x), dim=1),
                )

        device_id = gpus_for_rank(self.world_size)[self.rank][0]
        model = DistributedDataParallel(
            ForwardReturnValueModule().float().to(device_id),
            device_ids=[device_id],
            process_group=process_group,
            gradient_as_bucket_view=gradient_as_bucket_view,
        )

        batch_size = 4
        criterion = nn.CrossEntropyLoss()
        input = torch.rand([batch_size, 2], dtype=torch.float)
        target = torch.LongTensor([random.randrange(4) for _ in range(batch_size)]).to(
            device_id
        )

        # Always run "backward" to ensure the reducer is called by autograd.
        # If we don't correctly capture the output tensors from the return value,
        # the reducer won't see a hook for the unused parameter, and throw an error.
        # The correct capture is what we're testing in this function.
        def test(box, unbox):
            output = model(input, fn=box)
            loss = criterion(unbox(output), target)
            loss.backward()

        # Test with identity return value
        test(
            box=lambda x, y: (x, y),
            unbox=lambda obj: obj[1],
        )

        # Test with list return value
        test(
            box=lambda x, y: ["foo", x, "bar", y],
            unbox=lambda obj: obj[3],
        )

        # Test with tuple return value
        test(
            box=lambda x, y: ("foo", x, "bar", y),
            unbox=lambda obj: obj[3],
        )

        # Test with dict return value
        test(
            box=lambda x, y: {"foo": "bar", "a": x, "b": y},
            unbox=lambda obj: obj["b"],
        )

        # Test with list with dict return value
        test(
            box=lambda x, y: ["foo", "bar", {"a": x, "b": y}],
            unbox=lambda obj: obj[2]["b"],
        )

        # Test with dict with list return value
        test(
            box=lambda x, y: {"foo": "bar", "list": [0, x, 1, y]},
            unbox=lambda obj: obj["list"][3],
        )

    @requires_nccl()
    @skip_if_lt_x_gpu(2)
    def test_arbitrary_forward_return_value(self):
        self._test_arbitrary_forward_return_value()

    @requires_nccl()
    @skip_if_lt_x_gpu(2)
    def test_arbitrary_forward_return_value_grad_is_view(self):
        self._test_arbitrary_forward_return_value(gradient_as_bucket_view=True)

    @requires_nccl()
    @skip_if_lt_x_gpu(2)
    def test_ddp_with_lazy_parameters(self):
        process_group = self._get_process_group()
        with self.assertRaisesRegex(
            RuntimeError, "Modules with uninitialized parameters"
        ):
            DistributedDataParallel(
                torch.nn.LazyLinear(10), process_group=process_group
            )

    def _test_find_unused_parameters_kwarg(self, gradient_as_bucket_view=False):
        """
        Note: this test can be sped up by only running it on a CPU module
        once DistributedDataParallel supports them.
        """
        torch.cuda.set_device(self.rank)
        dist.init_process_group(
            backend="nccl",
            world_size=self.world_size,
            rank=self.rank,
            init_method=f"file://{self.file_name}",
        )
        process_group = c10d.distributed_c10d._get_default_group()

        class FindUnusedParametersModule(nn.Module):
            def __init__(self):
                super().__init__()
                self.fc1 = nn.Linear(2, 10, bias=False)
                self.fc2 = nn.Linear(10, 4, bias=False)
                self.fc3 = nn.Linear(4, 4, bias=False)
                self.relu = nn.ReLU()

            def forward(self, x):
                x = self.relu(self.fc1(x))
                x = self.relu(self.fc2(x))
                # Return the fc3 module so that the caller can invoke it
                # outside of the forward function. While this is bad practice,
                # we can use it to trigger a reducer error.
                return (F.softmax(x, dim=1), self.fc3)

        device_id = gpus_for_rank(self.world_size)[self.rank][0]
        batch_size = 4
        criterion = nn.CrossEntropyLoss()
        input = torch.rand([batch_size, 2], dtype=torch.float)
        target = torch.LongTensor([random.randrange(4) for _ in range(batch_size)]).to(
            device_id
        )

        ddp_model = None

        def test_find_unused_parameters(
            find_unused_parameters, test_default=False, gradient_as_bucket_view=False
        ):
            if test_default:
                model = DistributedDataParallel(
                    FindUnusedParametersModule().float().to(device_id),
                    device_ids=[device_id],
                    process_group=process_group,
                    gradient_as_bucket_view=gradient_as_bucket_view,
                )
            else:
                model = DistributedDataParallel(
                    FindUnusedParametersModule().float().to(device_id),
                    device_ids=[device_id],
                    process_group=process_group,
                    find_unused_parameters=find_unused_parameters,
                    gradient_as_bucket_view=gradient_as_bucket_view,
                )
            nonlocal ddp_model
            ddp_model = model

            output, fc3 = model(input)
            output = fc3(output)
            loss = criterion(output, target)
            loss.backward()

        # First test that finding unused params under these conditions is to
        # trigger an error when `backward` is called (because fc3 is an unused
        # parameter and will therefore be marked ready twice).
        try:
            test_find_unused_parameters(
                True, gradient_as_bucket_view=gradient_as_bucket_view
            )
        except Exception as ex:
            self.assertTrue(
                str(ex).startswith(
                    "Expected to mark a variable ready only once.",
                )
            )
            unused_index = 2
            unused_index_str = f"Parameter at index {unused_index}"
            model = ddp_model.module
            for module_name, module in model.named_modules():
                if module == model.fc3:
                    for parameter_name, _ in module.named_parameters(recurse=False):
                        unused_fqn = f"{module_name}.{parameter_name}"
                        # Only one such parameter in model.fc3, since bias=False
                        break

            if dist.get_debug_level() != dist.DebugLevel.OFF:
                unused_index_str += f" with name {unused_fqn}"

            self.assertTrue(unused_index_str in str(ex))
        else:
            self.fail("Expected exception")

        dist.barrier(process_group)

        # Then test that the default behavior can be overridden by setting
        # `find_unused_parameters=False`.
        try:
            test_find_unused_parameters(
                False, gradient_as_bucket_view=gradient_as_bucket_view
            )
        except Exception as ex:
            self.fail("Unexpected exception: %s" % ex)

        # Test find_unused_parameters defaults to False
        try:
            test_find_unused_parameters(
                True, test_default=True, gradient_as_bucket_view=gradient_as_bucket_view
            )
        except Exception as ex:
            self.fail("Unexpected exception: %s" % ex)

    # TODO: Combine the following tests once https://github.com/pytorch/pytorch/issues/55967
    # is resolved.
    @requires_nccl()
    @skip_if_lt_x_gpu(2)
    @with_dist_debug_levels(levels=["DETAIL"])
    def test_find_unused_parameters_kwarg_debug_detail(self):
        self._test_find_unused_parameters_kwarg()

    @requires_nccl()
    @skip_if_lt_x_gpu(2)
    @with_dist_debug_levels(levels=["INFO"])
    def test_find_unused_parameters_kwarg_debug_info(self):
        self._test_find_unused_parameters_kwarg()

    @requires_nccl()
    @skip_if_lt_x_gpu(2)
    @with_dist_debug_levels(levels=["OFF"])
    def test_find_unused_parameters_kwarg_debug_off(self):
        self._test_find_unused_parameters_kwarg()

    @requires_nccl()
    @skip_if_lt_x_gpu(2)
    @with_dist_debug_levels(levels=["DETAIL"])
    def test_find_unused_parameters_kwarg_grad_is_view_debug_detail(self):
        self._test_find_unused_parameters_kwarg(gradient_as_bucket_view=True)

    @requires_nccl()
    @skip_if_lt_x_gpu(2)
    @with_dist_debug_levels(levels=["INFO"])
    def test_find_unused_parameters_kwarg_grad_is_view_debug_info(self):
        self._test_find_unused_parameters_kwarg(gradient_as_bucket_view=True)

    @requires_nccl()
    @skip_if_lt_x_gpu(2)
    @with_dist_debug_levels(levels=["OFF"])
    def test_find_unused_parameters_kwarg_grad_is_view_debug_off(self):
        self._test_find_unused_parameters_kwarg(gradient_as_bucket_view=True)

    def _test_multiple_outputs_multiple_backward(self, gradient_as_bucket_view=False):
        """
        Note: this test can be sped up by only running it on a CPU module
        once DistributedDataParallel supports them.
        """
        process_group = self._get_process_group()

        class MultipleOutputModule(nn.Module):
            def __init__(self):
                super().__init__()

                def define_module():
                    return nn.Sequential(
                        nn.Linear(2, 10, bias=False),
                        nn.ReLU(),
                        nn.Linear(10, 4, bias=False),
                        nn.ReLU(),
                    )

                self.module0 = define_module()
                self.module1 = define_module()

            def forward(self, x):
                return (
                    F.softmax(self.module0(x), dim=1),
                    F.softmax(self.module1(x), dim=1),
                )

        device_id = gpus_for_rank(self.world_size)[self.rank][0]
        model = DistributedDataParallel(
            MultipleOutputModule().float().to(device_id),
            device_ids=[device_id],
            process_group=process_group,
            gradient_as_bucket_view=gradient_as_bucket_view,
        )

        batch_size = 4
        criterion = nn.CrossEntropyLoss()
        input = torch.rand([batch_size, 2], dtype=torch.float)
        target = torch.LongTensor([random.randrange(4) for _ in range(batch_size)]).to(
            device_id
        )

        # Compute loss and gradients for both outputs
        output1, output2 = model(input)
        loss1 = criterion(output1, target)
        loss1.backward()
        loss2 = criterion(output2, target)
        loss2.backward()

    @requires_nccl()
    @skip_if_lt_x_gpu(2)
    def test_multiple_outputs_multiple_backward(self):
        self._test_multiple_outputs_multiple_backward()

    @requires_nccl()
    @skip_if_lt_x_gpu(2)
    def test_multiple_outputs_multiple_backward_grad_is_view(self):
        self._test_multiple_outputs_multiple_backward(gradient_as_bucket_view=True)

    @requires_nccl()
    @skip_if_lt_x_gpu(2)
    def test_no_grad(self):
        """
        Note: this test can be sped up by only running it on a CPU module
        once DistributedDataParallel supports them.
        """
        process_group = self._get_process_group()

        class NoGradModule(nn.Module):
            def __init__(self):
                super().__init__()
                self.fc1 = nn.Linear(2, 10, bias=False)
                self.fc2 = nn.Linear(10, 4, bias=False)
                self.relu = nn.ReLU()

            def forward(self, x):
                x = self.relu(self.fc1(x))
                x = self.relu(self.fc2(x))
                return F.softmax(x, dim=1)

        device_id = gpus_for_rank(self.world_size)[self.rank][0]
        model = DistributedDataParallel(
            NoGradModule().float().to(device_id),
            device_ids=[device_id],
            process_group=process_group,
        )

        batch_size = 4
        input = torch.rand([batch_size, 2], dtype=torch.float)

        def check_no_grads():
            for p in model.parameters():
                self.assertTrue(p.requires_grad)
                self.assertIsNone(p.grad)

        # After initialization, no parameter has their gradient set.
        check_no_grads()

        # Run `forward` function with torch.no_grad()
        with torch.no_grad():
            output = model(input)
            self.assertTrue(isinstance(output, torch.Tensor))

        # No parameter should have their gradient set.
        check_no_grads()

    def _test_accumulate_gradients_module(self, gradient_as_bucket_view=False):
        # This is NOT the recommended way to implement accumulating grads, but
        # we would like to make sure DDP does not mess up with the underlying
        # module.
        int_devices = gpus_for_rank(self.world_size)[self.rank][:1]
        devices = [torch.device("cuda:" + str(i)) for i in int_devices]
        process_group = self._get_process_group()
        global_batch_size = self.world_size

        model, ddp_model, input, target = self._prepare_single_device_module(
            process_group, devices, devices, global_batch_size, gradient_as_bucket_view
        )

        def step_model(model, input, target):
            model.train()
            output = model(input)
            loss = F.mse_loss(output, target.to(output.device))
            loss.backward()

        # ensure accumulate grads works with no_grad
        with torch.no_grad():
            ddp_model.train()
            ddp_model.module(input)

        # Check two model parameters over 4 iterations.
        # Use 4 iterations because we alternate between reducing and
        # not reducing and want to make sure we switch both ways.
        for iteration in range(4):
            step_model(model, input, target)

            if iteration % 2 == 0:
                # Skip gradients sync without calling prepare_for_backward
                step_model(
                    ddp_model.module,
                    input[self.rank : (self.rank + 1)],
                    target[self.rank : (self.rank + 1)],
                )
                for i, j in zip(model.parameters(), ddp_model.parameters()):
                    self.assertNotEqual(i.grad, j.grad)
            else:
                step_model(
                    ddp_model,
                    input[self.rank : (self.rank + 1)],
                    target[self.rank : (self.rank + 1)],
                )
                for i, j in zip(model.parameters(), ddp_model.parameters()):
                    self.assertEqual(i.grad, j.grad, rtol=1.3e-06, atol=5e-5)

            # Shuffle the input so that DDP input is different
            torch.manual_seed(1337 + iteration)
            input = input[torch.randperm(global_batch_size)]

    @requires_nccl()
    @skip_if_lt_x_gpu(2)
    def test_accumulate_gradients_module(self):
        self._test_accumulate_gradients_module()

    @requires_nccl()
    @skip_if_lt_x_gpu(2)
    def test_accumulate_gradients_module_with_grad_is_view(self):
        self._test_accumulate_gradients_module(gradient_as_bucket_view=True)

    @requires_nccl()
    @skip_if_lt_x_gpu(2)
    def test_failure_recovery(self):
        process_group = self._get_process_group()

        # need to create a separate file for the recovered FileStore, because
        # the original one will be deleted when destructing the first FileStore.
        recovery_filename = self.file_name + "_recovery"

        if self.rank == 0:
            # the file will be deleted by the recovered FileStore
            open(recovery_filename, "w").close()

        # not necessary to run barrier here, as DDP will synchronize

        class TestModel(nn.Module):
            def __init__(self):
                super().__init__()
                self.fc1 = nn.Linear(2, 10, bias=False)
                self.fc2 = nn.Linear(10, 4, bias=False)
                self.relu = nn.ReLU()

            def forward(self, x):
                x = self.relu(self.fc1(x))
                x = self.relu(self.fc2(x))
                return F.softmax(x, dim=1)

        device_id = gpus_for_rank(self.world_size)[self.rank][0]
        model = TestModel().float().to(device_id)
        ddp = DistributedDataParallel(
            model,
            device_ids=[device_id],
            process_group=process_group,
        )

        batch_size = 4
        criterion = nn.CrossEntropyLoss()
        input = torch.rand([batch_size, 2], dtype=torch.float)
        target = torch.LongTensor([random.randrange(4) for _ in range(batch_size)]).to(
            device_id
        )

        for _ in range(6):
            output = ddp(input)
            loss = criterion(output, target)
            loss.backward()

        del ddp
        c10d.destroy_process_group(process_group)

        store = c10d.FileStore(recovery_filename, self.world_size)
        c10d.init_process_group(
            "nccl", store=store, rank=self.rank, world_size=self.world_size
        )
        process_group = c10d.distributed_c10d._get_default_group()
        ddp = DistributedDataParallel(
            model,
            device_ids=[device_id],
            process_group=process_group,
        )

        input = torch.rand([batch_size, 2], dtype=torch.float)
        target = torch.LongTensor([random.randrange(4) for _ in range(batch_size)]).to(
            device_id
        )
        for _ in range(6):
            output = ddp(input)
            loss = criterion(output, target)
            loss.backward()

    @requires_nccl()
    @skip_if_lt_x_gpu(2)
    def test_pass_default_pg(self):
        dist.init_process_group(
            "nccl",
            init_method=f"file://{self.file_name}",
            world_size=self.world_size,
            rank=self.rank,
        )

        default_pg = c10d.distributed_c10d._get_default_group()
        dist.destroy_process_group(default_pg)
        self.assertFalse(dist.is_initialized())

    def _test_grad_layout(self, replica_devices, layer_devs, local_batch_size):
        process_group = self._get_process_group()

        global_batch_size = local_batch_size * self.world_size

        # Carry out some trials with small buckets and some with big buckets.
        bucketsizes = (0.000001, 25)
        # Tuples of lists.  Each list describes per-layer characteristics for one trial.
        layer_formats = (
            [torch.contiguous_format] * 4,
            [torch.channels_last] * 2 + [torch.contiguous_format] * 2,
            [torch.channels_last] * 4,
        )
        layer_dtypes = (
            [torch.float] * 4,
            [torch.float] * 2 + [torch.half] * 2,
            [torch.half] * 4,
        )

        input_dev = layer_devs[0] if isinstance(layer_devs, list) else layer_devs
        target_dev = layer_devs[-1] if isinstance(layer_devs, list) else layer_devs
        input = torch.randn(
            (global_batch_size, 8, 8, 8), device=input_dev, dtype=torch.float
        )
        target = torch.randn(
            (global_batch_size, 8, 4, 4), device=target_dev, dtype=torch.float
        )
        local_batch_start = self.rank * local_batch_size
        local_batch_end = (self.rank + 1) * local_batch_size

        # Reducer.cpp sneakily creates one "initial bucket" that ignores the "bucket_cap_mb"
        # argument.  The following makes sure the initial bucket also complies.
        @contextmanager
        def first_bucket_size(ddp_bucket_mb):
            old_DEFAULT_FIRST_BUCKET_BYTES = dist._DEFAULT_FIRST_BUCKET_BYTES
            dist._DEFAULT_FIRST_BUCKET_BYTES = int(ddp_bucket_mb * 1.0e6)
            try:
                yield
            finally:
                dist._DEFAULT_FIRST_BUCKET_BYTES = old_DEFAULT_FIRST_BUCKET_BYTES

        with torch.backends.cudnn.flags(
            enabled=True, deterministic=True, benchmark=False
        ):
            for formats, dtypes, bucketsize in product(
                layer_formats, layer_dtypes, bucketsizes
            ):
                with first_bucket_size(bucketsize):
                    model_msg = f"rank = {self.rank} formats = {formats} dtypes = {dtypes} bucketsize = {bucketsize} "
                    try:
                        m = ConvNet(layer_devs, formats, dtypes)
                        m_ddp = DistributedDataParallel(
                            copy.deepcopy(m),
                            device_ids=replica_devices,
                            process_group=process_group,
                            bucket_cap_mb=bucketsize,
                        )
                        opt = torch.optim.SGD(m.parameters(), lr=0.1)
                        opt_ddp = torch.optim.SGD(m_ddp.parameters(), lr=0.1)
                        has_half = any(p.dtype is torch.half for p in m.parameters())
                        tol = 1.0e-3 if has_half else 1.0e-5
                    except BaseException:
                        # Prints case-specific debugging info to narrow down failing case.
                        print(
                            "Caught exception during model creation for " + model_msg,
                            flush=True,
                        )
                        raise
                    # 3 iters:  First iter creates grads, second iter retests after rebucketing,
                    # third iter tries zeroed grads.
                    for it in range(3):
                        iter_msg = f"iter = {it} " + model_msg
                        named_msg = iter_msg
                        try:
                            F.mse_loss(m(input).float(), target).backward()
                            F.mse_loss(
                                m_ddp(input[local_batch_start:local_batch_end]).float(),
                                target[local_batch_start:local_batch_end],
                            ).backward()
                            for i, ((layer_name, m_child), m_ddp_child) in enumerate(
                                zip(m.named_children(), m_ddp.module.children())
                            ):
                                named_msg = layer_name + ".weight" + " " + iter_msg
                                self.assertTrue(
                                    m_child.weight.grad.is_contiguous(
                                        memory_format=formats[i]
                                    ),
                                    named_msg,
                                )
                                self.assertTrue(
                                    m_ddp_child.weight.grad.is_contiguous(
                                        memory_format=formats[i]
                                    ),
                                    named_msg,
                                )
                                for j, ((param_name, p), p_ddp) in enumerate(
                                    zip(
                                        m_child.named_parameters(),
                                        m_ddp_child.parameters(),
                                    )
                                ):
                                    named_msg = (
                                        layer_name + "." + param_name + " " + iter_msg
                                    )
                                    self.assertEqual(
                                        p.grad, p_ddp.grad, rtol=tol, atol=tol
                                    )
                            opt.step()
                            opt_ddp.step()
                            if it == 0:
                                for p, p_ddp in zip(m.parameters(), m_ddp.parameters()):
                                    p.grad = None
                                    p_ddp.grad = None
                            else:
                                m.zero_grad()
                                m_ddp.zero_grad()
                        except BaseException:
                            # Makes sure we still get info if an error occurred somewhere other than the asserts.
                            print(
                                "Caught exception during iterations at " + named_msg,
                                flush=True,
                            )
                            raise

    @requires_nccl()
    @skip_if_lt_x_gpu(2)
    def test_grad_layout_1devicemodule_1replicaperprocess(self):
        dev0 = torch.device("cuda:" + str(gpus_for_rank(self.world_size)[self.rank][0]))
        # Tells DDP to use just one device.
        replica_devices = [dev0]
        # Tells _test_grad_layout to construct ConvNet with all layers on this process's first assigned device.
        layer_devs = dev0
        local_batch_size = 8
        self._test_grad_layout(replica_devices, layer_devs, local_batch_size)

    @requires_nccl()
    @skip_if_lt_x_gpu(4)
    @skip_if_rocm
    def test_grad_layout_2devicemodule(self):
        int_devices = gpus_for_rank(self.world_size)[self.rank][:2]
        dev0 = torch.device("cuda:" + str(int_devices[0]))
        dev1 = torch.device("cuda:" + str(int_devices[1]))
        # DDP's default behavior for a multi-device module is "don't replicate."
        replica_devices = None
        # Tells _test_grad_layout to constructs this process's ConvNet on 2 devices, with 2 layers on each device.
        layer_devs = [dev0] * 2 + [dev1] * 2
        local_batch_size = 8
        self._test_grad_layout(replica_devices, layer_devs, local_batch_size)

    @requires_nccl()
    @skip_if_lt_x_gpu(2)
    def test_param_layout_mismatch_error(self):
        process_group = self._get_process_group()

        dev0 = torch.device("cuda:" + str(gpus_for_rank(self.world_size)[self.rank][0]))
        layer_devs = dev0
        layer_formats = (
            [torch.contiguous_format] * 4
            if self.rank == 0
            else [torch.channels_last] * 4
        )
        layer_dtypes = [torch.float] * 4

        m = ConvNet(layer_devs, layer_formats, layer_dtypes)
        if self.rank == 0:
            m_ddp = DistributedDataParallel(
                m, device_ids=[dev0], process_group=process_group
            )
        else:
            with self.assertRaisesRegex(
                RuntimeError,
                ".* appears not to match strides of the same param in process 0",
            ):
                m_ddp = DistributedDataParallel(
                    m, device_ids=[dev0], process_group=process_group
                )

    def _gpu_model_with_ddp_comm_hook(
        self,
        process_group,
        hook=None,
        gradient_as_bucket_view=False,
        state=None,
        static_graph=False,
    ):
        device_id = gpus_for_rank(self.world_size)[self.rank][0]
        gpu_model = DistributedDataParallel(
            ModuleForDdpCommHook().to(device_id),
            device_ids=[device_id],
            process_group=process_group,
            gradient_as_bucket_view=gradient_as_bucket_view,
            static_graph=static_graph,
        )

        # Register a DDP communication hook if any.
        if hook is not None:
            gpu_model.register_comm_hook(state, hook)

        return gpu_model

    @requires_nccl()
    @skip_if_lt_x_gpu(2)
    def test_ddp_comm_hook_future_passing_gpu_nccl(self):
        """
        This unit test verifies whether the Future object is passed properly using nccl backend.
        The hook callback function creates a Future object and sets a value to it.
        """
        process_group = self._get_process_group()

        # Get GPU model with simple_hook registered.
        gpu_model = self._gpu_model_with_ddp_comm_hook(process_group, self._simple_hook)

        # check whether the grads are equal to what simple_hook's then callback returns.
        # without the comm_hook, result would be 0.25 * torch.ones(2, 2).
        self._run_and_verify_hook(gpu_model, 8, 2 * torch.ones(2, 2))

    def _test_ddp_comm_hook_allreduce_hook_nccl(
        self, gradient_as_bucket_view=False, static_graph=False
    ):
        """
        This unit test verifies whether a DDP communication hook that just calls
        allreduce gives the same result with the case of no hook registered.
        Without the then callback, the future_value in reducer is no longer
        a PyObject, and this unit test verifies future_value is properly checked.
        """
        process_group = self._get_process_group()

        def allreduce_hook(
            state: object, bucket: dist.GradBucket
        ) -> torch.futures.Future[torch.Tensor]:
            tensors = [bucket.buffer() / self.world_size]
            return (
                process_group.allreduce(tensors)
                .get_future()
                .then(lambda fut: fut.value()[0])
            )

        # Get GPU model with allreduce_hook registered.
        gpu_model = self._gpu_model_with_ddp_comm_hook(
            process_group, allreduce_hook, gradient_as_bucket_view, static_graph
        )

        # check whether the grads are equal to what DDP without hook would return.
        self._run_and_verify_hook(gpu_model, 8, 0.25 * torch.ones(2, 2))

    def _test_default_ddp_comm_hooks_nccl(self, gradient_as_bucket_view=False):
        """
        This unit test verifies whether default Python DDP communication hooks ALLREDUCE, FP16_COMPRESS
        and BF16_COMPRESS, can give the same result with the case of no hook registered.
        """
        process_group = self._get_process_group()

        # For these default DDP comm hooks, the only state is process group.
        state = process_group
        hook_options = [default.allreduce_hook, default.fp16_compress_hook]
        if (
            not TEST_WITH_ROCM
            and BFLOAT16_AVAILABLE
            and c10d.is_nccl_available()
            and torch.cuda.nccl.version() >= (2, 10)
        ):
            hook_options.append(default.bf16_compress_hook)
        for hook in hook_options:
            # Get GPU model with the hook registered.
            # The first arg 'process_group' is used for initializing the test environment,
            # so it cannot be replaced by 'state', although they have the same value.
            gpu_model = self._gpu_model_with_ddp_comm_hook(
                process_group, hook, gradient_as_bucket_view, state
            )

            # check whether the grads are equal to what DDP without hook would return.
            self._run_and_verify_hook(gpu_model, 8, 0.25 * torch.ones(2, 2))

    def _test_fp16_compress_wrapper(self, gradient_as_bucket_view=False):
        """
        This unit test verifies whether wrapping the ALLREDUCE and POWER_SGD hooks with
        the FP16_WRAPPER can give the same result as when there is no hook registered.
        """
        process_group = self._get_process_group()
        powerSGD_state = powerSGD.PowerSGDState(process_group=process_group)

        hook_args = [
            (powerSGD.powerSGD_hook, powerSGD_state),
            (default.allreduce_hook, process_group),
        ]

        for hook, state in hook_args:
            gpu_model = self._gpu_model_with_ddp_comm_hook(
                process_group,
                default.fp16_compress_wrapper(hook),
                gradient_as_bucket_view,
                state,
            )

            # check whether the grads are equal to what DDP without hook would return.
            self._run_and_verify_hook(gpu_model, 8, 0.25 * torch.ones(2, 2))

    def _test_bf16_compress_wrapper(self, gradient_as_bucket_view=False):
        """
        This unit test verifies whether wrapping the ALLREDUCE and POWER_SGD hooks with
        the BF16_WRAPPER can give the same result as when there is no hook registered.
        """
        process_group = self._get_process_group()
        powerSGD_state = powerSGD.PowerSGDState(process_group=process_group)

        hook_args = [
            (powerSGD.powerSGD_hook, powerSGD_state),
            (default.allreduce_hook, process_group),
        ]

        for hook, state in hook_args:
            gpu_model = self._gpu_model_with_ddp_comm_hook(
                process_group,
                default.bf16_compress_wrapper(hook),
                gradient_as_bucket_view,
                state,
            )

            # check whether the grads are equal to what DDP without hook would return.
            self._run_and_verify_hook(gpu_model, 8, 0.25 * torch.ones(2, 2))

    def _test_powerSGD_ddp_comm_hook_nccl(self, gradient_as_bucket_view=False):
        """
        This unit test verifies whether Python DDP communication hook POWER_SGD
        can give the same result with the case of no hook registered.
        """
        process_group = self._get_process_group()

        # Get GPU model with the hook registered.
        # Test the hook with different algorithmic configs.
        for use_error_feedback, warm_start, batch_tensors_with_same_shape in product(
            [True, False],
            [True, False],
            [True, False],
        ):
            state = powerSGD.PowerSGDState(
                process_group=process_group,
                matrix_approximation_rank=1,
                use_error_feedback=use_error_feedback,
                warm_start=warm_start,
                batch_tensors_with_same_shape=batch_tensors_with_same_shape,
            )
            for hook in [powerSGD.powerSGD_hook, powerSGD.batched_powerSGD_hook]:
                gpu_model = self._gpu_model_with_ddp_comm_hook(
                    process_group, hook, gradient_as_bucket_view, state
                )

                # check whether the grads are equal to what DDP without hook would return.
                self._run_and_verify_hook(gpu_model, 8, 0.25 * torch.ones(2, 2))

    def _test_builtin_ddp_comm_hooks_nccl(self, gradient_as_bucket_view=False):
        """
        This unit test verifies whether built-in C++ DDP communication hooks ALLREDUCE and FP16_COMPRESS
        can give the same result with the case of no hook registered.
        """
        process_group = self._get_process_group()

        for comm_hook_type in [
            dist.BuiltinCommHookType.ALLREDUCE,
            dist.BuiltinCommHookType.FP16_COMPRESS,
        ]:
            # Get GPU model with the built-in communication hook.
            gpu_model = self._gpu_model_with_builtin_ddp_comm_hook(
                process_group, comm_hook_type, gradient_as_bucket_view
            )

            # check whether the grads are equal to what DDP without hook would return.
            self._run_and_verify_hook(gpu_model, 8, 0.25 * torch.ones(2, 2))

    @requires_nccl()
    @skip_if_lt_x_gpu(2)
    def test_ddp_comm_hook_allreduce_hook_nccl(self):
        self._test_ddp_comm_hook_allreduce_hook_nccl()

    @requires_nccl()
    @skip_if_lt_x_gpu(2)
    def test_default_ddp_comm_hooks_nccl(self):
        self._test_default_ddp_comm_hooks_nccl()

    @requires_nccl()
    @skip_if_lt_x_gpu(2)
    def test_fp16_compress_wrapper_nccl(self):
        self._test_fp16_compress_wrapper()

    @requires_nccl()
    @requires_nccl_version((2, 10), "Need NCCL 2.10+ for BF16_COMPRESS")
    @skip_but_pass_in_sandcastle_if(
        not BFLOAT16_AVAILABLE,
        "BFloat16 is only supported by CUDA 11+",
    )
    @skip_if_lt_x_gpu(2)
    def test_bf16_compress_wrapper_nccl(self):
        self._test_bf16_compress_wrapper()

    @requires_nccl()
    @skip_if_lt_x_gpu(2)
    def test_builtin_ddp_comm_hooks_nccl(self):
        self._test_builtin_ddp_comm_hooks_nccl()

    @requires_nccl()
    @skip_if_lt_x_gpu(2)
    def test_powerSGD_ddp_comm_hook_nccl(self):
        self._test_powerSGD_ddp_comm_hook_nccl()

    @requires_nccl()
    @skip_if_lt_x_gpu(2)
    def test_ddp_comm_hook_allreduce_hook_nccl_grad_is_view(self):
        self._test_ddp_comm_hook_allreduce_hook_nccl(gradient_as_bucket_view=True)

    @requires_nccl()
    @skip_if_lt_x_gpu(2)
    def test_ddp_comm_hook_allreduce_hook_nccl_static_graph(self):
        self._test_ddp_comm_hook_allreduce_hook_nccl(static_graph=True)

    @requires_nccl()
    @skip_if_lt_x_gpu(2)
    def test_default_ddp_comm_hooks_nccl_is_view(self):
        self._test_default_ddp_comm_hooks_nccl(gradient_as_bucket_view=True)

    @requires_nccl()
    @skip_if_lt_x_gpu(2)
    def test_fp16_compress_wrapper_is_view(self):
        self._test_fp16_compress_wrapper(gradient_as_bucket_view=True)

    @requires_nccl()
    @requires_nccl_version((2, 10), "Need NCCL 2.10+ for BF16_COMPRESS")
    @skip_but_pass_in_sandcastle_if(
        not BFLOAT16_AVAILABLE,
        "BFloat16 is only supported by CUDA 11+",
    )
    @skip_if_lt_x_gpu(2)
    def test_bf16_compress_wrapper_is_view(self):
        self._test_bf16_compress_wrapper(gradient_as_bucket_view=True)

    @requires_nccl()
    @skip_if_lt_x_gpu(2)
    def test_builtin_ddp_comm_hooks_nccl_grad_is_view(self):
        self._test_builtin_ddp_comm_hooks_nccl(gradient_as_bucket_view=True)

    @requires_nccl()
    @skip_if_lt_x_gpu(2)
    def test_powerSGD_ddp_comm_hook_nccl_grad_is_view(self):
        self._test_powerSGD_ddp_comm_hook_nccl(gradient_as_bucket_view=True)

    @requires_nccl()
    @skip_if_lt_x_gpu(2)
    def test_ddp_comm_hook_allreduce_with_then_hook_nccl(self):
        """
        This unit test verifies whether a DDP communication hook that calls allreduce and then
        multiplies the result by ten and divides by two gives the expected result.
        """
        process_group = self._get_process_group()

        def allreduce_with_then_hook(
            state: object, bucket: dist.GradBucket
        ) -> torch.futures.Future[torch.Tensor]:
            tensors = [bucket.buffer() / self.world_size]
            fut = process_group.allreduce(tensors).get_future()

            def mult(fut):
                # Multiply the result by 10.
                return 10 * fut.value()[0]

            def div(fut):
                # Divide the result by 2.
                return 0.5 * fut.value()

            return fut.then(mult).then(div)

        # Get GPU model with allreduce_with_then_hook registered.
        gpu_model = self._gpu_model_with_ddp_comm_hook(
            process_group, allreduce_with_then_hook
        )

        # check whether the grads are equal to what allreduce returns multiplied by 5.
        # without the comm_hook, result would be still 0.25 * torch.ones(2, 2).
        self._run_and_verify_hook(gpu_model, 8, 1.25 * torch.ones(2, 2))

    class AcceptsParam(torch.nn.Module):
        def __init__(self, p, factor):
            super().__init__()
            self.a = p
            self.f = factor

        def forward(self, input):
            return input + self.a * self.f

    @requires_nccl()
    @skip_if_lt_x_gpu(2)
    def test_ddp_weight_sharing(self):
        process_group = self._get_process_group()

        size = 2048 * 2048
        dev = self.rank
        world = self.world_size

        p = torch.nn.Parameter(torch.randn(size, requires_grad=True))

        for try_set_to_none, use_bucket_view in product((False, True), (False, True)):
            m = torch.nn.Sequential(
                self.AcceptsParam(p, dev + 1), self.AcceptsParam(p, dev + 1)
            ).cuda(dev)

            m = torch.nn.parallel.DistributedDataParallel(
                m,
                bucket_cap_mb=1,
                gradient_as_bucket_view=use_bucket_view,
                device_ids=[dev],
                process_group=process_group,
            )

            for i in range(3):
                m.zero_grad(set_to_none=try_set_to_none)
                m(1).sum().backward()

                # Each param value is multiplied by "rank + 1" twice in forward, so the grad
                # values produced by a particular rank should be 2. * (rank + 1).
                # Summing these over ranks and dividing by world size gives the expected result:
                analytic = torch.full_like(
                    p, 2.0 * (world * (world + 1.0) / 2.0) / world, device=dev
                )
                for name, p in m.named_parameters():
                    self.assertEqual(
                        p.grad,
                        analytic,
                        "mismatch at "
                        + name
                        + ".grad for "
                        + f"set_to_none = {try_set_to_none}, use_bucket_view = {use_bucket_view}",
                    )

    @requires_nccl()
    @skip_if_lt_x_gpu(2)
    def test_ddp_packed_sequence(self):
        """
        Tests that DDP with ``device_ids`` specified can run a forward and
        backward pass with ``PackedSequence`` s with parity compared to a local
        version of the model.
        """
        store = c10d.FileStore(self.file_name, self.world_size)
        process_group = dist.init_process_group(
            "nccl",
            world_size=self.world_size,
            rank=self.rank,
            store=store,
        )
        seqs = ["sequence_sequence", "seq", "sequence"]
        vocab = ["<pad>"] + sorted({ch for seq in seqs for ch in seq})
        vectorized_seqs = [[vocab.index(tok) for tok in seq] for seq in seqs]
        # Set the seed to make the embedding and LSTM deterministic (even
        # across ranks since DDP broadcasts parameters from rank 0)
        torch.manual_seed(0)
        embed = nn.Embedding(len(vocab), 4)  # keep on CPU
        lstm = nn.LSTM(input_size=4, hidden_size=2, batch_first=True).to(self.rank)
        lstm_ddp = DistributedDataParallel(
            copy.deepcopy(lstm),
            device_ids=[self.rank],
            process_group=process_group,
        )
        for p1, p2 in zip(lstm.parameters(), lstm_ddp.module.parameters()):
            self.assertEqual(p1, p2)
        seq_lengths = torch.LongTensor(list(map(len, vectorized_seqs)))
        seq_tensor = torch.Tensor(
            torch.zeros((len(vectorized_seqs), seq_lengths.max()))
        ).long()
        for i, (seq, seq_len) in enumerate(zip(vectorized_seqs, seq_lengths)):
            seq_tensor[i, :seq_len] = torch.LongTensor(seq)
        seq_lengths, permutation_idx = seq_lengths.sort(0, descending=True)
        seq_tensor = seq_tensor[permutation_idx]
        embedded_seq_tensor = embed(seq_tensor)
        packed_input = torch.nn.utils.rnn.pack_padded_sequence(
            embedded_seq_tensor,
            seq_lengths,
            batch_first=True,
        )
        packed_input_ddp = torch.nn.utils.rnn.pack_padded_sequence(
            embedded_seq_tensor.detach().clone(),
            seq_lengths,
            batch_first=True,
        )
        # Move the input to GPU explicitly for the local model
        packed_output, (ht, ct) = lstm(packed_input.to(self.rank))
        # Let DDP move the input to GPU internally
        packed_output_ddp, (ht_ddp, ct_ddp) = lstm_ddp(packed_input_ddp)
        self.assertEqual(packed_output.data, packed_output_ddp.data)
        self.assertEqual(ht, ht_ddp)
        self.assertEqual(ct, ct_ddp)
        packed_output.data.sum().backward()
        packed_output_ddp.data.sum().backward()
        for p1, p2 in zip(lstm.parameters(), lstm_ddp.parameters()):
            self.assertEqual(p1.grad, p2.grad)

    @requires_nccl()
    @skip_if_lt_x_gpu(2)
    def test_channels_last_contig(self):
        process_group = self._get_process_group()
        device = torch.device(f"cuda:{self.rank}")
        tensor = torch.ones((2, 16, 768, 1152), dtype=torch.float32, device=device).to(
            memory_format=torch.channels_last
        )
        process_group.broadcast([tensor]).wait()

    @requires_nccl()
    @skip_if_lt_x_gpu(2)
    def test_ddp_complex_params(self):
        class FFTModel(nn.Module):
            def __init__(self, hin, win, n_features):
                super().__init__()
                self.hin = hin
                self.win = win
                self.weight = nn.Parameter(
                    torch.ones(
                        (n_features, n_features, hin, win // 2 + 1), dtype=torch.cfloat
                    )
                )

            def forward(self, x):
                xc = torch.fft.rfft2(
                    x, s=(self.hin, self.win), dim=(-2, -1), norm="ortho"
                )
                xcw = torch.einsum("nchw,cohw->nohw", xc, self.weight)
                x = torch.fft.irfft2(xcw, dim=(-2, -1), norm="ortho")
                return x

        process_group = self._get_process_group()
        device_id = gpus_for_rank(self.world_size)[self.rank][0]
        N, C, H, W = 1, 16, 64, 64
        ddp_model = DistributedDataParallel(
            FFTModel(hin=H, win=W, n_features=C).to(device_id),
            device_ids=[device_id],
            process_group=process_group,
        )
        optimizer = torch.optim.Adam(ddp_model.parameters(), lr=0.001)

        inp = torch.ones((N, C, H, W), dtype=torch.float32)

        # train step
        out = ddp_model(inp)
        loss = torch.sum(out)
        loss.backward()
        optimizer.step()

        torch.cuda.synchronize(device=device_id)


class WorkHookTest(MultiProcessTestCase):
    @property
    def world_size(self):
        return 2

    def setUp(self):
        super().setUp()
        # set TORCH_NCCL_ENABLE_TIMING to enable timing for CUDAEvents
        # in ProcessGroup Work
        os.environ["TORCH_NCCL_ENABLE_TIMING"] = "1"
        self._spawn_processes()

    def tearDown(self):
        super().tearDown()
        del os.environ["TORCH_NCCL_ENABLE_TIMING"]
        try:
            os.remove(self.file_name)
        except OSError:
            pass

    def _get_store(self):
        return dist.FileStore(self.file_name, self.world_size)

    def _get_process_group(self):
        store = self._get_store()
        c10d.init_process_group(
            "nccl", store=store, rank=self.rank, world_size=self.world_size
        )
        return c10d.distributed_c10d._get_default_group()

    @requires_nccl()
    @skip_if_lt_x_gpu(2)
    def test_on_completion_hook_broadcast(self):
        pg = self._get_process_group()
        num_hook_fired = 0
        durations: List[float] = []

        def hook(work_info: torch._C._distributed_c10d.WorkInfo):
            nonlocal num_hook_fired, durations
            num_hook_fired += 1
            durations.append(work_info.active_duration.total_seconds())

        pg._register_on_completion_hook(hook)
        tensor = torch.ones([2, 3]).cuda(self.rank) * self.rank
        pg.broadcast([tensor]).wait()
        pg.broadcast([tensor]).wait()

        # N.B.: destroy_process_group is necessary to wait for
        # all pending works to finish.
        c10d.destroy_process_group(pg)

        self.assertEqual(num_hook_fired, 2)
        self.assertEqual(len(durations), 2)
        for duration in durations:
            self.assertTrue(duration > 0)

        self.assertEqual(tensor, torch.zeros([2, 3]).cuda(self.rank))

    @requires_nccl()
    @skip_if_lt_x_gpu(2)
    def test_on_completion_hook_mixed_ops(self):
        pg = self._get_process_group()
        num_hook_fired = 0
        durations: List[float] = []

        def hook(work_info: torch._C._distributed_c10d.WorkInfo):
            nonlocal num_hook_fired, durations
            num_hook_fired += 1
            durations.append(work_info.active_duration.total_seconds())

        pg._register_on_completion_hook(hook)
        tensor = torch.ones([2, 3]).cuda(self.rank)
        tensor_list = [torch.empty_like(tensor) for _ in range(self.world_size)]
        # intentionally using async ops.
        pg.allreduce(tensor)
        pg.allgather(tensor_list, tensor)
        pg.allreduce(tensor)

        # N.B.: destroy_process_group is necessary to wait for
        # all pending works to finish.
        c10d.destroy_process_group(pg)

        self.assertEqual(num_hook_fired, 3)
        self.assertEqual(len(durations), 3)
        for duration in durations:
            self.assertTrue(duration > 0)

        self.assertEqual(
            tensor,
            torch.ones([2, 3]).cuda(self.rank) * self.world_size * self.world_size,
        )

        self.assertEqual(
            tensor_list,
            [
                torch.ones([2, 3]).cuda(self.rank) * self.world_size
                for _ in range(self.world_size)
            ],
        )

    @requires_nccl()
    @skip_if_lt_x_gpu(2)
    def test_on_completion_hook_with_ddp(self):
        pg = self._get_process_group()
        num_hook_fired: Dict[int, int] = {}
        durations: Dict[OpType, List[float]] = {}

        def hook(work_info: torch._C._distributed_c10d.WorkInfo):
            nonlocal num_hook_fired, durations
            op_type = work_info.op_type
            if op_type not in num_hook_fired:
                num_hook_fired[op_type] = 0
                durations[op_type] = []
            num_hook_fired[op_type] += 1
            durations[op_type].append(work_info.active_duration.total_seconds())

        pg._register_on_completion_hook(hook)

        nlayers = 10
        net = nn.Sequential(
            *[nn.Linear(1000, 1000, bias=False) for _ in range(nlayers)]
        ).to(self.rank)

        ddp = DistributedDataParallel(
            net,
            device_ids=[self.rank],
            process_group=pg,
            bucket_cap_mb=1,
        )

        pg._wait_for_pending_works()

        # DDP is expected to synchronize model parameter by broadcasting
        # from rank0 to other ranks. However, this is DDP's internal implementation,
        # which is subject to change in future versions.
        self.assertTrue(num_hook_fired[OpType.BROADCAST] > 0)
        ctor_allreduce = (
            num_hook_fired[OpType.ALLREDUCE]
            if OpType.ALLREDUCE in num_hook_fired
            else 0
        )

        x = torch.zeros(2, 1000).cuda(self.rank)
        ddp(x).sum().backward()

        c10d.destroy_process_group(pg)

        self.assertTrue(OpType.ALLREDUCE in num_hook_fired)
        # The number of allreduce ops depend on DDP internal implementation, but
        # there should be at least one allreduce.
        self.assertTrue(num_hook_fired[OpType.ALLREDUCE] - ctor_allreduce > 0)
        self.assertTrue(all(duration > 0 for duration in chain(*(durations.values()))))

    # Not testing FSDP due to https://github.com/pytorch/pytorch/issues/90848.
    # We cannot disable workCleanupLoop() as hooks are fired in that thread.

    @requires_nccl()
    @skip_if_lt_x_gpu(2)
    def test_on_completion_hook_all_gather_object(self):
        torch.cuda.set_device(self.rank)

        pg = self._get_process_group()
        num_hook_fired: Dict[int, int] = {}
        durations: Dict[OpType, List[float]] = {}

        def hook(work_info: torch._C._distributed_c10d.WorkInfo):
            nonlocal num_hook_fired, durations
            op_type = work_info.op_type
            if op_type not in num_hook_fired:
                num_hook_fired[op_type] = 0
                durations[op_type] = []
            num_hook_fired[op_type] += 1
            durations[op_type].append(work_info.active_duration.total_seconds())

        pg._register_on_completion_hook(hook)

        obj = {"rank": self.rank, "world_size": self.world_size}
        obj_list = [None for _ in range(self.world_size)]

        c10d.all_gather_object(obj_list, obj, group=pg)

        for r, o in enumerate(obj_list):
            self.assertTrue(isinstance(o, dict))
            self.assertTrue(set(o.keys()), {"rank", "world_size"})
            self.assertEqual(o["rank"], r)
            self.assertEqual(o["world_size"], self.world_size)

        c10d.destroy_process_group(pg)

        self.assertTrue(OpType.ALLGATHER in num_hook_fired)
        self.assertEqual(len(num_hook_fired), 1)
        # two allgathers, one for size and another for values
        self.assertEqual(num_hook_fired[OpType.ALLGATHER], 2)
        self.assertTrue(all(duration > 0 for duration in durations[OpType.ALLGATHER]))

    @requires_nccl()
    @skip_if_lt_x_gpu(2)
    def test_on_completion_hook_seq(self):
        pg = self._get_process_group()
        num_hook_fired = 0
        seq: int = -1
        work: int = 0

        def hook(work_info: torch._C._distributed_c10d.WorkInfo):
            nonlocal num_hook_fired, seq
            num_hook_fired += 1
            seq = work_info.seq

        pg._register_on_completion_hook(hook)
        tensor = torch.ones([2, 3]).cuda(self.rank) * self.rank
        work_count = 3
        for i in range(work_count):
            work += 1
            pg.broadcast([tensor]).wait()

        # N.B.: destroy_process_group is necessary to wait for
        # all pending works to finish.
        c10d.destroy_process_group(pg)

        self.assertEqual(num_hook_fired, work_count)
        self.assertEqual(work, seq)


class NcclErrorHandlingTest(MultiProcessTestCase):
    def setUp(self):
        super().setUp()
        # Need to skip return code checking for these tests since the child
        # processes don't exit cleanly.
        self.skip_return_code_checks = [
            self.test_nccl_errors_blocking_abort.__wrapped__,
            self.test_nccl_errors_blocking_sigkill.__wrapped__,
            self.test_nccl_errors_blocking_sigterm.__wrapped__,
            self.test_nccl_errors_blocking_nonzero_exit.__wrapped__,
        ]
        # TORCH_NCCL_BLOCKING_WAIT overrides TORCH_NCCL_ASYNC_ERROR_HANDLING hence tests
        # that use TORCH_NCCL_BLOCKING_WAIT will test it as expected.
        os.environ["TORCH_NCCL_ASYNC_ERROR_HANDLING"] = "1"
        self._spawn_processes()

    def tearDown(self):
        super().tearDown()
        try:
            os.remove(self.file_name)
        except OSError:
            pass

    @property
    def op_timeout_sec(self):
        return 3

    @property
    def world_size(self):
        return 3

    @property
    def blocking_wait_error_msg(self):
        return "timeout"

    def _run_all_reduce(self, pg):
        pg.allreduce(torch.rand(10).cuda(self.rank))

    @requires_nccl()
    @requires_nccl_version((2, 4, 0), "Need NCCL 2.4+ for error checking")
    @skip_if_lt_x_gpu(3)
    @skip_if_rocm
    @skip_but_pass_in_sandcastle("Test does not pass when run locally")
    def test_nccl_errors_nonblocking(self):
        # Note: we unset and restore TORCH_NCCL_ASYNC_ERROR_HANDLING for this test
        # since test_c10d_common runs with async error handling by default, but this
        # tests behavior when it is not enabled.
        prev_nccl_async_error_handling = os.environ.get(
            "TORCH_NCCL_ASYNC_ERROR_HANDLING", None
        )
        os.environ["TORCH_NCCL_ASYNC_ERROR_HANDLING"] = "0"
        store = c10d.FileStore(self.file_name, self.world_size)
        process_group = c10d.ProcessGroupNCCL(store, self.rank, self.world_size)
        process_group.allreduce(torch.rand(10).cuda(self.rank))
        if self.rank == 0:
            # This allreduce does not block Python thread as allreduce enqueues
            # the cuda operation, and then wait only blocks the current cuda
            # stream.
            work = process_group.allreduce(torch.rand(10).cuda(self.rank))
            work.wait()

            # Now the work scheduled next should hang forever since the previous
            # allreduce will never complete.
            t = threading.Thread(target=self._run_all_reduce, args=(process_group,))
            t.daemon = True
            t.start()
            t.join(int(get_timeout(self.id()) / 5))
            self.assertTrue(t.is_alive())

        if prev_nccl_async_error_handling is not None:
            os.environ[
                "TORCH_NCCL_ASYNC_ERROR_HANDLING"
            ] = prev_nccl_async_error_handling

    def _test_nccl_errors_blocking(self, func):
        store = c10d.FileStore(self.file_name, self.world_size)
        process_group = c10d.ProcessGroupNCCL(
            store,
            self.rank,
            self.world_size,
            timeout=timedelta(seconds=10),
        )
        process_group.allreduce(torch.rand(10).cuda(self.rank))
        if self.rank == 0:
            work = process_group.allreduce(torch.rand(10).cuda(self.rank))
            with self.assertRaisesRegex(dist.DistBackendError, ""):
                # It seems the error message would be different depending on
                # whether the test is run on CI machine and devGPU.  Skipping
                # the error message check to make both sides happy.
                work.wait(timeout=timedelta(seconds=self.op_timeout_sec))
            # Run some GPU operations to make sure cuda has not gotten stuck.
            # It was observed cuda could get stuck if NCCL communicators were
            # not properly aborted before throwing RuntimeError.
            a = torch.rand(10).cuda(self.rank)
        elif self.rank == 1:
            # Clean up structures (ex: files for FileStore before going down)
            del process_group
            func()

    @with_nccl_blocking_wait
    @requires_nccl()
    @requires_nccl_version((2, 4, 0), "Need NCCL 2.4+ for error checking")
    @skip_if_lt_x_gpu(3)
    @skip_if_rocm
    def test_nccl_errors_blocking_clean_exit(self):
        self._test_nccl_errors_blocking(lambda: sys.exit(0))

    @with_nccl_blocking_wait
    @requires_nccl()
    @requires_nccl_version((2, 4, 0), "Need NCCL 2.4+ for error checking")
    @skip_if_lt_x_gpu(3)
    @skip_if_rocm
    def test_nccl_errors_blocking_nonzero_exit(self):
        self._test_nccl_errors_blocking(lambda: sys.exit(1))

    @with_nccl_blocking_wait
    @requires_nccl()
    @requires_nccl_version((2, 4, 0), "Need NCCL 2.4+ for error checking")
    @skip_if_lt_x_gpu(3)
    @skip_if_rocm
    @skip_but_pass_in_sandcastle(
        "Frequently times out see https://github.com/pytorch/pytorch/issues/58920"
    )
    def test_nccl_errors_blocking_abort(self):
        self._test_nccl_errors_blocking(lambda: os.abort())

    @with_nccl_blocking_wait
    @requires_nccl()
    @requires_nccl_version((2, 4, 0), "Need NCCL 2.4+ for error checking")
    @skip_if_lt_x_gpu(3)
    @skip_if_rocm
    def test_nccl_errors_blocking_sigkill(self):
        self._test_nccl_errors_blocking(lambda: os.kill(os.getpid(), signal.SIGKILL))

    @with_nccl_blocking_wait
    @requires_nccl()
    @requires_nccl_version((2, 4, 0), "Need NCCL 2.4+ for error checking")
    @skip_if_lt_x_gpu(3)
    @skip_if_rocm
    def test_nccl_errors_blocking_sigterm(self):
        self._test_nccl_errors_blocking(lambda: os.kill(os.getpid(), signal.SIGTERM))

    @with_nccl_blocking_wait
    @requires_nccl()
    @requires_nccl_version((2, 4, 0), "Need NCCL 2.4+ for error checking")
    @skip_if_lt_x_gpu(3)
    def test_nccl_blocking_wait_with_barrier(self):
        store = c10d.FileStore(self.file_name, self.world_size)
        process_group = c10d.ProcessGroupNCCL(
            store,
            self.rank,
            self.world_size,
            timeout=timedelta(seconds=10),
        )
        process_group.barrier().wait()
        if self.rank == 0:
            with self.assertRaisesRegex(dist.DistBackendError, ""):
                # It seems the error message would be different depending on
                # whether the test is run on CI machine and devGPU.  Skipping
                # the error message check to make both sides happy.
                process_group.barrier().wait(
                    timeout=timedelta(seconds=self.op_timeout_sec)
                )

    def _run_invalid_nccl_blocking_wait_env(self, val):
        os.environ["TORCH_NCCL_BLOCKING_WAIT"] = val
        store = c10d.FileStore(self.file_name, self.world_size)
        with self.assertRaises(RuntimeError):
            process_group = c10d.ProcessGroupNCCL(store, self.rank, self.world_size)

    @requires_nccl()
    @skip_if_lt_x_gpu(3)
    def test_invalid_nccl_blocking_wait_env(self):
        self._run_invalid_nccl_blocking_wait_env("abc")
        self._run_invalid_nccl_blocking_wait_env("-1")
        self._run_invalid_nccl_blocking_wait_env("2147483647")
        self._run_invalid_nccl_blocking_wait_env("4294967295")

    @with_nccl_blocking_wait
    @requires_nccl()
    @requires_gloo()
    @skip_if_lt_x_gpu(3)
    def test_nccl_timeout(self):
        store = c10d.FileStore(self.file_name, self.world_size)

        # Initialize process_group.
        process_group = c10d.ProcessGroupNCCL(
            store, self.rank, self.world_size, timeout=timedelta(seconds=10)
        )
        # Control gloo pg used as go-ahead signal/barrier
        # to coordinate btwn ranks.
        pg_gloo = c10d.ProcessGroupGloo(store, self.rank, self.world_size)
        failed_collective_timeout = timedelta(milliseconds=100)
        process_group.allreduce(torch.rand(10).cuda(self.rank)).wait(
            timeout=timedelta(seconds=5)
        )

        if self.rank == 0:
            # This should timeout in about 1 second.
            # Watchdog may abort timed out work resulting in NCCL error instead of operation timed out.
            with self.assertRaisesRegex(
                dist.DistBackendError, self.blocking_wait_error_msg
            ):
                process_group.allreduce(torch.rand(10).cuda(self.rank)).wait(
                    timeout=failed_collective_timeout
                )
            # Now do a barrier to tell other rank to go ahead.
            pg_gloo.barrier().wait()
        else:
            # Wait on rank 0 to fail.
            try:
                pg_gloo.barrier().wait()
            except Exception as e:
                raise ValueError(
                    f"Rank {self.rank} barrier timed out waiting for rank 0 with error: {str(e)}"
                ) from e


class CommTest(test_c10d_common.AbstractCommTest, MultiProcessTestCase):
    @property
    def device(self):
        return f"cuda:{self.rank}"

    def setUp(self):
        super().setUp()
        # TORCH_NCCL_BLOCKING_WAIT overrides TORCH_NCCL_ASYNC_ERROR_HANDLING hence tests
        # that use TORCH_NCCL_BLOCKING_WAIT will test it as expected.
        os.environ["TORCH_NCCL_ASYNC_ERROR_HANDLING"] = "1"
        self._spawn_processes()

    def tearDown(self):
        super().tearDown()
        try:
            os.remove(self.file_name)
        except OSError:
            pass

    def _test_broadcast_coalesced(self, process_group, device, root_rank):
        half = torch.float16

        # No support for float16 for CPU tensors
        if device == torch.device("cpu"):
            half = torch.float32

        target = torch.arange(60, dtype=half, device=device).chunk(5)
        target += torch.arange(60, dtype=torch.float32, device=device).chunk(5)
        target += torch.arange(60, dtype=half, device=device).chunk(5)
        target += torch.arange(60, dtype=torch.float64, device=device).chunk(5)
        target += torch.arange(60, dtype=half, device=device).chunk(5)
        target += torch.arange(60, dtype=torch.float32, device=device).chunk(5)

        # The tensors to pass to broadcast are identical to the target
        # only on the process that is the root of the broadcast.
        if self.rank == root_rank:
            tensors = [tensor.clone() for tensor in target]
        else:
            tensors = [torch.zeros_like(tensor) for tensor in target]

        if self.rank != root_rank:
            self.assertNotEqual(tensors, target)

        c10d._broadcast_coalesced(
            process_group, tensors, buffer_size=256, src=root_rank
        )

        if self.rank != root_rank:
            self.assertEqual(tensors, target)

    @requires_nccl()
    @skip_if_lt_x_gpu(2)
    def test_broadcast_coalesced_nccl(self):
        store = c10d.FileStore(self.file_name, self.world_size)
        c10d.init_process_group(
            backend="nccl", store=store, rank=self.rank, world_size=self.world_size
        )
        process_group = c10d.distributed_c10d._get_default_group()
        device = torch.device("cuda:%d" % self.rank)
        ranks = [0, 1]
        for root_rank in ranks:
            self._test_broadcast_coalesced(process_group, device, root_rank)

    @requires_nccl()
    @skip_if_lt_x_gpu(2)
    def test_all_reduce_coalesced_nccl(self):
        store = c10d.FileStore(self.file_name, self.world_size)
        c10d.init_process_group(
            backend="nccl", store=store, rank=self.rank, world_size=self.world_size
        )
        process_group = c10d.distributed_c10d._get_default_group()
        device = torch.device("cuda:%d" % self.rank)
        tensors = [
            torch.full((60 + i,), self.rank + 1 + i, device=device, dtype=torch.float)
            for i in range(5)
        ]
        torch.distributed.all_reduce_coalesced(tensors, group=process_group)
        for i, t in enumerate(tensors):
            self.assertEqual(
                t,
                torch.full_like(
                    t, self.world_size * (i + (self.world_size + 1.0) / 2.0)
                ),
            )

    @requires_nccl()
    @skip_if_lt_x_gpu(2)
    def test_all_reduce_coalesced_manager_nccl(self):
        store = c10d.FileStore(self.file_name, self.world_size)
        c10d.init_process_group(
            backend="nccl", store=store, rank=self.rank, world_size=self.world_size
        )
        process_group = c10d.distributed_c10d._get_default_group()
        device = torch.device("cuda:%d" % self.rank)
        tensors = [
            torch.full((60 + i,), self.rank + 1 + i, device=device, dtype=torch.float)
            for i in range(5)
        ]
        with torch.distributed._coalescing_manager(
            group=process_group, device=device, async_ops=True
        ) as cm:
            for tensor in tensors:
                torch.distributed.all_reduce(tensor)
        self.assertEqual(len(cm.works), 1)
        cm.wait()
        for i, t in enumerate(tensors):
            self.assertEqual(
                t,
                torch.full_like(
                    t, self.world_size * (i + (self.world_size + 1.0) / 2.0)
                ),
            )

    @requires_nccl()
    @skip_if_lt_x_gpu(2)
    @skip_if_rocm
    def test_intra_node_comm_all_reduce(self):
        from torch._C._distributed_c10d import _get_intra_node_comm_usage_counter
        from torch.testing._internal.common_cuda import SM80OrLater

        for peer in range(self.world_size):
            if peer == self.rank:
                continue
            if not torch._C._cuda_canDeviceAccessPeer(self.rank, peer):
                raise SkipTest("Test requires p2p access")

        if not SM80OrLater:
            raise SkipTest("Test requires sm>=80")

        store = c10d.FileStore(self.file_name, self.world_size)
        os.environ["ENABLE_INTRA_NODE_COMM"] = "1"
        os.environ["TEST_INTRA_NODE_COMM"] = "1"
        torch.cuda.set_device(self.rank)
        c10d.init_process_group(
            backend="nccl", rank=self.rank, world_size=self.world_size, store=store
        )
        expect = self.world_size * (self.world_size - 1) // 2

        # IntraNodeComm currently only supports sum and bf16.
        # Verify that it is not used in the next two configurations.
        t = torch.full((4 * 1024 // 2,), self.rank).cuda()
        c10d.all_reduce(t, c10d.ReduceOp.SUM)
        self.assertTrue(t.eq(expect).all())
        self.assertEqual(_get_intra_node_comm_usage_counter(), 0)

        t = torch.full((4 * 1024 // 2,), self.rank, dtype=torch.bfloat16).cuda()
        c10d.all_reduce(t, c10d.ReduceOp.AVG)
        self.assertEqual(_get_intra_node_comm_usage_counter(), 0)

        # Verify that IntraNodeComm is used up to 10MB
        t = torch.full((4 * 1024 // 2,), self.rank, dtype=torch.bfloat16).cuda()
        c10d.all_reduce(t, c10d.ReduceOp.SUM)
        self.assertTrue(t.eq(expect).all())
        self.assertEqual(_get_intra_node_comm_usage_counter(), 1)

        t = torch.full((512 * 1024 // 2,), self.rank, dtype=torch.bfloat16).cuda()
        c10d.all_reduce(t, c10d.ReduceOp.SUM)
        self.assertTrue(t.eq(expect).all())
        self.assertEqual(_get_intra_node_comm_usage_counter(), 2)

        t = torch.full((10 * 1024**2 // 2,), self.rank, dtype=torch.bfloat16).cuda()
        c10d.all_reduce(t, c10d.ReduceOp.SUM)
        self.assertTrue(t.eq(expect).all())
        self.assertEqual(_get_intra_node_comm_usage_counter(), 3)

        # Verify that IntraNodeComm is not used beyond 10MB
        t = torch.full(
            (10 * 1024**2 // 2 + 1,), self.rank, dtype=torch.bfloat16
        ).cuda()
        c10d.all_reduce(t, c10d.ReduceOp.SUM)
        self.assertTrue(t.eq(expect).all())
        self.assertEqual(_get_intra_node_comm_usage_counter(), 3)

        c10d.destroy_process_group()

    @requires_nccl()
    @skip_if_lt_x_gpu(2)
    def test_sequence_num_set_default_pg_nccl(self):
        torch.cuda.set_device(self.rank)
        self._test_sequence_num_set_default_pg(backend="nccl")

    @skip_if_lt_x_gpu(2)
    @requires_nccl()
    def test_sequence_num_incremented_nccl_default(self):
        self._test_sequence_num_incremented_default_group("nccl")

    @skip_if_lt_x_gpu(4)
    @requires_nccl()
    def test_sequence_num_incremented_nccl_subgroup(self):
        if self.world_size < 4:
            return skip_but_pass_in_sandcastle("Test requires world_size of at least 4")
        self._test_sequence_num_incremented_subgroup("nccl")

    @requires_nccl()
    @skip_if_lt_x_gpu(2)
    def test_sequence_num_set_nccl_new_group(self):
        torch.cuda.set_device(self.rank)
        self._test_sequence_num_set_new_group(backend="nccl")

    def _test_pass_nccl_options(self, pg_opts):
        store = c10d.FileStore(self.file_name, self.world_size)
        # Test init_process_group accepts options
        dist.init_process_group(
            "nccl",
            world_size=self.world_size,
            rank=self.rank,
            store=store,
            pg_options=pg_opts,
        )

        # Test with new_group
        pg = c10d.new_group([0, 1], pg_options=pg_opts)
        # test the process group works as expected
        t = torch.tensor([self.rank + 1] * 10).cuda(self.rank)
        pg.allreduce(t).wait()
        expected_tensor = torch.tensor([3] * 10).cuda(self.rank)
        self.assertEqual(expected_tensor, t)

    @requires_nccl()
    @skip_if_lt_x_gpu(2)
    def test_pass_nccl_options_high_priority_stream(self):
        pg_opts = c10d.ProcessGroupNCCL.Options()
        pg_opts.is_high_priority_stream = True
        self._test_pass_nccl_options(pg_opts)

    @requires_nccl()
    @requires_nccl_version(
        (2, 17), "Need NCCL 2.17+ for configuring NCCL communicators"
    )
    @skip_if_lt_x_gpu(2)
    def test_pass_nccl_options_config(self):
        pg_opts = c10d.ProcessGroupNCCL.Options()
        pg_opts.config.max_ctas = 4
        pg_opts.config.min_ctas = 2
        pg_opts.config.cga_cluster_size = 2
        pg_opts.config.net_name = "Socket"
        nccl_debug_file = tempfile.NamedTemporaryFile()
        os.environ["NCCL_DEBUG"] = "INFO"
        os.environ["NCCL_DEBUG_FILE"] = nccl_debug_file.name

        # Tests functionality when passing nccl config
        self._test_pass_nccl_options(pg_opts)

        # Tests if comms were configured
        nccl_debug_file_content = nccl_debug_file.read()
        max_ctas = re.search(rb"Max CTAs.*(\d+)|$", nccl_debug_file_content).group(1)
        min_ctas = re.search(rb"Min CTAs.*(\d+)|$", nccl_debug_file_content).group(1)
        cga_cluster_size = re.search(
            rb"CGA cluster.*(\d+)|$", nccl_debug_file_content
        ).group(1)
        net_name = re.search(
            rb"Using network.([a-zA-z]+)|$", nccl_debug_file_content
        ).group(1)
        self.assertEqual(pg_opts.config.max_ctas, int(max_ctas))
        self.assertEqual(pg_opts.config.min_ctas, int(min_ctas))
        self.assertEqual(pg_opts.config.cga_cluster_size, int(cga_cluster_size))
        self.assertEqual(pg_opts.config.net_name, net_name.decode())

    @requires_nccl()
    @skip_if_lt_x_gpu(4)
    def test_nccl_barrier(self):
        store = c10d.FileStore(self.file_name, self.world_size)
        c10d.init_process_group(
            backend="nccl", rank=self.rank, world_size=self.world_size, store=store
        )

        t = torch.tensor([self.rank + 1] * 10).cuda(2 * self.rank)
        c10d.all_reduce(t)
        expected_tensor = torch.tensor([3] * 10).cuda(2 * self.rank)
        self.assertEqual(expected_tensor, t)

        # Test with new_group
        pg = c10d.new_group([0, 1])
        t = torch.tensor([self.rank + 1] * 10).cuda(2 * self.rank)
        pg.allreduce(t).wait()
        self.assertEqual(expected_tensor, t)

        pg = c10d.new_group([0])
        if self.rank == 0:
            t = torch.tensor([self.rank + 1] * 10).cuda(2 * self.rank)
            expected_tensor = torch.tensor([self.rank + 1] * 10).cuda(2 * self.rank)
            pg.allreduce(t).wait()
            self.assertEqual(expected_tensor, t)

        pg = c10d.new_group([1])
        if self.rank == 1:
            t = torch.tensor([self.rank + 1] * 10).cuda(2 * self.rank)
            expected_tensor = torch.tensor([self.rank + 1] * 10).cuda(2 * self.rank)
            pg.allreduce(t).wait()
            self.assertEqual(expected_tensor, t)

    @requires_nccl()
    @skip_if_lt_x_gpu(2)
    def test_nccl_barrier_device_ids(self):
        store = c10d.FileStore(self.file_name, self.world_size)
        c10d.init_process_group(
            backend="nccl", rank=self.rank, world_size=self.world_size, store=store
        )

        c10d.barrier(device_ids=[self.rank])

    @requires_nccl()
    @skip_if_lt_x_gpu(2)
    def test_nccl_barrier_device_ids_function_argument(self):
        store = c10d.FileStore(self.file_name, self.world_size)
        c10d.init_process_group(
            backend="nccl", rank=self.rank, world_size=self.world_size, store=store
        )

        with self.assertRaisesRegex(TypeError, "Invalid function argument"):
            c10d.barrier(device_ids=self.rank)

    @requires_nccl()
    @skip_if_lt_x_gpu(2)
    @with_dist_debug_levels(levels=["DETAIL"])
    def test_nccl_warn_not_in_group_debug_detail(self):
        self._test_warn_not_in_group(backend="nccl")

    @requires_nccl()
    @skip_if_lt_x_gpu(2)
    @with_dist_debug_levels(levels=["INFO"])
    def test_nccl_warn_not_in_group_debug_info(self):
        self._test_warn_not_in_group(backend="nccl")

    @requires_nccl()
    @skip_if_lt_x_gpu(2)
    @with_dist_debug_levels(levels=["OFF"])
    def test_nccl_warn_not_in_group_debug_off(self):
        self._test_warn_not_in_group(backend="nccl")

    @requires_nccl()
    @skip_if_lt_x_gpu(2)
    def test_nncl_rank_membership(self):
        self._test_rank_membership(backend="nccl")

    @requires_nccl()
    @skip_if_lt_x_gpu(2)
    def test_tensor_dtype_mismatch(self):
        self._test_tensor_dtype_mismatch(backend="nccl")

    @requires_nccl()
    @skip_if_lt_x_gpu(2)
    def test_tensor_dtype_complex(self):
        self._test_tensor_dtype_complex(backend="nccl")


class CompilerTest(test_c10d_common.CompilerTest):
    @property
    def world_size(self):
        return 2

    def _get_default_group(self):
        store = c10d.FileStore(self.file_name, self.world_size)
        dist.init_process_group(
            backend="nccl",
            rank=self.rank,
            world_size=self.world_size,
            store=store,
        )
        return dist.distributed_c10d._get_default_group()

    @skip_if_lt_x_gpu(2)
    def test_allreduce_work_wait_gpu(self):
        self._test_allreduce_work_wait(
            torch.ones(2, 2, device=self.rank) * self.rank,
        )

    @skip_if_lt_x_gpu(2)
    def test_allgather_work_wait_gpu(self):
        self._test_allgather_work_wait(torch.ones(2, 2, device=self.rank) * self.rank)

    @skip_if_lt_x_gpu(2)
    def test_allgather_into_tensor_work_wait_gpu(self):
        self._test_allgather_into_tensor_work_wait(
            torch.ones(2, 2, device=self.rank) * self.rank
        )

    @skip_if_lt_x_gpu(2)
    def test_reduce_scatter_work_wait_gpu(self):
        self._test_reduce_scatter_work_wait(
            torch.ones(2, 2, device=self.rank) * self.rank
        )

    @skip_if_lt_x_gpu(2)
    def test_reduce_scatter_tensor_work_wait_gpu(self):
        self._test_reduce_scatter_tensor_work_wait(
            torch.ones(4, 4, device=self.rank) * self.rank
        )

    @skip_if_lt_x_gpu(2)
    def test_broadcast_work_wait_gpu(self):
        self._test_broadcast_work_wait(torch.ones(2, 2, device=self.rank) * self.rank)

    @skip_if_lt_x_gpu(2)
    def test_scatter_work_wait_gpu(self):
        self._test_scatter_work_wait(torch.ones(2, 2, device=self.rank) * self.rank)

    @skip_if_lt_x_gpu(2)
    def test_alltoall_work_wait_gpu(self):
        self._test_alltoall_work_wait(torch.ones(2, 2, device=self.rank) * self.rank)

    @skip_if_lt_x_gpu(2)
    def test_nested_comm_tensor_wrapping(self):
        self._test_nested_comm_tensor_wrapping(
            torch.ones(2, 2, device=self.rank) * self.rank
        )

    @skip_if_lt_x_gpu(2)
    def test_consecutive_comm_work_wait_gpu(self):
        self._test_consecutive_comm_work_wait(
            torch.ones(2, 2, device=self.rank) * self.rank
        )

    @requires_nccl()
    @skip_if_lt_x_gpu(2)
    def test_reduce_scatter_base_k(self):
        store = dist.FileStore(self.file_name, self.world_size)
        dist.init_process_group(
            "nccl",
            world_size=self.world_size,
            rank=self.rank,
            store=store,
        )
        output_tensor = torch.zeros(2, dtype=torch.int64).to(self.rank)
        input_tensors = torch.arange(self.world_size * 2, dtype=torch.int64).to(
            self.rank
        )
        input_tensors = torch.reshape(input_tensors, (self.world_size, 2))
        dist.reduce_scatter_tensor(output_tensor, input_tensors)
        self.assertEqual(output_tensor, input_tensors[self.rank] * self.world_size)

    @requires_nccl()
    @skip_if_lt_x_gpu(2)
    def test_reduce_scatter_tensor_coalesced(self):
        store = dist.FileStore(self.file_name, self.world_size)
        dist.init_process_group(
            "nccl",
            world_size=self.world_size,
            rank=self.rank,
            store=store,
        )
        output_tensors = torch.zeros(2, 2).to(self.rank)
        input_tensors = [torch.ones(2, 2).to(self.rank) for _ in range(self.world_size)]
        with dist._coalescing_manager():
            for i in range(self.world_size):
                dist.reduce_scatter_tensor(output_tensors[i], input_tensors[i])
        self.assertEqual(output_tensors, input_tensors[self.rank] * self.world_size)


class SetDeviceMethod(Enum):
    TORCH_CUDA_SET = auto()  # torch.cuda.set_device
    COLLECTIVE_ARGUMENT = auto()  # broadcast_object_list(device=)


class NcclProcessGroupWithDispatchedCollectivesTests(
    test_c10d_common.ProcessGroupWithDispatchedCollectivesTests
):
    @requires_nccl()
    @skip_if_lt_x_gpu(1)
    def test_collectives(self):
        self._test_collectives(backend="nccl")

    @requires_nccl()
    @skip_if_lt_x_gpu(1)
    def test_allreduce_coalesced(self):
        self._test_allreduce_coalesced(backend="nccl")

    @requires_nccl()
    @skip_if_lt_x_gpu(1)
    def test_all_to_all_single(self):
        self._test_all_to_all_single(backend="nccl")

    @requires_nccl()
    @skip_if_lt_x_gpu(1)
    def test_allgather_base(self):
        store = dist.FileStore(self.file_name, self.world_size)
        dist.init_process_group(
            "nccl",
            world_size=self.world_size,
            rank=self.rank,
            store=store,
        )
        device = "cuda"
        tensor = torch.ones(10, 10, device=torch.device(device))
        output_tensor = torch.zeros(10, 10, device=torch.device(device))
        dist.all_gather_into_tensor(output_tensor, tensor)
        self.assertEqual(output_tensor, tensor)


class LargeCommTest(test_c10d_common.AbstractLargeCommTest, MultiProcessTestCase):
    def setUp(self):
        super().setUp()
        # TORCH_NCCL_BLOCKING_WAIT overrides TORCH_NCCL_ASYNC_ERROR_HANDLING hence tests
        # that use TORCH_NCCL_BLOCKING_WAIT will test it as expected.
        os.environ["TORCH_NCCL_ASYNC_ERROR_HANDLING"] = "1"
        self._spawn_processes()

    def tearDown(self):
        super().tearDown()
        try:
            os.remove(self.file_name)
        except OSError:
            pass

    @property
    def device(self):
        return self.rank

    @requires_nccl()
    @skip_if_lt_x_gpu(4)
    def test_new_group_local_sync(self):
        self._test_new_group_local_sync(backend="nccl")

    @requires_nccl()
    @skip_if_lt_x_gpu(4)
    def test_new_group_local_sync_sanity_check(self):
        self._test_new_group_local_sync_sanity_check(backend="nccl")

    @requires_nccl()
    @skip_if_lt_x_gpu(4)
    def test_new_group_local_sync_duplicated_pg(self):
        self._test_new_group_local_sync_duplicate_pg(backend="nccl")

    def _init_two_pg2_subgroups(self, world_size: int = 4):
        if world_size != 4:
            raise NotImplementedError(
                f"need world size of 4 to get 2 subgroup PGs, but got world size of {world_size}"
            )
        store = c10d.FileStore(self.file_name, world_size)
        c10d.init_process_group(
            backend="nccl", store=store, rank=self.rank, world_size=world_size
        )
        # every rank creates the same sub groups
        # including unused sub groups in the current rank
        a_group = c10d.new_group([0, 1])
        b_group = c10d.new_group([2, 3])
        return a_group if self.rank < 2 else b_group

    @requires_nccl()
    @skip_if_lt_x_gpu(4)
    def test_gather_subgroup(self):
        world_size = 4
        if self.rank >= world_size:
            # just easier to write the test for exactly 4 gpus, even if this test class increased to 8gpu later
            return

        subgroup = self._init_two_pg2_subgroups(world_size)
        device = torch.device("cuda:%d" % self.rank)
        input = torch.ones((10,), device=device) * self.rank
        if self.rank == 0 or self.rank == 2:
            gather_list = [torch.empty_like(input) for _ in range(subgroup.size())]
            torch.distributed.gather(
                input,
                gather_list=gather_list,
                dst=self.rank,
                group=subgroup,
                async_op=False,
            )
            for src in range(len(gather_list)):
                expected = (torch.ones_like(input) * self.rank) + src
                self.assertEqual(gather_list[src], expected)
        else:
            torch.distributed.gather(
                input,
                gather_list=None,
                dst=self.rank - 1,
                group=subgroup,
                async_op=False,
            )

    @requires_nccl()
    @skip_if_lt_x_gpu(4)
    def test_gather_object_subgroup(self):
        world_size = 4
        if self.rank >= world_size:
            # just easier to write the test for exactly 4 gpus, even if this test class increased to 8gpu later
            return

        subgroup = self._init_two_pg2_subgroups(world_size)

        # discrepancy #1
        # have to set device or else gather_object gets wrong device from 'current_device = _get_pg_default_device(group)
        torch.cuda.set_device(self.rank)

        input = {"rank": self.rank}
        if self.rank == 0 or self.rank == 2:
            # discrepancy #2
            # another weird thing- what's the point of making me specify some empty objects in my list?
            # empty list should be valid imo.  (but it throws an error)
            gather_list = [{}, {}]
            torch.distributed.gather_object(
                input, object_gather_list=gather_list, dst=self.rank, group=subgroup
            )
            for src in range(len(gather_list)):
                self.assertEqual(gather_list[src]["rank"], self.rank + src)
        else:
            torch.distributed.gather_object(
                input, object_gather_list=None, dst=self.rank - 1, group=subgroup
            )

    @requires_nccl()
    @skip_if_lt_x_gpu(4)
    def test_reduce_subgroup(self):
        world_size = 4
        if self.rank >= world_size:
            return
        subgroup = self._init_two_pg2_subgroups(world_size)
        device = torch.device("cuda:%d" % self.rank)
        x = torch.ones((10,), device=device) * self.rank
        if self.rank == 0 or self.rank == 2:
            expected = x + torch.ones((10,), device=device) * (self.rank + 1)
            c10d.reduce(x, dst=self.rank, group=subgroup, async_op=False)
            self.assertEqual(x, expected)
        else:
            c10d.reduce(x, dst=self.rank - 1, group=subgroup, async_op=False)

    @requires_nccl()
    @skip_if_lt_x_gpu(4)
    @parametrize("async_op", [True, False])
    def test_send_recv_subgroup(self, async_op):
        world_size = 4
        if self.rank >= world_size:
            return
        subgroup = self._init_two_pg2_subgroups(world_size)
        device = torch.device("cuda:%d" % self.rank)
        if self.rank == 0 or self.rank == 2:
            x = torch.empty((10,), device=device)
            if async_op:
                c10d.irecv(x, src=self.rank + 1, group=subgroup).wait()
            else:
                c10d.recv(x, src=self.rank + 1, group=subgroup)
            expected = torch.ones((10,), device=device) * (self.rank + 1)
            self.assertEqual(x, expected)
        else:
            x = torch.ones((10,), device=device) * self.rank
            if async_op:
                c10d.isend(x, dst=self.rank - 1, group=subgroup).wait()
            else:
                c10d.send(x, dst=self.rank - 1, group=subgroup)

    @requires_nccl()
    @skip_if_lt_x_gpu(4)
    def test_broadcast_subgroup(self):
        world_size = 4
        if self.rank >= world_size:
            return
        subgroup = self._init_two_pg2_subgroups(world_size)
        device = torch.device("cuda:%d" % self.rank)
        if self.rank == 0 or self.rank == 2:
            x = torch.empty((10,), device=device)
            c10d.broadcast(x, src=self.rank + 1, group=subgroup)
            expected = torch.ones((10,), device=device) * (self.rank + 1)
            self.assertEqual(x, expected)
        else:
            x = torch.ones((10,), device=device) * self.rank
            c10d.broadcast(x, src=self.rank, group=subgroup)

    @requires_nccl()
    @skip_if_lt_x_gpu(4)
    @parametrize(
        "set_device",
        [SetDeviceMethod.TORCH_CUDA_SET, SetDeviceMethod.COLLECTIVE_ARGUMENT],
    )
    def test_send_recv_object_list_subgroup(self, set_device: SetDeviceMethod):
        world_size = 4
        if self.rank >= world_size:
            return
        subgroup = self._init_two_pg2_subgroups(world_size)
        if set_device == SetDeviceMethod.TORCH_CUDA_SET:
            torch.cuda.set_device(self.rank)
            device = None
        else:
            device = torch.device("cuda:%d" % self.rank)
        if self.rank == 0 or self.rank == 2:
            x = [{}]
            c10d.recv_object_list(x, src=self.rank + 1, group=subgroup, device=device)
            expected = [{"rank": self.rank + 1}]
            self.assertEqual(x, expected)
        else:
            x = [{"rank": self.rank}]
            c10d.send_object_list(x, dst=self.rank - 1, group=subgroup, device=device)

    @requires_nccl()
    @skip_if_lt_x_gpu(4)
    @parametrize(
        "set_device",
        [SetDeviceMethod.TORCH_CUDA_SET, SetDeviceMethod.COLLECTIVE_ARGUMENT],
    )
    def test_broadcast_object_list_subgroup(self, set_device: SetDeviceMethod):
        world_size = 4
        if self.rank >= world_size:
            return
        subgroup = self._init_two_pg2_subgroups(world_size)
        if set_device == SetDeviceMethod.TORCH_CUDA_SET:
            torch.cuda.set_device(self.rank)
            device = None
        else:
            device = torch.device("cuda:%d" % self.rank)
        if self.rank == 0 or self.rank == 2:
            x = [{}]
            c10d.broadcast_object_list(
                x, src=self.rank + 1, group=subgroup, device=device
            )
            expected = [{"rank": self.rank + 1}]
            self.assertEqual(x, expected)
        else:
            x = [{"rank": self.rank}]
            c10d.broadcast_object_list(x, src=self.rank, group=subgroup, device=device)

    @requires_nccl()
    @skip_if_lt_x_gpu(4)
    def test_scatter_subgroup(self):
        world_size = 4
        if self.rank >= world_size:
            return
        subgroup = self._init_two_pg2_subgroups(world_size)
        device = torch.device("cuda:%d" % self.rank)
        x = torch.empty((10,), device=device)
        expected = torch.ones((10,), device=device) * self.rank
        if self.rank == 0 or self.rank == 2:
            c10d.scatter(x, scatter_list=None, src=self.rank + 1, group=subgroup)
        else:
            scatter_list = [
                torch.ones((10,), device=device) * (self.rank - 1),
                torch.ones((10,), device=device) * self.rank,
            ]
            c10d.scatter(x, scatter_list=scatter_list, src=self.rank, group=subgroup)
        self.assertEqual(x, expected)

    @requires_nccl()
    @skip_if_lt_x_gpu(4)
    def test_scatter_object_list_subgroup(self):
        world_size = 4
        if self.rank >= world_size:
            return
        subgroup = self._init_two_pg2_subgroups(world_size)
        torch.cuda.set_device(self.rank)
        scatter_object_output_list = [None]
        expected = [{"rank": self.rank}]
        if self.rank == 0 or self.rank == 2:
            c10d.scatter_object_list(
                scatter_object_output_list=scatter_object_output_list,
                scatter_object_input_list=None,
                src=self.rank + 1,
                group=subgroup,
            )

        else:
            scatter_object_input_list = [
                {"rank": self.rank - 1},
                {"rank": self.rank},
            ]
            c10d.scatter_object_list(
                scatter_object_output_list=scatter_object_output_list,
                scatter_object_input_list=scatter_object_input_list,
                src=self.rank,
                group=subgroup,
            )
        self.assertEqual(scatter_object_output_list, expected)


instantiate_parametrized_tests(LargeCommTest)


class SparseCollective(MultiProcessTestCase):
    @property
    def world_size(self):
        return 1

    def setUp(self):
        super().setUp()
        # TORCH_NCCL_BLOCKING_WAIT overrides TORCH_NCCL_ASYNC_ERROR_HANDLING hence tests
        # that use TORCH_NCCL_BLOCKING_WAIT will test it as expected.
        os.environ["TORCH_NCCL_ASYNC_ERROR_HANDLING"] = "1"
        # self.num_gpus = torch.cuda.device_count()
        self._spawn_processes()

    def tearDown(self):
        super().tearDown()
        try:
            os.remove(self.file_name)
        except OSError:
            pass

    class ToyModel(nn.Module):
        def __init__(self, rank, vocab_size, embedding_dim):
            super().__init__()
            self.embedding = nn.Embedding(vocab_size, embedding_dim, sparse=True).to(
                rank
            )
            self.linear = nn.Linear(embedding_dim, 1).to(rank)

        def forward(self, inputs):
            embedded = self.embedding(inputs)
            # embedded shape: (batch_size, sequence_length, embedding_dim)
            flattened = torch.mean(embedded, dim=1)
            # flattened shape: (batch_size, embedding_dim)
            output = self.linear(flattened)
            # output shape: (batch_size, 1)
            return output

    @requires_nccl()
    @skip_if_lt_x_gpu(1)
    def test_ddp_set_sparse_metadata(self):
        store = dist.FileStore(self.file_name, self.world_size)
        dist.init_process_group(
            "nccl",
            world_size=self.world_size,
            rank=self.rank,
            store=store,
        )

        vocab_size = 5

        model = SparseCollective.ToyModel(
            self.rank, vocab_size=vocab_size, embedding_dim=10
        )
        ddp_model = DistributedDataParallel(model)
        inputs = torch.tensor([[1, 0, 0], [0, 0, 0], [0, 0, 0]]).to(self.rank)
        # set sparse metadata on the DDP model
        indices = torch.Tensor(list(range(vocab_size)))
        ddp_model._set_sparse_metadata({"embedding.weight": indices})
        # forward pass
        try:
            output = ddp_model(inputs)
            loss = output.sum()

            # backward pass
            loss.backward()
            self.assertTrue(ddp_model.module.embedding.weight.grad.indices, indices)
        except RuntimeError as e:
            if "NCCL does not support all_reduce with sparse tensors" in str(e):
                pass
            else:
                # Rethrow the exception if it's a different error
                raise


class NCCLTraceTestBase(MultiProcessTestCase):
    def setUp(self):
        super().setUp()
        os.environ[
            "TORCH_NCCL_ENABLE_TIMING"
        ] = "0"  # see 'timing_enabled' parametrized tests
        os.environ["TORCH_NCCL_TRACE_BUFFER_SIZE"] = "1000"
        os.environ["TORCH_NCCL_DUMP_ON_TIMEOUT"] = "1"
        self.tempdir = tempfile.TemporaryDirectory()
        os.environ["TORCH_NCCL_DEBUG_INFO_TEMP_FILE"] = self._trace_basename()
        os.environ["TORCH_NCCL_DEBUG_INFO_PIPE_FILE"] = self._trace_basename()
        self._spawn_processes()

    @classmethod
    def _run(
        cls, parent_conn, rank: int, test_name: str, file_name: str, parent_pipe
    ) -> None:
        cls.parent = parent_conn
        super()._run(rank, test_name, file_name, parent_pipe)

    @property
    def local_device(self):
        return torch.device("cuda", self.rank_to_GPU[self.rank][0])

    def _join_processes(self, fn):
        fn()
        super()._join_processes(fn)

    def _spawn_processes(self) -> None:
        proc = torch.multiprocessing.get_context("spawn").Process
        self.children_pipes = []
        parent_pipes = []
        for i in range(self.world_size):
            parent_conn, child_conn = torch.multiprocessing.Pipe()
            self.children_pipes.append(child_conn)
            parent_pipes.append(parent_conn)
        piter = iter(parent_pipes)

        def wrap(*positional, args, **kwargs):
            args = (next(piter), *args)
            return proc(*positional, args=args, **kwargs)

        self._start_processes(wrap)

    def _create_process_group_nccl(self):
        store = dist.FileStore(self.file_name, self.world_size)
        c10d.init_process_group(
            "nccl", world_size=self.world_size, rank=self.rank, store=store
        )
        pg = c10d.distributed_c10d._get_default_group()
        return pg

    def tearDown(self):
        super().tearDown()
        try:
            os.remove(self.file_name)
        except OSError:
            pass

    @property
    def world_size(self):
        return 2

    @property
    def rank_to_GPU(self):
        # return rank to GPU map
        return init_multigpu_helper(self.world_size, "nccl")

    def _trace_basename(self):
        # we pass the base to the env, and the dump util will append rank
        return os.path.join(self.tempdir.name, "trace_")

    def _trace_name(self, rank):
        return self._trace_basename() + str(rank)

    def started_or_scheduled(self, timing_enabled):
        return "started" if timing_enabled else "scheduled"


class NCCLTraceTest(NCCLTraceTestBase):
    @requires_nccl()
    @skip_but_pass_in_sandcastle_if(not TEST_MULTIGPU, "NCCL test requires 2+ GPUs")
    @parametrize("timing_enabled", [True, False])
    def test_short(self, timing_enabled):
        if self.rank == self.MAIN_PROCESS_RANK:
            return
        pg = self._create_process_group_nccl()
        if timing_enabled:
            pg._enable_collectives_timing()
        device = self.local_device
        a = torch.full((3, 4), float(self.rank), device=device)
        for i in range(2):
            f = pg.allreduce(a)
        f.wait()
        torch.cuda.synchronize(device=device)

        # gah ok so now the duration_ms is populated best-effort since it can only happen outside "dump()" api
        time.sleep(1)

        t = pickle.loads(torch._C._distributed_c10d._dump_nccl_trace())
        ver = t["version"]
        self.assertEqual(ver, "1.5")
        pg_config = t["pg_config"]
        self.assertEqual(len(pg_config), 1)
        default_pg_info = pg_config["0"]
        self.assertIn("name", default_pg_info)
        self.assertIn("desc", default_pg_info)
        self.assertIn("ranks", default_pg_info)
        global_ranks = pg_config["0"]["ranks"]
        self.assertEqual(len(json.loads(global_ranks)), self.world_size)
        t = t["entries"]
        self.assertEqual(len(t), 2)
        last = t[-1]
        self.assertEqual(last["process_group"], ("0", "default_pg"))
        self.assertEqual(last["state"], "completed")
        s = last["time_discovered_started_ns"]
        f = last["time_discovered_completed_ns"]
        self.assertEqual(last["record_id"], 1)
        self.assertIsNotNone(f)
        if timing_enabled:
            self.assertIsNotNone(s)
            self.assertTrue(s <= f)
        self.assertIn("test_c10d_nccl.py", str(last["frames"]))
        self.assertEqual(last["input_sizes"], ((3, 4),))
        self.assertEqual(last["output_sizes"], ((3, 4),))
        self.assertEqual(last["seq_id"], 2)
        now = datetime.now()
        event_created_time = datetime.fromtimestamp(
            last["time_created_ns"] / 1000000000
        )
        before_test = now - timedelta(minutes=1)
        self.assertTrue(before_test < event_created_time < now)
        if timing_enabled:
            # very loose bounds, measured 0.036 ms on devgpu
            self.assertTrue(0 < last["duration_ms"] < 100)
        else:
            self.assertTrue("duration_ms" not in last)

    @requires_nccl()
    @skip_but_pass_in_sandcastle_if(not TEST_MULTIGPU, "NCCL test requires 2+ GPUs")
    def test_dump_pipe(self):
        def open_file_with_timeout(file_path, mode, timeout=1.0):
            start_time = time.time()
            while time.time() - start_time < timeout:
                if os.path.exists(file_path):
                    return open(file_path, mode)
                time.sleep(0.1)
            raise FileNotFoundError

        if self.rank == self.MAIN_PROCESS_RANK:
            for c in self.children_pipes:
                self.assertEqual(c.recv(), "next")

            dump_file = self._trace_name(rank=0)
            pipe_file = dump_file + ".pipe"
            with open_file_with_timeout(pipe_file, "w") as f:
                f.write("1\n")
            with open_file_with_timeout(dump_file, "rb", timeout=10.0) as f:
                self.assertTrue("all_reduce" in str(pickle.load(f)))

            for c in self.children_pipes:
                c.send("next")
            return

        pg = self._create_process_group_nccl()
        device = self.local_device
        a = torch.full((3, 4), float(self.rank), device=device)
        for i in range(2):
            f = pg.allreduce(a)
        f.wait()
        torch.cuda.synchronize(device=device)
        self.parent.send("next")
        self.parent.recv()

    @requires_nccl()
    @skip_but_pass_in_sandcastle_if(not TEST_MULTIGPU, "NCCL test requires 2+ GPUs")
    def test_long(self):
        os.environ["TORCH_NCCL_TRACE_BUFFER_SIZE"] = "10"
        if self.rank == self.MAIN_PROCESS_RANK:
            return
        pg = self._create_process_group_nccl()
        device = self.local_device
        a = torch.full((3, 4), float(self.rank), device=device)
        for i in range(2):
            # test some other primitives to make sure
            # their strings are valid
            xs = [torch.ones(3, 4, device=device)]
            pg.broadcast(xs).wait()
            pg.allreduce(xs).wait()
            pg.reduce(xs).wait()
            ys = [[torch.empty(3, 4, device=device) for _ in range(self.world_size)]]
            pg.allgather(ys, xs).wait()
            pg.reduce_scatter(xs, ys).wait()
            f = pg.allreduce(a)
        f.wait()
        torch.cuda.synchronize(device=device)
        t = pickle.loads(torch._C._distributed_c10d._dump_nccl_trace())
        t = t["entries"]
        self.assertEqual(len(t), 10)
        first = t[0]
        last = t[-1]
        self.assertEqual(last["profiling_name"], "nccl:all_reduce")
        self.assertEqual(last["state"], "completed")
        self.assertIn("test_c10d_nccl.py", str(last["frames"]))
        self.assertEqual(last["input_sizes"], ((3, 4),))
        self.assertEqual(last["output_sizes"], ((3, 4),))
        self.assertEqual(last["seq_id"] - first["seq_id"], 9)

    @requires_nccl()
    @skip_but_pass_in_sandcastle_if(not TEST_MULTIGPU, "NCCL test requires 2+ GPUs")
    @parametrize("timing_enabled", [True, False])
    def test_trace_while_active(self, timing_enabled):
        if self.rank == self.MAIN_PROCESS_RANK:
            for c in self.children_pipes:
                self.assertEqual(c.recv(), "next")
            for c in self.children_pipes:
                c.send("next")
            return

        pg = self._create_process_group_nccl()
        if timing_enabled:
            pg._enable_collectives_timing()
        device = self.local_device
        with torch.cuda.device(device):
            a = torch.full((3, 4), float(self.rank), device=device)

            pg.allreduce(a).wait()
            e = torch.cuda.Event()
            e.record()
            if self.rank != 0:
                pg.allreduce(a).wait()
            e.synchronize()
            t = pickle.loads(torch._C._distributed_c10d._dump_nccl_trace())
            t = t["entries"]
            self.assertEqual(t[-1]["profiling_name"], "nccl:all_reduce")
            if self.rank == 0:
                self.assertEqual(t[-1]["seq_id"], 1)
                self.assertEqual(t[-1]["state"], "completed")
            else:
                self.assertEqual(t[-1]["seq_id"], 2)
                self.assertEqual(
                    t[-1]["state"], self.started_or_scheduled(timing_enabled)
                )

            self.parent.send("next")
            self.assertEqual("next", self.parent.recv())
            if self.rank == 0:
                pg.allreduce(a).wait()
            torch.cuda.synchronize(device=device)

    @requires_nccl()
    @skip_but_pass_in_sandcastle_if(not TEST_MULTIGPU, "NCCL test requires 2+ GPUs")
    @parametrize("timing_enabled", [True, False])
    def test_trace_while_stuck(self, timing_enabled):
        if self.rank == self.MAIN_PROCESS_RANK:
            for c in self.children_pipes:
                self.assertEqual(c.recv(), "next")
            for c in self.children_pipes:
                c.send("next")
            return

        pg = self._create_process_group_nccl()
        if timing_enabled:
            pg._enable_collectives_timing()

        device = self.local_device
        with torch.cuda.device(device):
            a = torch.full((3, 4), float(self.rank), device=device)

            pg.allreduce(a).wait()
            e = torch.cuda.Event()
            e.record()

            def gather_trace():
                e.synchronize()
                # give the other thread some time to fill the cuda buffer
                time.sleep(5)
                t = pickle.loads(torch._C._distributed_c10d._dump_nccl_trace())
                t = t["entries"]
                self.assertEqual(t[-1]["profiling_name"], "nccl:all_reduce")
                if self.rank == 0:
                    self.assertEqual(t[-1]["seq_id"], 1)
                    self.assertEqual(t[-1]["state"], "completed")
                else:
                    self.assertEqual(t[-1]["seq_id"], 2)
                    self.assertEqual(
                        t[-1]["state"], self.started_or_scheduled(timing_enabled)
                    )
                    self.assertIsNone(t[-1]["time_discovered_completed_ns"])
                # this will eventually cause the missing rank 0
                # to continue which will unblock the non-zero ranks
                self.parent.send("next")

            if self.rank != 0:
                pg.allreduce(a).wait()
                th = threading.Thread(target=gather_trace)
                th.start()
                # fill the cuda buffer, at around 1024 events
                # this will stall
                for i in range(2000):
                    a = a + a
                th.join()
            else:
                gather_trace()

            self.assertEqual("next", self.parent.recv())
            if self.rank == 0:
                pg.allreduce(a).wait()
            torch.cuda.synchronize(device=device)

    @requires_nccl()
    @skip_but_pass_in_sandcastle_if(not TEST_MULTIGPU, "NCCL test requires 2+ GPUs")
    @parametrize(
        "op_sizes_per_coalesce",
        [
            [(2, 3)],
            [(2, 3), (5, 5), (1,)],
        ],
    )
    @parametrize("timing_enabled", [True, False])
    def test_batched_send_recv(self, op_sizes_per_coalesce, timing_enabled):
        """
        'WorkEnqueue' was skipped for isendirecv, leading to segfault on dump_entries when update_state tried to use
        a destructed Work obj's cuda events
        """

        if self.rank == self.MAIN_PROCESS_RANK:
            return
        pg = self._create_process_group_nccl()
        if timing_enabled:
            pg._enable_collectives_timing()

        num_coalesced_ops = 20
        ops_per_coalesce = len(op_sizes_per_coalesce)
        for i in range(num_coalesced_ops):
            ops = []
            for input_sizes in op_sizes_per_coalesce:
                tensor = torch.zeros(input_sizes).to(self.local_device)
                if self.rank == 0:
                    ops.append(dist.P2POp(dist.irecv, tensor, 1))
                elif self.rank == 1:
                    tensor *= 2
                    ops.append(dist.P2POp(dist.isend, tensor, 0))

            dist.batch_isend_irecv(ops).pop().wait()

        torch.cuda.synchronize(device=self.local_device)

        if timing_enabled:
            # wait for watchdog thread to process the queue of works
            time.sleep(1)

        t = pickle.loads(torch._C._distributed_c10d._dump_nccl_trace())
        self.assertEqual(len(t["entries"]), num_coalesced_ops * (ops_per_coalesce + 1))

        expected_record_id = 0
        expected_seq = 1
        expected_op_id = 1
        for seq in range(num_coalesced_ops):
            first_op = seq * (ops_per_coalesce + 1)
            coalesced_op = first_op + ops_per_coalesce
            for p2p_op_idx, input_sizes in zip(
                range(first_op, coalesced_op, 1), op_sizes_per_coalesce
            ):
                # the indivudal ops inside the coalescing group the individual op metadata,
                # but not the timing info coming from the actual coalesced kernel
                profiling_name = (
                    "nccl:recv 0<-1" if self.rank == 0 else "nccl:send 1->0"
                )
                self.assertEqual(
                    t["entries"][p2p_op_idx]["record_id"], expected_record_id
                )
                expected_record_id += 1
                self.assertEqual(
                    t["entries"][p2p_op_idx]["profiling_name"], profiling_name
                )
                self.assertEqual(t["entries"][p2p_op_idx]["seq_id"], expected_seq)
                self.assertEqual(t["entries"][p2p_op_idx]["op_id"], expected_op_id)
                expected_op_id += 1
                self.assertEqual(t["entries"][p2p_op_idx]["input_sizes"], [input_sizes])
                self.assertEqual(
                    t["entries"][p2p_op_idx]["output_sizes"], [input_sizes]
                )
                # duration doesn't get tagged onto individual ops yet, nor is their state updated
                self.assertEqual(t["entries"][p2p_op_idx]["state"], "scheduled")
                self.assertTrue("duration_ms" not in t["entries"][p2p_op_idx])

            # the coalesced op has no metadata but indicates that coalescing was used,
            # and accurately reflects the timing and state info for the whole group
            self.assertEqual(
                t["entries"][coalesced_op]["record_id"], expected_record_id
            )
            expected_record_id += 1
            self.assertEqual(
                t["entries"][coalesced_op]["profiling_name"], "nccl:coalesced"
            )
            self.assertEqual(t["entries"][coalesced_op]["seq_id"], expected_seq)
            expected_seq += 1
            self.assertEqual(t["entries"][coalesced_op]["state"], "completed")
            self.assertEqual(t["entries"][coalesced_op]["input_sizes"], [])
            self.assertEqual(t["entries"][coalesced_op]["output_sizes"], [])
            if timing_enabled:
                duration = t["entries"][coalesced_op]["duration_ms"]
                self.assertTrue(0.001 < duration < 10000, duration)
            else:
                self.assertTrue("duration_ms" not in t["entries"][coalesced_op])

    @requires_nccl()
    @skip_but_pass_in_sandcastle_if(not TEST_MULTIGPU, "NCCL test requires 2+ GPUs")
    @parametrize(
        "op_sizes",
        [
            [(2, 3)],
            [(2, 3), (5, 5), (1,)],
        ],
    )
    @parametrize("timing_enabled", [True, False])
    def test_individual_send_recv(self, op_sizes, timing_enabled):
        """
        'WorkEnqueue' was skipped for isendirecv, leading to segfault on dump_entries when update_state tried to use
        a destructed Work obj's cuda events
        """

        if self.rank == self.MAIN_PROCESS_RANK:
            return
        pg = self._create_process_group_nccl()
        if timing_enabled:
            pg._enable_collectives_timing()
        num_repeats = 10
        ops_per_repeat = len(op_sizes)
        for i in range(num_repeats):
            for input_sizes in op_sizes:
                tensor = torch.zeros(input_sizes).to(self.local_device)
                if self.rank == 0:
                    dist.recv(tensor, 1)
                elif self.rank == 1:
                    tensor *= 2
                    dist.send(tensor, 0)

        torch.cuda.synchronize(device=self.local_device)
        if timing_enabled:
            # wait for watchdog thread to process the queue of works
            time.sleep(1)

        t = pickle.loads(torch._C._distributed_c10d._dump_nccl_trace())
        self.assertEqual(len(t["entries"]), num_repeats * (ops_per_repeat))
        expected_seq = 1
        expected_op_id = 1
        for seq in range(num_repeats * ops_per_repeat):
            input_sizes = op_sizes[seq % ops_per_repeat]
            profiling_name = "nccl:recv 0<-1" if self.rank == 0 else "nccl:send 1->0"
            self.assertEqual(t["entries"][seq]["profiling_name"], profiling_name)
            self.assertEqual(t["entries"][seq]["seq_id"], expected_seq)
            expected_seq += 1
            self.assertEqual(t["entries"][seq]["op_id"], expected_op_id)
            expected_op_id += 1
            self.assertEqual(t["entries"][seq]["input_sizes"], [input_sizes])
            self.assertEqual(t["entries"][seq]["output_sizes"], [input_sizes])
            self.assertEqual(t["entries"][seq]["state"], "completed")

            if timing_enabled:
                duration = t["entries"][seq]["duration_ms"]
                self.assertTrue(0.001 < duration < 10000, duration)
            else:
                self.assertTrue("duration_ms" not in t["entries"][seq])

    # TODO(whc) support and test coalesced collectives that use the c++ start/end group thingy instead of python
    # coalescing manager

    # TODO(whc) test out other ops (And combinations of ops, if that's valid?)
    @requires_nccl()
    @skip_if_lt_x_gpu(2)
    @parametrize("timing_enabled", [True, False])
    def test_coalescing_manager_collective(self, timing_enabled):
        """
        The coalescing manager api works by accumulating operations in python via a contextmanager, and then making
        one call into c++ to an <op>_coalesced API.  It has limited support for ops and has been added recently to
        avoid overheads of making individual py-cpp calls.  This complicates flight recording..

        For now, flight recording of coalescing_manager collectives is less detailed than cpp coalesced collectives.
        """
        if self.rank == self.MAIN_PROCESS_RANK:
            return
        pg = self._create_process_group_nccl()
        if timing_enabled:
            pg._enable_collectives_timing()

        output_tensors = torch.zeros(2, 2).to(self.rank)
        input_tensors = [torch.ones(2, 2).to(self.rank) for _ in range(self.world_size)]

        # TODO(whc) make this work with bigger world or something
        self.assertEqual(self.world_size, 2, self.world_size)

        with dist._coalescing_manager():
            for i in range(self.world_size):
                dist.reduce_scatter_tensor(output_tensors[i], input_tensors[i])
        self.assertEqual(output_tensors, input_tensors[self.rank] * self.world_size)

        torch.cuda.synchronize(device=self.rank)

        if timing_enabled:
            # wait for watchdog thread to process the queue of works
            time.sleep(1)

        t = pickle.loads(torch._C._distributed_c10d._dump_nccl_trace())

        self.assertEqual(
            len(t["entries"]), 1
        )  # one for the reduce_scatter_tensor_coalesced, one for the endCoalescing
        self.assertEqual(
            t["entries"][0]["profiling_name"], "nccl:reduce_scatter_tensor_coalesced"
        )
        self.assertEqual(t["entries"][0]["seq_id"], 1)
        self.assertEqual(t["entries"][0]["input_sizes"], [[2, 2], [2, 2]])
        self.assertEqual(
            t["entries"][0]["output_sizes"],
            [
                [
                    2,
                ],
                [
                    2,
                ],
            ],
        )
        self.assertEqual(t["entries"][0]["state"], "completed")
        if timing_enabled:
            duration = t["entries"][0]["duration_ms"]
            self.assertTrue(0.001 < duration < 10000, duration)
        else:
            self.assertTrue("duration_ms" not in t["entries"][0])


class NCCLTraceTestDumpOnTimeoutBase(NCCLTraceTestBase):
    timeout_sec = 1

    def _create_process_group_nccl(self):
        store = dist.FileStore(self.file_name, self.world_size)
        c10d.init_process_group(
            "nccl",
            world_size=self.world_size,
            rank=self.rank,
            store=store,
            timeout=timedelta(seconds=NCCLTraceTestDumpOnTimeoutBase.timeout_sec),
        )
        pg = c10d.distributed_c10d._get_default_group()
        return pg

    def _check_return_codes(self, elapsed_time):
        # the base test infra assumes processes exit with matching return codes,
        # but we want rank0 to abort and rank1 to exit cleanly in this test
        self.assertEqual(self.processes[0].exitcode, -6)
        self.assertEqual(self.processes[1].exitcode, 0)

    def _wait_process(self, rank, timeout):
        try:
            self.processes[rank].join(timeout)
            return self.processes[rank].exitcode
        except TimeoutError:
            return None


class NCCLTraceTestDumpOnTimeout(NCCLTraceTestDumpOnTimeoutBase):
    @requires_nccl()
    @skip_but_pass_in_sandcastle_if(not TEST_MULTIGPU, "NCCL test requires 2+ GPUs")
    @parametrize("timing_enabled", [True, False])
    def test_timeout_dumps(self, timing_enabled):
        # dump on heartbeatmonitor thread
        os.environ["TORCH_NCCL_COORD_CHECK_MILSEC"] = "1000"
        # need rank0 to crash before looking for its output file
        os.environ["TORCH_NCCL_HEARTBEAT_TIMEOUT_SEC"] = "1"

        if self.rank == self.MAIN_PROCESS_RANK:
            # wait for rank0 to crash before looking for its output file
            # we rely on rank0 holding off its abort long enough to dump the debug info
            self.assertEqual(self._wait_process(0, timeout=90), -6)
            with open(self._trace_name(rank=0), "rb") as f:
                t = pickle.load(f)
                t = t["entries"]
                self.assertEqual(len(t), 2)
                self.assertEqual(t[0]["seq_id"], 1)
                self.assertEqual(t[0]["state"], "completed")
                self.assertEqual(t[1]["seq_id"], 2)
                self.assertEqual(
                    t[1]["state"], self.started_or_scheduled(timing_enabled)
                )

            self.assertFalse(os.path.exists(self._trace_name(rank=1)))

            return

        pg = self._create_process_group_nccl()
        if timing_enabled:
            # we force disabled timing in setup, since there is no 'disable' function
            pg._enable_collectives_timing()

        device = self.local_device
        with torch.cuda.device(device):
            a = torch.full((3, 4), float(self.rank), device=device)

            pg.allreduce(a).wait()
            if self.rank == 0:
                pg.allreduce(a).wait()

            # rank 0 will crash before it passes the sync, but rank1 will exit quickly and cleanly
            torch.cuda.synchronize(device=device)


instantiate_parametrized_tests(ProcessGroupNCCLGroupTest)
instantiate_parametrized_tests(NCCLTraceTestDumpOnTimeout)
instantiate_parametrized_tests(NCCLTraceTest)


class NCCLTraceTestTimeoutDumpOnStuckRanks(NCCLTraceTestDumpOnTimeoutBase):
    def _check_return_codes(self, elapsed_time):
        # the base test infra assumes processes exit with matching return codes,
        # but we want rank0 to abort and rank1 to exit cleanly in this test
        self.assertEqual(self.processes[0].exitcode, -6)
        self.assertEqual(self.processes[1].exitcode, -6)

    @requires_nccl()
    @skip_but_pass_in_sandcastle_if(not TEST_MULTIGPU, "NCCL test requires 2+ GPUs")
    def test_timeout_dumps_on_stuck_ranks(self):
        # need rank0 to crash quicker after detecting timeout
        os.environ["TORCH_NCCL_HEARTBEAT_TIMEOUT_SEC"] = "1"
        # restore this env var to its prior default in case another test changed it
        os.environ["TORCH_NCCL_COORD_CHECK_MILSEC"] = "1000"

        if self.rank == self.MAIN_PROCESS_RANK:
            # wait for both rank0 and 1 to crash before looking for both ranks' output
            # file, and we rely on rank1 to sleep long enough to dump the debug info.
            self.assertEqual(self._wait_process(0, timeout=90), -6)
            self.assertEqual(self._wait_process(1, timeout=90), -6)
            self.assertTrue(os.path.exists(self._trace_name(rank=1)))
            self.assertTrue(os.path.exists(self._trace_name(rank=0)))
            with open(self._trace_name(rank=0), "rb") as f:
                t = pickle.load(f)
                t = t["entries"]
                self.assertEqual(len(t), 2)
            with open(self._trace_name(rank=1), "rb") as f:
                t = pickle.load(f)
                t = t["entries"]
                self.assertEqual(len(t), 1)
                self.assertEqual(t[0]["seq_id"], 1)
                self.assertEqual(t[0]["state"], "completed")
            return

        pg = self._create_process_group_nccl()
        device = self.local_device
        with torch.cuda.device(device):
            a = torch.full((3, 4), float(self.rank), device=device)

            pg.allreduce(a).wait()
            if self.rank == 0:
                pg.allreduce(a).wait()

            # rank 0 will get stuck, timeout and then signal a timeout to all ranks.
            torch.cuda.synchronize(device=device)

            if self.rank == 1:
                # Force rank 1 to idle so that it will eventually timeout as well after
                # getting the global signal to dump the debugging info.
                time.sleep(600)


class NcclErrorDumpTest(NCCLTraceTestBase):
    def _wait_process(self, rank, timeout):
        try:
            self.processes[rank].join(timeout)
            return self.processes[rank].exitcode
        except TimeoutError:
            return None

    def _check_return_codes(self, elapsed_time):
        # the base test infra assumes processes exit with matching return codes,
        # but we want rank0 to abort with exception and rank1 to exit with exit 1
        self.assertEqual(self.processes[0].exitcode, -6)
        self.assertEqual(self.processes[1].exitcode, 1)

    @requires_nccl()
    @requires_nccl_version((2, 4, 0), "Need NCCL 2.4+ for error checking")
    @skip_if_lt_x_gpu(2)
    @skip_if_rocm
    def test_nccl_errors_dump(self):
        os.environ["TORCH_NCCL_ASYNC_ERROR_HANDLING"] = "1"
        os.environ["TORCH_NCCL_TRACE_BUFFER_SIZE"] = "1000"
        os.environ["TORCH_NCCL_DUMP_ON_TIMEOUT"] = "1"
        # need rank0 to dump before abort
        os.environ["TORCH_NCCL_HEARTBEAT_TIMEOUT_SEC"] = "5"

        if self.rank == self.MAIN_PROCESS_RANK:
            # wait for both rank0 and 1 to crash before looking for dump
            self.assertEqual(self._wait_process(0, timeout=90), -6)
            self.assertEqual(self._wait_process(1, timeout=90), 1)
            # verify that the trace file exists for rank0
            self.assertTrue(os.path.exists(self._trace_name(rank=0)))
            return

        store = c10d.FileStore(self.file_name, self.world_size)
        process_group = c10d.ProcessGroupNCCL(
            store,
            self.rank,
            self.world_size,
            timeout=timedelta(seconds=10),
        )
        process_group.allreduce(torch.rand(10).cuda(self.rank))
        if self.rank == 0:
            work = process_group.allreduce(torch.rand(10).cuda(self.rank))
            # expect an error to be raised
            with self.assertRaisesRegex(dist.DistBackendError, ""):
                # Block the current stream on the NCCL stream
                work.wait()
                # Run some GPU operations
                a = torch.rand(10).cuda(self.rank)
        elif self.rank == 1:
            # Clean up structures (ex: files for FileStore before going down)
            del process_group
            sys.exit(1)


if __name__ == "__main__":
    assert (
        not torch.cuda._initialized
    ), "test_distributed must not have initialized CUDA context on main process"

    run_tests()<|MERGE_RESOLUTION|>--- conflicted
+++ resolved
@@ -249,925 +249,6 @@
         return init_multigpu_helper(self.world_size, "nccl")
 
     @requires_nccl()
-<<<<<<< HEAD
-=======
-    @skip_but_pass_in_sandcastle_if(not TEST_MULTIGPU, "NCCL test requires 2+ GPUs")
-    def test_empty_tensors(self):
-        store = c10d.FileStore(self.file_name, self.world_size)
-        pg = self._create_process_group_nccl(store, self.opts())
-        local_device_idx = self.rank_to_GPU[self.rank][0]
-
-        xs = [torch.FloatTensor([]).cuda(local_device_idx)]
-        pg.broadcast(xs).wait()
-        self.assertEqual(0, xs[0].numel())
-
-        pg.allreduce(xs).wait()
-        self.assertEqual(0, xs[0].numel())
-
-        pg.reduce(xs).wait()
-        self.assertEqual(0, xs[0].numel())
-
-        ys = [
-            [
-                torch.FloatTensor([]).cuda(local_device_idx)
-                for _ in range(self.world_size)
-            ]
-        ]
-        pg.allgather(ys, xs).wait()
-        for y in ys[0]:
-            self.assertEqual(0, y.numel())
-
-        ys = [torch.FloatTensor([]).cuda(local_device_idx)]
-        xs = [
-            [
-                torch.FloatTensor([]).cuda(local_device_idx)
-                for _ in range(self.world_size)
-            ]
-        ]
-        pg.reduce_scatter(ys, xs).wait()
-        self.assertEqual(0, ys[0].numel())
-
-    @requires_nccl()
-    @skip_but_pass_in_sandcastle_if(not TEST_MULTIGPU, "NCCL test requires 2+ GPUs")
-    def test_broadcast_ops(self):
-        store = c10d.FileStore(self.file_name, self.world_size)
-        pg = self._create_process_group_nccl(store, self.opts())
-
-        def broadcast(xs, rootRank, rootTensor):
-            opts = c10d.BroadcastOptions()
-            opts.rootRank = rootRank
-            opts.rootTensor = rootTensor
-            work = pg.broadcast(xs, opts)
-            work.wait()
-            return xs
-
-        # Every rank is root once
-        for i in range(self.world_size):
-            # Run with 1 input tensor
-            x = torch.tensor([self.rank]).cuda(self.rank_to_GPU[self.rank][0])
-            output = broadcast([x], i, 0)
-            self.assertEqual(torch.tensor([i]), output[0])
-
-            expected_tensor = torch.empty([i + 1, i + 1]).fill_(i + 1)
-            xs = [
-                torch.empty([i + 1, i + 1]).fill_(-1).cuda(device=device_idx)
-                for device_idx in self.rank_to_GPU[self.rank]
-            ]
-
-            # test with multiple input tensors (multiple gpu in one rank)
-            for j in range(len(xs)):
-                if self.rank == i:
-                    xs[j] = expected_tensor.cuda(device=self.rank_to_GPU[self.rank][j])
-
-                broadcast(xs, i, j)
-
-                for tensor in xs:
-                    self.assertEqual(tensor, expected_tensor)
-
-    @requires_nccl()
-    @skip_but_pass_in_sandcastle_if(not TEST_MULTIGPU, "NCCL test requires 2+ GPUs")
-    def test_sparse_allreduce_ops(self):
-        store = c10d.FileStore(self.file_name, self.world_size)
-        pg = self._create_process_group_nccl(store, self.opts())
-
-        indices = torch.tensor([[0, 1]])
-        values = torch.tensor([[1, 2, 0], [4, 0, 6]])
-        sparse_tensor = torch.sparse_coo_tensor(indices, values, size=(2, 3)).to(
-            self.rank
-        )
-
-        # sparse allreduce call is wrapped in a try catch since the c10d API is only available in the nccl experimental branch
-        try:
-            tensor_list = [sparse_tensor]
-            work = pg.allreduce(tensor_list)
-            work.wait()
-
-            # tensor_list is a list of size 1, with the allreduce output as a dense tensor
-            a = torch.tensor([[2, 4, 0], [8, 0, 12]]).to(self.rank)
-            self.assertEqual(tensor_list[0], a)
-        except RuntimeError as e:
-            if "NCCL does not support all_reduce with sparse tensors" in str(e):
-                pass
-            else:
-                # Rethrow the exception if it's a different error
-                raise
-
-    @requires_nccl()
-    @skip_but_pass_in_sandcastle_if(not TEST_MULTIGPU, "NCCL test requires 2+ GPUs")
-    def test_allreduce_ops(self):
-        store = c10d.FileStore(self.file_name, self.world_size)
-        device_count = torch.cuda.device_count()
-        pg = self._create_process_group_nccl(store, self.opts())
-        local_device_id = self.rank_to_GPU[self.rank][0]
-
-        def allreduce(tensors, op):
-            opts = c10d.AllreduceOptions()
-            opts.reduceOp = op
-            work = pg.allreduce(tensors, opts)
-            work.wait()
-
-        # Sum
-        tensors = [torch.tensor([self.rank + 1]).cuda(local_device_id)]
-
-        allreduce(tensors, c10d.ReduceOp.SUM)
-
-        ndev = self.world_size
-        self.assertEqual(
-            torch.tensor([ndev * (ndev + 1) // 2]),
-            tensors[0],
-        )
-
-        # Avg (only available for NCCL 2.10+)
-        if torch.cuda.nccl.version() >= (2, 10, 0):
-            tensors = [torch.tensor([self.rank + 1.0]).cuda(local_device_id)]
-
-            allreduce(tensors, c10d.ReduceOp.AVG)
-            ndev = self.world_size
-            self.assertEqual(
-                torch.tensor([ndev * (ndev + 1.0) / (2.0 * ndev)]),
-                tensors[0],
-            )
-
-        # Premul Sum
-        if torch.cuda.nccl.version() >= (2, 11, 1):
-            for dtype in torch.half, torch.float, torch.double:
-                for factor in (
-                    3.0,
-                    torch.tensor([5.0], device=local_device_id, dtype=dtype),
-                ):
-                    tensors = [
-                        torch.tensor([self.rank + 1])
-                        .cuda(local_device_id)
-                        .to(dtype=dtype)
-                    ]
-
-                    allreduce(tensors, c10d._make_nccl_premul_sum(factor))
-
-                    self.assertEqual(
-                        factor
-                        * torch.tensor(
-                            [self.world_size * (self.world_size + 1) / 2],
-                            dtype=dtype,
-                            device=local_device_id,
-                        ),
-                        tensors[0],
-                    )
-
-        # Product
-        tensors = [torch.tensor([self.rank + 1]).cuda(local_device_id)]
-
-        allreduce(tensors, c10d.ReduceOp.PRODUCT)
-        self.assertEqual(torch.tensor([math.factorial(self.world_size)]), tensors[0])
-
-        # Min
-        tensors = [torch.tensor([self.rank + 1]).cuda(local_device_id)]
-
-        allreduce(tensors, c10d.ReduceOp.MIN)
-        self.assertEqual(torch.tensor([1]), tensors[0])
-
-        # Max
-        tensors = [torch.tensor([self.rank + 1]).cuda(local_device_id)]
-
-        allreduce(tensors, c10d.ReduceOp.MAX)
-        self.assertEqual(torch.tensor([self.world_size]), tensors[0])
-
-        for op, err in zip(
-            (c10d.ReduceOp.BAND, c10d.ReduceOp.BOR, c10d.ReduceOp.BXOR),
-            ("ReduceOp.BAND", "ReduceOp.BOR", "ReduceOp.BXOR"),
-        ):
-            with self.assertRaisesRegex(ValueError, "Cannot use " + err + " with NCCL"):
-                allreduce(tensors, op)
-
-    @requires_nccl()
-    @skip_but_pass_in_sandcastle_if(not TEST_MULTIGPU, "NCCL test requires 2+ GPUs")
-    def test_alltoall_ops_with_cudafree_race(self):
-        store = c10d.FileStore(self.file_name, self.world_size)
-        pg = self._create_process_group_nccl(store, self.opts())
-        opts = c10d.AllToAllOptions()
-        local_device = f"cuda:{self.rank_to_GPU[self.rank][0]}"
-        torch.cuda.set_device(local_device)
-        input = torch.rand(1000, 1000, device=local_device)
-        output = torch.rand(1000, 1000, device=local_device)
-        race_tensors = []
-        # create some tensors to race with alltoall collective
-        for _ in range(10):
-            tmp = []
-            for i in range(5):
-                tmp.append(torch.rand(10 ** (3 + i), device=local_device))
-            race_tensors.append(tmp)
-
-        for i in range(10):
-            race_tensors.pop()
-            work = pg.alltoall_base(output, input, [], [], opts)
-            # this triggers cudaFree
-            torch.cuda.empty_cache()
-            work.wait()
-        torch.cuda.synchronize(device=local_device)
-
-    @requires_nccl()
-    @skip_but_pass_in_sandcastle_if(not TEST_MULTIGPU, "NCCL test requires 2+ GPUs")
-    def test_allreduce_in_cudagraph(self):
-        store = c10d.FileStore(self.file_name, self.world_size)
-        pg = self._create_process_group_nccl(store, self.opts())
-        local_device_idx = self.rank_to_GPU[self.rank][0]
-        with torch.cuda.device(local_device_idx):
-            xs = [torch.FloatTensor([1]).cuda(local_device_idx)]
-
-            # single warmup
-            pg.allreduce(xs).wait()
-            self.assertEqual(xs[0].item(), 2)
-
-            graph = torch.cuda.CUDAGraph()
-            with torch.cuda.graph(graph):
-                pg.allreduce(xs).wait()
-            self.assertEqual(xs[0].item(), 2)
-
-            graph.replay()
-            graph.replay()
-            self.assertEqual(xs[0].item(), 8)
-
-    @requires_nccl()
-    @skip_but_pass_in_sandcastle_if(not TEST_MULTIGPU, "NCCL test requires 2+ GPUs")
-    @skipIfRocm()
-    def test_nccl_watchdog_cudagraph(self):
-        # test that the watchdog does not crash graphs with disallowed event query
-        store = c10d.FileStore(self.file_name, self.world_size)
-        pg = self._create_process_group_nccl(store, self.opts())
-        rank = self.rank_to_GPU[self.rank][0]
-        with torch.cuda.device(rank):
-            for i in range(100):
-                xs = [torch.FloatTensor([1]).cuda(rank)]
-                ys = [torch.FloatTensor([4]).cuda(rank)]
-                for _ in range(30):
-                    pg.allreduce(xs[0]).wait()
-
-                graph = torch.cuda.CUDAGraph()
-                with torch.cuda.graph(graph):
-                    xs[0] += 0.0
-                    pg.allreduce(xs[0]).wait()
-                    pg.allreduce(xs[0]).wait()
-                    pg.allreduce(xs[0]).wait()
-                    xs[0] += 0.0
-
-                for _ in range(1400):
-                    graph.replay()
-
-    @requires_nccl()
-    @skip_but_pass_in_sandcastle_if(not TEST_MULTIGPU, "NCCL test requires 2+ GPUs")
-    def test_reduce_ops(self):
-        store = c10d.FileStore(self.file_name, self.world_size)
-        pg = self._create_process_group_nccl(store, self.opts())
-        local_device_id = self.rank_to_GPU[self.rank][0]
-
-        def reduce(xs, rootRank, rootTensor, op=None):
-            opts = c10d.ReduceOptions()
-            opts.rootRank = rootRank
-            opts.rootTensor = rootTensor
-            if op:
-                opts.reduceOp = op
-            work = pg.reduce(xs, opts)
-            work.wait()
-
-        # for every root tensor
-        for rt in range(self.world_size):
-            tensors = [torch.tensor([self.rank + 1]).cuda(local_device_id)]
-
-            reduce(tensors, rt, 0)
-
-            if self.rank == rt:
-                self.assertEqual(
-                    torch.tensor([self.world_size * (self.world_size + 1) // 2]),
-                    tensors[0],
-                )
-            else:
-                self.assertEqual(
-                    torch.tensor([self.rank + 1]),
-                    tensors[0],
-                )
-
-            for op, err in zip(
-                (c10d.ReduceOp.BAND, c10d.ReduceOp.BOR, c10d.ReduceOp.BXOR),
-                ("ReduceOp.BAND", "ReduceOp.BOR", "ReduceOp.BXOR"),
-            ):
-                with self.assertRaisesRegex(
-                    ValueError, "Cannot use " + err + " with NCCL"
-                ):
-                    reduce(tensors, self.rank, rt, op)
-
-            # Premul sum
-            if torch.cuda.nccl.version() >= (2, 11, 1):
-                for factor in (3.0, torch.tensor([5.0], device=local_device_id)):
-                    if isinstance(factor, torch.Tensor):
-                        factor_ref = factor.cpu().item()
-                    else:
-                        factor_ref = factor
-                    float_tensors = [
-                        torch.tensor(
-                            [self.rank + 1.0], device=f"cuda:{local_device_id}"
-                        )
-                    ]
-                    float_tensors_ref = [
-                        torch.tensor(
-                            [(self.rank + 1.0) * factor_ref],
-                            device=f"cuda:{local_device_id}",
-                        )
-                    ]
-
-                    reduce(float_tensors_ref, rt, 0)
-                    reduce(float_tensors, rt, 0, c10d._make_nccl_premul_sum(factor))
-                    if self.rank == rt:
-                        self.assertEqual(float_tensors_ref[0], float_tensors[0])
-
-    @requires_nccl()
-    @skip_but_pass_in_sandcastle_if(not TEST_MULTIGPU, "NCCL test requires 2+ GPUs")
-    def test_allgather_ops(self):
-        store = c10d.FileStore(self.file_name, self.world_size)
-        pg = self._create_process_group_nccl(store, self.opts())
-        local_device_ids = self.rank_to_GPU[self.rank]
-
-        def allgather(output_ts, input_ts):
-            work = pg.allgather(output_ts, input_ts)
-            return work.wait()
-
-        tensors = [torch.empty(2, 2).fill_(2).cuda(device=i) for i in local_device_ids]
-        output_tensors = []
-        expected_output = []
-
-        output_per_gpu = (
-            [torch.empty(2, 2).fill_(-1)] * len(local_device_ids) * self.world_size
-        )
-        expected_per_gpu = (
-            [torch.empty(2, 2).fill_(2)] * len(local_device_ids) * self.world_size
-        )
-
-        for gpu in local_device_ids:
-            output_tensors.append([t.cuda(device=gpu) for t in output_per_gpu])
-            expected_output.append([t.cuda(device=gpu) for t in expected_per_gpu])
-
-        result = allgather(output_tensors, tensors)
-
-        # Verification
-        self.assertEqual(output_tensors, expected_output)
-
-    @requires_nccl()
-    @skip_but_pass_in_sandcastle_if(not TEST_MULTIGPU, "NCCL test requires 2+ GPUs")
-    def test_allgather_base_ops(self):
-        store = c10d.FileStore(self.file_name, self.world_size)
-        pg = self._create_process_group_nccl(store, self.opts())
-        local_device_id = self.rank_to_GPU[self.rank][0]
-
-        def allgather_base(output_t, input_t):
-            work = pg._allgather_base(output_t, input_t)
-            work.wait()
-
-        # allgather_base is GPU number agnostic.
-        # Each rank contribute one tensor regardless of GPU counts
-        tensor = torch.tensor([self.rank]).cuda(local_device_id)
-        output_t = torch.empty((self.world_size), dtype=tensor.dtype).cuda(
-            local_device_id
-        )
-
-        allgather_base(output_t, tensor)
-
-        # Verification
-        self.assertEqual(torch.arange(self.world_size), output_t)
-
-    @requires_nccl()
-    @skip_but_pass_in_sandcastle_if(not TEST_MULTIGPU, "NCCL test requires 2+ GPUs")
-    def test_allgather_base_basics(self):
-        store = c10d.FileStore(self.file_name, self.world_size)
-        pg = self._create_process_group_nccl(store, self.opts())
-        local_device_id = self.rank_to_GPU[self.rank][0]
-
-        def allgather_base(output_t, input_t):
-            work = pg._allgather_base(output_t, input_t)
-            work.wait()
-
-        # anticipate an error
-        with self.assertRaisesRegex(
-            ValueError,
-            "output tensor size must be equal to world_size times input tensor size",
-        ):
-            tensor = torch.tensor([self.rank]).cuda(local_device_id)
-            output_t = torch.empty((self.world_size + 1), dtype=tensor.dtype).cuda(
-                local_device_id
-            )
-            # fails the check because output_t is not correctly sized
-            allgather_base(output_t, tensor)
-
-        # anticipate an error
-        with self.assertRaisesRegex(
-            TypeError, "output tensor must have the same type as input tensor"
-        ):
-            tensor = torch.tensor([self.rank], dtype=torch.float).cuda(local_device_id)
-            output_t = torch.empty((self.world_size + 1), dtype=torch.long).cuda(
-                local_device_id
-            )
-            # fails the check because the dtype is different
-            allgather_base(output_t, tensor)
-
-    @requires_nccl()
-    @skip_but_pass_in_sandcastle_if(not TEST_MULTIGPU, "NCCL test requires 2+ GPUs")
-    def test_gather_ops(self):
-        store = c10d.FileStore(self.file_name, self.world_size)
-        pg = self._create_process_group_nccl(store, self.opts())
-        local_device_ids = self.rank_to_GPU[self.rank]
-        num_gpus = len(local_device_ids)
-
-        def gather(output_t, input_t, rootRank):
-            opts = c10d.GatherOptions()
-            opts.rootRank = rootRank
-            if rootRank == self.rank:
-                work = pg.gather(output_t, input_t, opts)
-            else:
-                work = pg.gather([], input_t, opts)
-            work.wait()
-
-        # init input
-        tensors = []
-        for device_id in local_device_ids:
-            tensors.append(torch.tensor([self.rank]).cuda(device_id))
-
-        # init output
-        output_ts = []
-        for idx in range(num_gpus):
-            gpu_idx = local_device_ids[idx]
-            output_ts.append([])
-            for rank in range(self.world_size):
-                output_ts[idx].append(torch.tensor([-1]).cuda(gpu_idx))
-
-        expected = [[torch.tensor([rank]) for rank in range(self.world_size)]]
-        for rank in range(self.world_size):
-            gather(output_ts, tensors, rank)
-            if rank == self.rank:
-                self.assertEqual(expected, output_ts)
-
-    @requires_nccl()
-    @skip_but_pass_in_sandcastle_if(not TEST_MULTIGPU, "NCCL test requires 2+ GPUs")
-    def test_gather_stress(self):
-        store = c10d.FileStore(self.file_name, self.world_size)
-        pg = self._create_process_group_nccl(store, self.opts())
-        local_device_ids = self.rank_to_GPU[self.rank]
-        num_gpus = len(local_device_ids)
-
-        def gather(output_t, input_t, rootRank):
-            opts = c10d.GatherOptions()
-            opts.rootRank = rootRank
-            if rootRank == self.rank:
-                work = pg.gather(output_t, input_t, opts)
-            else:
-                work = pg.gather([], input_t, opts)
-            work.wait()
-
-        stress_length = 1000
-
-        # init input
-        tensors = []
-        for i in range(stress_length):
-            tensors.append([])
-            for device_id in local_device_ids:
-                tensors[i].append(torch.tensor([self.rank]).cuda(device_id))
-
-        # init output
-        output_ts = []
-        for i in range(stress_length):
-            output_ts.append([[] for _ in range(num_gpus)])
-            for idx, ls in enumerate(output_ts[i]):
-                gpu_idx = local_device_ids[idx]
-                for _ in range(self.world_size):
-                    ls.append(torch.tensor([-1]).cuda(gpu_idx))
-
-        expected = [[torch.tensor([rank]) for rank in range(self.world_size)]]
-        for i in range(stress_length):
-            for rank in range(self.world_size):
-                gather(output_ts[i], tensors[i], rank)
-                # Verification
-                if rank == self.rank:
-                    self.assertEqual(output_ts[i], expected)
-
-    @requires_nccl()
-    @skip_but_pass_in_sandcastle_if(not TEST_MULTIGPU, "NCCL test requires 2+ GPUs")
-    def test_gather_checks(self):
-        store = c10d.FileStore(self.file_name, self.world_size)
-        pg = self._create_process_group_nccl(store, self.opts())
-        device_id = self.rank_to_GPU[self.rank][0]
-
-        # init input
-        tensor = torch.tensor([self.rank]).cuda(device_id)
-
-        # init output
-        output_ts = []
-        for rank in range(self.world_size):
-            output_ts.append(torch.tensor([-1]).cuda(device_id))
-
-        with self.assertRaisesRegex(ValueError, "invalid root rank"):
-            opts = c10d.GatherOptions()
-            opts.rootRank = -1
-            pg.gather([output_ts], [tensor], opts)
-
-        with self.assertRaisesRegex(TypeError, "incompatible function arguments"):
-            pg.gather([output_ts], [tensor], 0)
-
-        with self.assertRaisesRegex(ValueError, "invalid root rank"):
-            opts = c10d.GatherOptions()
-            opts.rootRank = self.world_size
-            pg.gather([output_ts], [tensor], opts)
-
-        with self.assertRaisesRegex(
-            # throws error message from dispatcher
-            RuntimeError,
-            "There were no tensor arguments to this function",
-        ):
-            opts = c10d.GatherOptions()
-            opts.rootRank = 0
-            pg.gather([output_ts], [], opts)
-
-    @requires_nccl()
-    @skip_but_pass_in_sandcastle_if(not TEST_MULTIGPU, "NCCL test requires 2+ GPUs")
-    def test_scatter_ops(self):
-        store = c10d.FileStore(self.file_name, self.world_size)
-        pg = self._create_process_group_nccl(store, self.opts())
-        local_device_ids = self.rank_to_GPU[self.rank]
-        num_gpus = len(local_device_ids)
-
-        def scatter(output_t, input_t, rootRank):
-            opts = c10d.ScatterOptions()
-            opts.rootRank = rootRank
-            if rootRank == self.rank:
-                work = pg.scatter(output_t, input_t, opts)
-            else:
-                work = pg.scatter(output_t, [], opts)
-            work.wait()
-
-        # init output
-        tensors = []
-        for device_id in local_device_ids:
-            tensors.append(torch.tensor([-1]).cuda(device_id))
-
-        # init input
-        scatter_list = []
-        for idx in range(num_gpus):
-            gpu_idx = local_device_ids[idx]
-            scatter_list.append([])
-            for rank in range(self.world_size):
-                scatter_list[idx].append(torch.tensor([rank]).cuda(gpu_idx))
-
-        # test each rank to scatter
-        expected = [torch.tensor([self.rank])]
-        for rank in range(self.world_size):
-            scatter(tensors, scatter_list, rank)
-            self.assertEqual(expected, tensors)
-
-    @requires_nccl()
-    @skip_but_pass_in_sandcastle_if(not TEST_MULTIGPU, "NCCL test requires 2+ GPUs")
-    def test_scatter_stress(self):
-        store = c10d.FileStore(self.file_name, self.world_size)
-        pg = self._create_process_group_nccl(store, self.opts())
-        local_device_ids = self.rank_to_GPU[self.rank]
-        num_gpus = len(local_device_ids)
-
-        def scatter(output_t, input_t, rootRank):
-            opts = c10d.ScatterOptions()
-            opts.rootRank = rootRank
-            if rootRank == self.rank:
-                work = pg.scatter(output_t, input_t, opts)
-            else:
-                work = pg.scatter(output_t, [], opts)
-            work.wait()
-
-        stress_length = 1000
-
-        # init output
-        tensors = []
-        for i in range(stress_length):
-            tensors.append([])
-            for device_id in local_device_ids:
-                tensors[i].append(torch.tensor([-1]).cuda(device_id))
-
-        # init input
-        scatter_list = []
-        for i in range(stress_length):
-            scatter_list.append([[] for _ in range(num_gpus)])
-            for idx, ls in enumerate(scatter_list[i]):
-                gpu_idx = local_device_ids[idx]
-                for rank in range(self.world_size):
-                    ls.append(torch.tensor([rank]).cuda(gpu_idx))
-
-        # test each rank to scatter
-        expected = [torch.tensor([self.rank])]
-        for i in range(stress_length):
-            for rank in range(self.world_size):
-                scatter(tensors[i], scatter_list[i], rank)
-                # Verification
-                self.assertEqual(tensors[i], expected)
-
-    @requires_nccl()
-    @skip_but_pass_in_sandcastle_if(not TEST_MULTIGPU, "NCCL test requires 2+ GPUs")
-    def test_scatter_checks(self):
-        store = c10d.FileStore(self.file_name, self.world_size)
-        pg = self._create_process_group_nccl(store, self.opts())
-        local_device_ids = self.rank_to_GPU[self.rank]
-        num_gpus = len(local_device_ids)
-
-        # init output
-        tensors = []
-        for device_id in local_device_ids:
-            tensors.append(torch.tensor([-1]).cuda(device_id))
-
-        # init input
-        scatter_list = []
-        for idx in range(num_gpus):
-            gpu_idx = local_device_ids[idx]
-            scatter_list.append([])
-            for rank in range(self.world_size):
-                scatter_list[idx].append(torch.tensor([rank]).cuda(gpu_idx))
-
-        with self.assertRaisesRegex(ValueError, "invalid root rank"):
-            opts = c10d.ScatterOptions()
-            opts.rootRank = -1
-            pg.scatter(tensors, scatter_list, opts)
-
-        with self.assertRaisesRegex(TypeError, "incompatible function arguments"):
-            pg.scatter(tensors, scatter_list, 0)
-
-        with self.assertRaisesRegex(ValueError, "invalid root rank"):
-            opts = c10d.ScatterOptions()
-            opts.rootRank = self.world_size
-            pg.scatter(tensors, scatter_list, opts)
-
-        with self.assertRaisesRegex(
-            # throws error message from dispatcher
-            RuntimeError,
-            "There were no tensor arguments to this function",
-        ):
-            opts = c10d.ScatterOptions()
-            opts.rootRank = 0
-            pg.scatter([], scatter_list, opts)
-
-    @requires_nccl()
-    @skip_but_pass_in_sandcastle_if(not TEST_MULTIGPU, "NCCL test requires 2+ GPUs")
-    def test_reduce_scatter_base_basics(self):
-        store = c10d.FileStore(self.file_name, self.world_size)
-        pg = self._create_process_group_nccl(store, self.opts())
-        local_device_id = self.rank_to_GPU[self.rank][0]
-
-        def reduce_scatter_base(output_t, input_t):
-            work = pg._reduce_scatter_base(output_t, input_t)
-            work.wait()
-
-        # anticipate an error
-        with self.assertRaisesRegex(
-            ValueError,
-            "input tensor must be the same size as output size times world size",
-        ):
-            input_t = torch.tensor([self.rank]).cuda(local_device_id)
-            output_t = torch.empty((self.world_size + 1), dtype=input_t.dtype).cuda(
-                local_device_id
-            )
-            # fails the check because output_t is not correctly sized
-            reduce_scatter_base(output_t, input_t)
-
-        # anticipate an error
-        with self.assertRaisesRegex(
-            TypeError, "input tensor must be the same type as the output tensor."
-        ):
-            tensor = torch.tensor([self.rank], dtype=torch.float).cuda(local_device_id)
-            output_t = torch.empty((self.world_size + 1), dtype=torch.long).cuda(
-                local_device_id
-            )
-            # fails the check because the dtype is different
-            reduce_scatter_base(output_t, tensor)
-
-    @requires_nccl()
-    @skip_but_pass_in_sandcastle_if(not TEST_MULTIGPU, "NCCL test requires 2+ GPUs")
-    def test_reduce_scatter_ops(self):
-        store = c10d.FileStore(self.file_name, self.world_size)
-        pg = self._create_process_group_nccl(store, self.opts())
-        local_device_ids = self.rank_to_GPU[self.rank]
-        num_gpus = len(local_device_ids)
-
-        def reduce_scatter(outputs, input_lists, op):
-            opts = c10d.ReduceScatterOptions()
-            opts.reduceOp = op
-            work = pg.reduce_scatter(outputs, input_lists, opts)
-            work.wait()
-
-        output = [torch.tensor([0]).cuda(i) for i in local_device_ids]
-
-        #  GPU/rank
-        #   0         [1], [2], [3], [4]
-        #   1         [2], [3], [4], [5]
-        #   2         [3], [4], [5], [6]
-        #   3         [4], [5], [6], [7]
-
-        # Sum
-        tensor_lists = []
-        input_per_gpu = []
-
-        for i in range(self.world_size):
-            input_per_gpu.append(torch.tensor([self.rank + i + 1]))
-
-        for gpu in local_device_ids:
-            tensor_lists.append([t.cuda(device=gpu) for t in input_per_gpu])
-
-        reduce_scatter(output, tensor_lists, c10d.ReduceOp.SUM)
-
-        for i in range(num_gpus):
-            expected = torch.tensor(
-                [
-                    (1 + self.world_size) * self.world_size // 2
-                    + self.world_size * self.rank
-                ]
-            )
-
-            self.assertEqual(expected, output[i])
-
-        # Min
-        reduce_scatter(output, tensor_lists, c10d.ReduceOp.MIN)
-
-        for i in range(num_gpus):
-            expected = torch.tensor([self.rank + 1 + i])
-            self.assertEqual(expected, output[i])
-
-        # Max
-        reduce_scatter(output, tensor_lists, c10d.ReduceOp.MAX)
-
-        for i in range(num_gpus):
-            expected = torch.tensor([self.rank + self.world_size + i])
-            self.assertEqual(expected, output[i])
-
-        # Product
-        reduce_scatter(output, tensor_lists, c10d.ReduceOp.PRODUCT)
-
-        # math package don't have math.perm until python 3.8, so
-        # we implement a naive version here.
-        def perm(n, k):
-            prod_val = n
-            for val in range(n - k + 1, n):
-                prod_val *= val
-            return prod_val
-
-        for i in range(num_gpus):
-            prod_val = perm(self.rank + self.world_size, self.world_size)
-
-            expected = torch.tensor([prod_val])
-            self.assertEqual(expected, output[i])
-
-        # Test the input params overridden scenarios, aka, when the input is
-        # a list and output is just one tensor.
-        # Sum
-        output_tensor = torch.empty_like(input_per_gpu[0][0]).cuda(self.rank)
-        input_list = [tensor[0].cuda(self.rank) for tensor in input_per_gpu]
-        pg.reduce_scatter(output_tensor, input_list, c10d.ReduceOp.SUM).wait()
-        expected = torch.tensor(
-            (1 + self.world_size) * self.world_size // 2 + self.world_size * self.rank
-        )
-        self.assertEqual(expected, output_tensor)
-
-        # Min
-        pg.reduce_scatter(output_tensor, input_list, c10d.ReduceOp.MIN).wait()
-        expected = torch.tensor(self.rank + 1)
-        self.assertEqual(expected, output_tensor)
-
-        # Max
-        pg.reduce_scatter(output_tensor, input_list, c10d.ReduceOp.MAX).wait()
-        expected = torch.tensor(self.rank + self.world_size)
-        self.assertEqual(expected, output_tensor)
-
-        # Product
-        pg.reduce_scatter(output_tensor, input_list, c10d.ReduceOp.PRODUCT).wait()
-        prod_val = self.rank + 1
-        for k in range(1, self.world_size):
-            prod_val = prod_val * (self.rank + 1 + k)
-        expected = torch.tensor(prod_val)
-        self.assertEqual(expected, output_tensor)
-
-        if torch.cuda.nccl.version() >= (2, 11, 1):
-            for factor in (3.0, torch.tensor([5.0], device=self.rank)):
-                if isinstance(factor, torch.Tensor):
-                    factor_ref = factor.cpu().item()
-                else:
-                    factor_ref = factor
-                output = [t.float() for t in output]
-                tensor_lists = [[t.float() for t in tl] for tl in tensor_lists]
-                output_ref = [t.float() for t in output]
-                tensor_lists_ref = [
-                    [t.float() * factor_ref for t in tl] for tl in tensor_lists
-                ]
-                reduce_scatter(output, tensor_lists, c10d._make_nccl_premul_sum(factor))
-                reduce_scatter(output_ref, tensor_lists_ref, c10d.ReduceOp.SUM)
-                self.assertEqual(output_ref, output)
-
-    @requires_nccl()
-    @skip_but_pass_in_sandcastle_if(not TEST_MULTIGPU, "NCCL test requires 2+ GPUs")
-    def test_reduce_scatter_base_ops(self):
-        store = c10d.FileStore(self.file_name, self.world_size)
-        pg = self._create_process_group_nccl(store, self.opts())
-        local_device_id = self.rank_to_GPU[self.rank][0]
-
-        def reduce_scatter_base(output_t, input_t):
-            work = pg._reduce_scatter_base(output_t, input_t)
-            work.wait()
-
-        # reduce_scatter_base is GPU number agnostic.
-        # Each rank contribute one tensor regardless of GPU counts
-        output_t = torch.empty([1]).cuda(local_device_id)
-        tensor = torch.arange(self.world_size, dtype=output_t.dtype).cuda(
-            local_device_id
-        )
-
-        reduce_scatter_base(output_t, tensor)
-
-        # Verification
-        self.assertEqual(output_t[0], self.rank * self.world_size)
-
-    @requires_nccl()
-    @skip_but_pass_in_sandcastle_if(not TEST_MULTIGPU, "NCCL test requires 2+ GPUs")
-    def test_barrier(self):
-        store = c10d.FileStore(self.file_name, self.world_size)
-        pg = self._create_process_group_nccl(store, self.opts())
-        local_device_ids = self.rank_to_GPU[self.rank]
-
-        def allreduce(tensors):
-            opts = c10d.AllreduceOptions()
-            work = pg.allreduce(tensors, opts)
-            return work
-
-        # Making the collective to operate on
-        # 1, 2, 3, 4, .... len(local_device_ids) GPUs
-        tensors_list = [[] for _ in range(len(local_device_ids))]
-
-        for i in range(1, len(local_device_ids) + 1):
-            for j in range(i):
-                tensors_list[i - 1].append(
-                    torch.tensor([j + 1]).cuda(local_device_ids[j])
-                )
-
-        works = []
-        for tensors in tensors_list:
-            work = allreduce(tensors)
-            works.append(work)
-
-        # Barrier will ensure that all previous work is completed
-        pg.barrier().wait()
-
-        for i in range(1, len(local_device_ids) + 1):
-            for j in range(i):
-                self.assertEqual(
-                    torch.tensor([(j + 1) * self.world_size]), tensors_list[i - 1][j]
-                )
-
-    @requires_nccl()
-    @skip_but_pass_in_sandcastle_if(not TEST_MULTIGPU, "NCCL test requires 2+ GPUs")
-    def test_send_recv(self):
-        store = c10d.FileStore(self.file_name, self.world_size)
-        self._create_process_group_nccl(store, self.opts())
-        device = self.rank_to_GPU[self.rank][0]
-
-        # Generate the same random tensor
-        torch.manual_seed(0)
-        send_tensor = torch.rand(10, 10, device=device)
-        if self.rank == 0:
-            dist.send(send_tensor, 1)
-        if self.rank == 1:
-            recv_tensor = torch.rand(10, 10, device=device)
-            dist.recv(recv_tensor, 0)
-            self.assertEqual(send_tensor, recv_tensor)
-
-    @requires_nccl()
-    @skip_but_pass_in_sandcastle_if(not TEST_MULTIGPU, "NCCL test requires 2+ GPUs")
-    def test_send_recv_complex(self):
-        store = c10d.FileStore(self.file_name, self.world_size)
-        self._create_process_group_nccl(store, self.opts())
-        device = self.rank_to_GPU[self.rank][0]
-
-        # Generate the same random tensor
-        torch.manual_seed(0)
-        send_tensor = torch.rand(10, 10, dtype=torch.cfloat, device=device)
-        if self.rank == 0:
-            dist.send(send_tensor, 1)
-        if self.rank == 1:
-            recv_tensor = torch.rand(10, 10, dtype=torch.cfloat, device=device)
-            dist.recv(recv_tensor, 0)
-            self.assertEqual(send_tensor, recv_tensor)
-
-    @requires_nccl()
-    @skip_but_pass_in_sandcastle_if(not TEST_MULTIGPU, "NCCL test requires 2+ GPUs")
-    def test_send_recv_object_list(self):
-        store = c10d.FileStore(self.file_name, self.world_size)
-        self._create_process_group_nccl(store, self.opts())
-        device = self.rank_to_GPU[self.rank][0]
-
-        val = 99 if self.rank == 0 else None
-        object_list = [val] * self.world_size
-        if self.rank == 0:
-            dist.send_object_list(object_list, 1, device=device)
-        if self.rank == 1:
-            dist.recv_object_list(object_list, 0, device=device)
-            self.assertEqual(object_list[0], 99)
-
-    @requires_nccl()
->>>>>>> aa413db8
     @skip_but_pass_in_sandcastle_if(not TEST_MULTIGPU, "NCCL test requires 1 GPU")
     @skip_if_lt_x_gpu(1)
     def test_nccl_dist_backend_error(self):
