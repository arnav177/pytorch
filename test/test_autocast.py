# Owner(s): ["module: unknown"]

import collections
import unittest

import torch
from torch.testing._internal.autocast_test_lists import AutocastCPUTestLists
from torch.testing._internal.common_utils import (
    IS_WINDOWS,
    run_tests,
    skipIfTorchDynamo,
    TestCase,
)
from torch.utils._python_dispatch import TorchDispatchMode


class TestAutocastCPU(TestCase):
    def setUp(self):
        super().setUp()
        self.autocast_lists = AutocastCPUTestLists(torch.device("cpu"))

    def tearDown(self):
        del self.autocast_lists
        super().tearDown()

    def _run_autocast_outofplace(
        self,
        op,
        args,
        run_as_type,
        out_type=None,
        module=torch,
        add_kwargs=None,
        amp_dtype=torch.bfloat16,
    ):
        # helper to cast args
        def cast(val, to_type):
            if isinstance(val, torch.Tensor):
                return val.to(to_type) if val.is_floating_point() else val
            elif isinstance(val, collections.abc.Iterable):
                return type(val)(cast(v, to_type) for v in val)
            else:
                return val

        if add_kwargs is None:
            add_kwargs = {}

        self.assertFalse(torch.is_autocast_cpu_enabled())
        with torch.cpu.amp.autocast(dtype=amp_dtype):
            self.assertTrue(torch.is_autocast_cpu_enabled())
            out_type = out_type if out_type is not None else run_as_type
            output = output_method = None

            # Try module.* variant, if requested:
            if module is not None and hasattr(module, op):
                output = getattr(module, op)(*args, **add_kwargs)
                if isinstance(output, torch.Tensor):
                    self.assertTrue(
                        out_type == output.dtype,
                        f"autocast for torch.{op} produced {output.dtype}, should produce {out_type}",
                    )
            # Try Tensor.* variant:
            if hasattr(torch.Tensor, op):
                output_method = getattr(args[0], op)(*args[1:], **add_kwargs)
                if isinstance(output_method, torch.Tensor):
                    self.assertTrue(
                        out_type == output_method.dtype,
                        f"autocast for torch.{op} produced {output_method.dtype}, should produce torch.{out_type}",
                    )

            self.assertTrue(
                (output is not None) or (output_method is not None),
                f"{op} not found as an attribute on either Tensor or the requested module {module}",
            )

            # Accounts for ops that return Tensors, iterables, and other non-Tensors.
            # For example, lstm_cell returns a tuple and equal returns bool.
            def compare(first, second):
                if isinstance(first, torch.Tensor):
                    return torch.equal(first, second)
                elif isinstance(first, collections.abc.Iterable):
                    return all(compare(f, s) for f, s in zip(first, second))
                else:
                    return first == second

            # If both torch.* and Tensor.* variants were found, check outputs are identical
            if (output is not None) and (output_method is not None):
                self.assertTrue(type(output) == type(output_method))
                comparison = compare(output, output_method)
                self.assertTrue(
                    comparison, f"torch.{op} result did not match Tensor.{op} result"
                )

            # Compare numerics to Python-side "autocasting" that (we expect) does the same thing
            # as the C++-side autocasting, and should be bitwise accurate.
            output_to_compare = output if output is not None else output_method
            with torch.cpu.amp.autocast(enabled=False):
                self.assertFalse(torch.is_autocast_cpu_enabled())

                if module is not None and hasattr(module, op):
                    control = getattr(module, op)(
                        *cast(args, run_as_type), **add_kwargs
                    )
                else:
                    control = getattr(args[0].to(run_as_type), op)(
                        *cast(args[1:], run_as_type), **add_kwargs
                    )
                self.assertTrue(type(output_to_compare) == type(control))
                comparison = compare(output_to_compare, control)
                self.assertTrue(comparison, f"torch.{op} result did not match control")
            self.assertTrue(torch.is_autocast_cpu_enabled())
        self.assertFalse(torch.is_autocast_cpu_enabled())

    def args_maybe_kwargs(self, op_with_args):
        if len(op_with_args) == 2:
            return op_with_args[0], op_with_args[1], {}
        else:
            return op_with_args[0], op_with_args[1], op_with_args[2]

    @skipIfTorchDynamo()
    def test_autocast_torch_expect_builtin_promote(self):
        for (
            op,
            args1,
            args2,
            out_type,
        ) in self.autocast_lists.torch_expect_builtin_promote:
            self._run_autocast_outofplace(op, args1, torch.float32, out_type=out_type)
            self._run_autocast_outofplace(
                op, args2, torch.float32, out_type=out_type, amp_dtype=torch.float16
            )

    @skipIfTorchDynamo()
    def test_autocast_methods_expect_builtin_promote(self):
        for (
            op,
            args1,
            args2,
            out_type,
        ) in self.autocast_lists.methods_expect_builtin_promote:
            self._run_autocast_outofplace(
                op, args1, torch.float32, module=None, out_type=out_type
            )
            self._run_autocast_outofplace(
                op,
                args2,
                torch.float32,
                module=None,
                out_type=out_type,
                amp_dtype=torch.float16,
            )

    @skipIfTorchDynamo()
    def test_autocast_torch_16(self):
        for op_with_args in self.autocast_lists.torch_16:
            op, args, maybe_kwargs = self.args_maybe_kwargs(op_with_args)
            self._run_autocast_outofplace(
                op, args, torch.bfloat16, add_kwargs=maybe_kwargs
            )
            self._run_autocast_outofplace(
                op,
                args,
                torch.float16,
                add_kwargs=maybe_kwargs,
                amp_dtype=torch.float16,
            )

    @skipIfTorchDynamo()
    def test_autocast_nn_16(self):
        for op_with_args in self.autocast_lists.nn_16:
            op, args, maybe_kwargs = self.args_maybe_kwargs(op_with_args)
            self._run_autocast_outofplace(
                op, args, torch.bfloat16, module=torch._C._nn, add_kwargs=maybe_kwargs
            )
            self._run_autocast_outofplace(
                op,
                args,
                torch.float16,
                module=torch._C._nn,
                add_kwargs=maybe_kwargs,
                amp_dtype=torch.float16,
            )

    @skipIfTorchDynamo()
    def test_autocast_torch_fp32(self):
        for op_with_args in self.autocast_lists.torch_fp32:
            op, args, maybe_kwargs = self.args_maybe_kwargs(op_with_args)
            self._run_autocast_outofplace(
                op, args, torch.float32, add_kwargs=maybe_kwargs
            )
            self._run_autocast_outofplace(
                op,
                args,
                torch.float32,
                add_kwargs=maybe_kwargs,
                amp_dtype=torch.float16,
            )

    @skipIfTorchDynamo()
    def test_autocast_nn_fp32(self):
        for op_with_args in self.autocast_lists.nn_fp32:
            op, args, maybe_kwargs = self.args_maybe_kwargs(op_with_args)
            self._run_autocast_outofplace(
                op, args, torch.float32, module=torch._C._nn, add_kwargs=maybe_kwargs
            )
            self._run_autocast_outofplace(
                op,
                args,
                torch.float32,
                module=torch._C._nn,
                add_kwargs=maybe_kwargs,
                amp_dtype=torch.float16,
            )

    @skipIfTorchDynamo()
    def test_autocast_torch_need_autocast_promote(self):
        for op, args1, args2 in self.autocast_lists.torch_need_autocast_promote:
            self._run_autocast_outofplace(op, args1, torch.float32)
            self._run_autocast_outofplace(
                op, args2, torch.float32, amp_dtype=torch.float16
            )

    @unittest.skipIf(IS_WINDOWS, "Limit support for bf16 path")
    def test_autocast_rnn(self):
        if (
            torch.backends.mkldnn.is_available()
            and torch.ops.mkldnn._is_mkldnn_bf16_supported()
        ):
            x = torch.randn(1, 2, 1)
            hx = torch.randn(2, 2, 1)
            cx = torch.randn(2, 2, 1)

            m = torch.nn.LSTM(1, 1, 2).to(torch.bfloat16)

            # Raise ValueError when autocast is not enabled
            with self.assertRaisesRegex(ValueError, "input must have the type"):
                m(x, (hx, cx))

            # Should be able to run the below case with autocast
            with torch.cpu.amp.autocast():
                m(x, (hx, cx))

    def test_autocast_disabled_with_fp32_dtype(self):
        with torch.autocast(device_type="cpu", dtype=torch.float32, enabled=False):
            _ = torch.ones(10)


class CustomLinear(torch.autograd.Function):
    @staticmethod
    def forward(ctx, x, w_t):
        ctx.save_for_backward(x, w_t)
        return torch.nn.functional.linear(x, w_t)

    @staticmethod
    def backward(ctx, grad_output):
        x, w_t = ctx.saved_tensors
        with torch.autocast(device_type="cuda"):
            dL_dX = torch.matmul(grad_output, w_t)
            dL_dW = torch.matmul(x.transpose(0, 1), grad_output).transpose(0, 1)
        return dL_dX, dL_dW


class WeightDTypeCastCounterMode(TorchDispatchMode):
    def __init__(self, weight):
        super().__init__()
        self.dtype_cast_counter = 0
        self.weight = weight

    def __torch_dispatch__(self, func, types, args=(), kwargs=None):
        if (
            func is torch.ops.aten._to_copy.default
            and args[0] is self.weight
            and kwargs["dtype"] is torch.float16
        ):
            self.dtype_cast_counter += 1
        return func(*args, **kwargs)

    def __enter__(self):
        self.old_clear_cache = torch.clear_autocast_cache
        torch.clear_autocast_cache = lambda: None
        return super().__enter__()

    def __exit__(self, exc_type, exc_val, exc_tb):
        torch.clear_autocast_cache = self.old_clear_cache
        return super().__exit__(exc_type, exc_val, exc_tb)


@unittest.skipIf(not torch.cuda.is_available(), "requires cuda")
class TestAutocastGPU(TestCase):
    def test_cast_cache_is_global(self):
        """
        Verifies that the autocast cache is global. This is done by
        mocking out cache clearing at the end of the forward pass,
        running forward+backward with an explicit call to autocast in the
        backward, and verifying that the weight only get cast to float16 once.
        """

        data = torch.randn(2, 3).cuda()
        weight = torch.nn.Parameter(torch.randn(4, 3).cuda())

        with WeightDTypeCastCounterMode(weight) as mode:
            with torch.autocast(device_type="cuda"):
                output = CustomLinear.apply(data, weight)
                s = output.sum()
            s.backward()

        self.assertEqual(mode.dtype_cast_counter, 1)

    def test_cache_disabled(self):
        data = torch.randn(2, 3).cuda()
        weight = torch.nn.Parameter(torch.randn(4, 3).cuda())

        try:
            torch._C._set_cached_tensors_enabled(True)
            torch._C._add_cached_tensor(weight)

            with WeightDTypeCastCounterMode(weight) as mode:
                with torch.autocast(device_type="cuda"):
                    output = CustomLinear.apply(data, weight)
                    s = output.sum()
                s.backward()

            # we should not have cached the conversion of the weight
            self.assertEqual(mode.dtype_cast_counter, 2)

        finally:
            torch._C._set_cached_tensors_enabled(False)


class TestTorchAutocast(TestCase):
    def test_autocast_fast_dtype(self):
        gpu_fast_dtype = torch.get_autocast_gpu_dtype()
        cpu_fast_dtype = torch.get_autocast_cpu_dtype()
        self.assertEqual(gpu_fast_dtype, torch.half)
        self.assertEqual(cpu_fast_dtype, torch.bfloat16)

    def test_invalid_device(self):
        dev = "not a real device"
        msg = f"Invalid device string: '{dev}'"
        with self.assertRaisesRegex(RuntimeError, msg):
            with torch.autocast(device_type=dev):
                _ = torch.tensor(1)
        with self.assertRaisesRegex(RuntimeError, msg):
            assert torch.amp.is_autocast_available(device_type=dev)
<<<<<<< HEAD
=======

    def test_non_string_device(self):
        """Test that `autocast` throws a ValueError when provided a `torch.device` object for `device_type` instead of a string"""
        dev = torch.device("cpu")
        msg = f"Expected `device_type` of type `str`, got: `{type(dev)}`"
        with self.assertRaisesRegex(expected_exception=ValueError, expected_regex=msg):
            torch.autocast(device_type=dev)
>>>>>>> fc183f0b


if __name__ == "__main__":
    run_tests()<|MERGE_RESOLUTION|>--- conflicted
+++ resolved
@@ -342,8 +342,6 @@
                 _ = torch.tensor(1)
         with self.assertRaisesRegex(RuntimeError, msg):
             assert torch.amp.is_autocast_available(device_type=dev)
-<<<<<<< HEAD
-=======
 
     def test_non_string_device(self):
         """Test that `autocast` throws a ValueError when provided a `torch.device` object for `device_type` instead of a string"""
@@ -351,7 +349,6 @@
         msg = f"Expected `device_type` of type `str`, got: `{type(dev)}`"
         with self.assertRaisesRegex(expected_exception=ValueError, expected_regex=msg):
             torch.autocast(device_type=dev)
->>>>>>> fc183f0b
 
 
 if __name__ == "__main__":
