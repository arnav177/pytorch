# Owner(s): ["module: optimizer"]
import functools
import math
import tempfile
import unittest
from copy import deepcopy
from typing import Any, Dict, Tuple
from unittest.mock import patch

from optim.test_lrscheduler import TestLRScheduler  # noqa: F401
from optim.test_optim import TestDifferentiableOptimizer  # noqa: F401
from optim.test_swa_utils import TestSWAUtils  # noqa: F401

import torch
from torch.nn import Parameter
from torch.optim import Optimizer, SGD

from torch.optim.lr_scheduler import ReduceLROnPlateau
from torch.optim.optimizer import (
    register_optimizer_step_post_hook,
    register_optimizer_step_pre_hook,
)
from torch.testing._internal.common_cuda import _create_scaling_case, TEST_MULTIGPU
from torch.testing._internal.common_device_type import (
    instantiate_device_type_tests,
    largeTensorTest,
    onlyCPU,
    onlyCUDA,
    onlyNativeDeviceTypes,
    skipMPS,
    TEST_WITH_ROCM,
)
from torch.testing._internal.common_dtype import floating_types_and
from torch.testing._internal.common_optimizers import (
    _get_optim_inputs_including_global_cliquey_kwargs,
    optim_db,
    OptimizerErrorEnum,
    optims,
    TensorTracker,
)
from torch.testing._internal.common_utils import (
    markDynamoStrictTest,
    parametrize,
    run_tests,
    TEST_WITH_TORCHDYNAMO,
    TestCase,
)

FP16_REDUCED_PRECISION = {"atol": 1e-5, "rtol": 1e-4}


def rosenbrock(tensor):
    assert tensor.size() == torch.Size(
        [2]
    ), f"Requires tensor with 2 scalars but got {tensor.size()}"
    x, y = tensor
    return (1 - x) ** 2 + 100 * (y - x**2) ** 2


def drosenbrock(tensor):
    assert tensor.size() == torch.Size(
        [2]
    ), f"Requires tensor with 2 scalars but got {tensor.size()}"
    x, y = tensor
    return torch.stack((-400 * x * (y - x**2) - 2 * (1 - x), 200 * (y - x**2)))


@markDynamoStrictTest
class TestOptimRenewed(TestCase):
    """
    This test class validates the core optimizers and is structured as the correctness of:
    - The update algorithms (forloop implementation)
        * Every optimizer's algorithm is most readably implemented through a big for-loop
          over all the parameters, which is what we refer to as the forloop or single tensor
          implementation. These algorithms are manually validated by comparing to the paper
          and systematically validated by assuring that the loss goes the right direction
          when the optimizer has been applied.
        * This implementation should compose with optimizer hyperparameters well, such as
          supporting Tensor LRs, the capturable API, and sparse and complex parameters.
    - Each varying implementation
        * We then have implementations that improve upon the performance of the forloop
          implementation by leveraging fusion, namely our foreach (mult_tensor) and fused
          implementations.
        * These variations are validated numerically by comparing with the forloop version
          of the optimizer. In fact, we test most variations this way--we see the forloop
          implementation as the ground truth and expect that improvements to it in any way
          should be just as correct.
        * Both params and optimizer states should be validated numerically.
    - state_dict APIs
        * The optimizer instance should be serializable
        * Calling save and load should be deterministic
        * Moving between devices should be seamless
        * BC - load_state_dict should be able to handle older optimizer states
    - Hook APIs (everything should fire in the right order)
    - LR Scheduler integration (composing should not error + should go the right direction)
    - Parameter groups (should be equivalent to having multiple optimizers)
    - Erroring (what should error should error)

    We also cover different ways of generating parameters and grads:
    - With parameters, we either generate them randomly given specific shapes or we take
      them from a sample NN module.
        * Variety is important here because NN modules have type Parameter and randomly
          generated tensors have type Tensor.
        * Parameters can be sparse for a subset of the optimizers (check out OptimizerInfo)
        * Complex parameters should be handled using view_as_real
        * Parameters can be spread across different devices and different dtypes for any
          given optimizer
        * Parameters can be contiguous and noncontiguous
    - With grads, we follow suit from the parameters.
        * Grads can also be None, empty, or zero-valued, and this should not disrupt training.
    """

    @onlyCPU
    @optims(optim_db)
    def test_optim_infos_do_not_specify_global_cliquey_kwargs(
        self, device, dtype, optim_info
    ):
        global_cliquey_flags = ["foreach", "fused", "differentiable"]
        for optim_input in optim_info.optim_inputs_func(device=device):
            self.assertFalse(
                any(f for f in global_cliquey_flags if f in optim_input.kwargs)
            )

    @optims([optim for optim in optim_db if optim.optim_error_inputs_func is not None])
    def test_errors(self, device, dtype, optim_info):
        optim_cls = optim_info.optim_cls
        error_inputs = optim_info.optim_error_inputs_func(device=device, dtype=dtype)

        for error_input in error_inputs:
            optim_input = error_input.optimizer_error_input
            params, kwargs = optim_input.params, optim_input.kwargs
            if error_input.error_on == OptimizerErrorEnum.CONSTRUCTION_ERROR:
                if issubclass(error_input.error_type, Warning):
                    with self.assertWarnsRegex(
                        error_input.error_type, error_input.error_regex
                    ):
                        optim_cls(params, **kwargs)
                else:
                    with self.assertRaisesRegex(
                        error_input.error_type, error_input.error_regex
                    ):
                        optim_cls(params, **kwargs)
            elif error_input.error_on == OptimizerErrorEnum.STEP_ERROR:
                optim = optim_cls(params, **kwargs)
                if issubclass(error_input.error_type, Warning):
                    with self.assertWarnsRegex(
                        error_input.error_type, error_input.error_regex
                    ):
                        optim.step()
                else:
                    with self.assertRaisesRegex(
                        error_input.error_type, error_input.error_regex
                    ):
                        optim.step()
            else:
                raise NotImplementedError(f"Unknown error type {error_input.error_on}")

    @parametrize("contiguous", [True, False])
    @parametrize("with_lrsched", [True, False])
    @optims(optim_db, dtypes=[torch.float32])
    def test_forloop_goes_right_direction(
        self, device, dtype, optim_info, contiguous, with_lrsched
    ):
        optim_cls = optim_info.optim_cls
        schedulers_constructors = (
            optim_info.scheduler_inputs if with_lrsched else [None]
        )

        for schedulers_constructor in schedulers_constructors:
            # with tensor LR we need fresh inputs for each scheduler
            # or mutating it will carry across iters
            optim_inputs = optim_info.optim_inputs_func(device=device)
            for optim_input in optim_inputs:
                if "foreach" in optim_info.supported_impls:
                    optim_input.kwargs["foreach"] = False  # force forloop
                if contiguous:
                    weight = Parameter(torch.randn((10, 5), device=device, dtype=dtype))
                    bias = Parameter(torch.randn((10), device=device, dtype=dtype))
                else:
                    weight = Parameter(
                        torch.randn((10, 5, 2), device=device, dtype=dtype)[..., 0]
                    )
                    bias = Parameter(
                        torch.randn((10, 2), device=device, dtype=dtype)[..., 0]
                    )
                input = torch.randn(5, device=device, dtype=dtype)

                optimizer = optim_cls([weight, bias], **optim_input.kwargs)
                schedulers = [
                    s(optimizer)
                    for s in (schedulers_constructor if schedulers_constructor else [])
                ]

                def closure():
                    optimizer.zero_grad()
                    loss = (weight.mv(input) + bias).pow(2).sum()
                    loss.backward()
                    if optim_info.only_supports_sparse_grads:
                        # For this test, we naively convert the Tensor layout, which we know does
                        # NOT represent the expected use case for optims like SparseAdam!
                        weight.grad = weight.grad.to_sparse()
                        bias.grad = bias.grad.to_sparse()
                    return loss

                initial_value = closure().item()
                for _ in range(20):
                    if optim_info.step_requires_closure:
                        loss = optimizer.step(closure)
                    else:
                        loss = closure()
                        optimizer.step()

                    for scheduler in schedulers:
                        if isinstance(scheduler, ReduceLROnPlateau):
                            scheduler.step(loss)
                        else:
                            scheduler.step()

                if optim_input.kwargs.get("maximize", False):
                    self.assertGreater(closure().item(), initial_value)
                else:
                    self.assertLess(closure().item(), initial_value)

    @onlyCUDA
    @unittest.skipIf(not TEST_MULTIGPU, "only one GPU detected")
    @parametrize("with_lrsched", [True, False])
    @optims(optim_db, dtypes=[torch.float32])
    def test_forloop_goes_right_direction_multigpu(
        self, device, dtype, optim_info, with_lrsched
    ):
        optim_cls = optim_info.optim_cls
        schedulers_constructors = (
            optim_info.scheduler_inputs if with_lrsched else [None]
        )
        for schedulers_constructor in schedulers_constructors:
            # We need a fresh set of inputs if we have a tensor LR
            # to not carry mutations across iterations.
            optim_inputs = optim_info.optim_inputs_func(device=device)
            for optim_input in optim_inputs:
                if "foreach" in optim_info.supported_impls:
                    optim_input.kwargs["foreach"] = False  # force forloop

                weight = Parameter(torch.randn((10, 5), device="cuda:0", dtype=dtype))
                bias = Parameter(torch.randn((10), device="cuda:1", dtype=dtype))
                inpt = torch.randn(5, device="cuda:0", dtype=dtype)

                optimizer = optim_cls([weight, bias], **optim_input.kwargs)
                schedulers = [
                    s(optimizer)
                    for s in (schedulers_constructor if schedulers_constructor else [])
                ]

                def closure():
                    optimizer.zero_grad()
                    loss = (weight.mv(inpt).cuda(1) + bias).pow(2).sum()
                    loss.backward()
                    if optim_info.only_supports_sparse_grads:
                        # For this test, we naively convert the Tensor layout, which we know does
                        # NOT represent the expected use case for optims like SparseAdam!
                        weight.grad = weight.grad.to_sparse()
                        bias.grad = bias.grad.to_sparse()
                    return loss

                initial_value = closure().item()
                for _ in range(20):
                    loss = optimizer.step(closure)
                    for scheduler in schedulers:
                        if isinstance(scheduler, ReduceLROnPlateau):
                            scheduler.step(loss)
                        else:
                            scheduler.step()

                if optim_input.kwargs.get("maximize", False):
                    self.assertGreater(closure().item(), initial_value)
                else:
                    self.assertLess(closure().item(), initial_value)

    @optims(optim_db, dtypes=[torch.float32])
    def test_param_group_with_lrscheduler_goes_right_direction(
        self, device, dtype, optim_info
    ):
        optim_cls = optim_info.optim_cls

        for schedulers_c in optim_info.scheduler_inputs:
            weight = Parameter(torch.randn((10, 5), device=device, dtype=dtype))
            bias = Parameter(torch.randn((10), device=device, dtype=dtype))
            inpt = torch.randn(5, device=device, dtype=dtype)

            # avoid endless recompiles by wrapping LR in a tensor if we're compiling
            lr = torch.tensor(0.01) if torch.compiler.is_compiling() else 0.01
            optimizer = optim_cls([{"params": [weight]}, {"params": [bias], "lr": lr}])
            schedulers = [scheduler_c(optimizer) for scheduler_c in schedulers_c]

            def closure():
                optimizer.zero_grad()
                loss = (weight.mv(inpt) + bias).pow(2).sum()
                loss.backward()
                if optim_info.only_supports_sparse_grads:
                    # For this test, we naively convert the Tensor layout, which we know does
                    # NOT represent the expected use case for optims like SparseAdam!
                    weight.grad = weight.grad.to_sparse()
                    bias.grad = bias.grad.to_sparse()
                return loss

            initial_value = closure().item()
            for _ in range(20):
                loss = optimizer.step(closure)
                for scheduler in schedulers:
                    if isinstance(scheduler, ReduceLROnPlateau):
                        scheduler.step(loss)
                    else:
                        scheduler.step()

            self.assertLess(closure().item(), initial_value)

    @optims(optim_db, dtypes=[torch.float32])
    def test_tensor_lr(self, device, dtype, optim_info):
        optim_cls = optim_info.optim_cls

        # Skip differentiable testing for now, see https://github.com/pytorch/pytorch/issues/116490
        all_optim_inputs = _get_optim_inputs_including_global_cliquey_kwargs(
            device, dtype, optim_info, skip=("differentiable",)
        )
        for optim_input in all_optim_inputs:
            weight = Parameter(torch.randn((10, 5), device=device, dtype=dtype))
            weight_c = weight.clone().detach().requires_grad_(True)
            bias = Parameter(torch.randn((10), device=device, dtype=dtype))
            bias_c = bias.clone().detach().requires_grad_(True)
            inpt = torch.randn(5, device=device, dtype=dtype)

            kwargs = optim_input.kwargs
            if "lr" in kwargs:
                del kwargs["lr"]

            kwargs["lr"] = 1.0 if optim_info.step_requires_closure else 1e-3
            optimizer_r = optim_cls([weight, bias], **kwargs)

            try:
                kwargs["lr"] = torch.tensor(kwargs["lr"])
                optimizer = optim_cls([weight_c, bias_c], **kwargs)
            except ValueError as e:
                self.assertRegex(str(e), ".*lr as a Tensor is not supported.*")
                continue

            def closure(optim, w, b, i):
                optim.zero_grad()
                loss = (w.mv(i) + b).pow(2).sum()
                loss.backward()
                if optim_info.only_supports_sparse_grads:
                    # For this test, we naively convert the Tensor layout, which we know does
                    # NOT represent the expected use case for optims like SparseAdam!
                    w.grad = w.grad.to_sparse()
                    b.grad = b.grad.to_sparse()
                return loss

            for _ in range(5):
                if optim_info.step_requires_closure:
                    optimizer_r.step(
                        functools.partial(closure, optimizer_r, weight, bias, inpt)
                    )
                    optimizer.step(
                        functools.partial(closure, optimizer, weight_c, bias_c, inpt)
                    )
                else:
                    closure(optimizer_r, weight, bias, inpt)
                    closure(optimizer, weight_c, bias_c, inpt)

                self.assertEqual(weight, weight_c)
                self.assertEqual(bias, bias_c)

    @parametrize("with_lrsched", [True, False])
    @optims(
        [o for o in optim_db if o.supports_sparse or o.only_supports_sparse_grads],
        dtypes=[torch.float64],
    )
    def test_rosenbrock_sparse(self, device, dtype, optim_info, with_lrsched):
        optim_cls = optim_info.optim_cls

        # Skip differentiable testing for now, see https://github.com/pytorch/pytorch/issues/116490
        # Fused impls do not support sparse gradients
        all_optim_inputs = _get_optim_inputs_including_global_cliquey_kwargs(
            device, dtype, optim_info, skip=("differentiable", "fused")
        )
        kwarg_updates, schedulers_constructors = optim_info.metadata_for_sparse

        if with_lrsched and len(schedulers_constructors) == 0:
            return

        supported_inputs = []
        if len(kwarg_updates) != 0:
            seen = set()
            for i in all_optim_inputs:
                for k in kwarg_updates:
                    if k in i.kwargs:
                        del i.kwargs[k]
                hashable_kwargs = tuple(sorted(i.kwargs.items()))
                if len(i.kwargs) > 0 and hashable_kwargs not in seen:
                    supported_inputs.append(i)
                    seen.add(hashable_kwargs)
                    if "lr" in kwarg_updates:
                        i.kwargs["lr"] = kwarg_updates["lr"]
        else:
            supported_inputs = all_optim_inputs

        for optim_input in supported_inputs:
            kwargs = optim_input.kwargs
            multi_tensor = kwargs.get("foreach", False)

            # For rosenbrock tests, it is mandated that the param is a tensor with 2 numbers
            if multi_tensor:
                params_t = [
                    torch.tensor([1.5, 1.5]),
                    torch.tensor([1.5, 1.5], dtype=dtype),
                ]
            else:
                params_t = [torch.tensor([1.5, 1.5])]

            params = [Parameter(param_t) for param_t in params_t]
            optimizer = optim_cls(params, **kwargs)
            schedulers = [
                s(optimizer) for s in (schedulers_constructors if with_lrsched else [])
            ]

            if not optim_info.only_supports_sparse_grads:
                params_c = [Parameter(param_t.clone()) for param_t in params_t]
                optimizer_c = optim_cls(params_c, **kwargs)
                schedulers_c = [
                    s(optimizer_c)
                    for s in (schedulers_constructors if with_lrsched else [])
                ]

            solution = torch.tensor([1, 1])
            with torch.no_grad():
                initial_dist = sum(param.dist(solution) for param in params)

            def get_grad(param, sparse_grad, w):
                grad = drosenbrock(param)
                # NB: We torture test the optimizer by returning an
                # uncoalesced sparse tensor

                # Depending on w, provide only the x or y gradient
                if sparse_grad:
                    if w:
                        i = torch.tensor([[0, 0]], dtype=torch.int64)
                        x = grad[0]
                        v = torch.tensor([x / 4.0, x - x / 4.0])
                    else:
                        i = torch.tensor([[1, 1]], dtype=torch.int64)
                        y = grad[1]
                        v = torch.tensor([y - y / 4.0, y / 4.0])
                    grad_out = torch.sparse_coo_tensor(i, v, (2,), dtype=v.dtype)
                else:
                    if w:
                        grad_out = torch.tensor([grad[0], 0], dtype=param.dtype)
                    else:
                        grad_out = torch.tensor([0, grad[1]], dtype=param.dtype)
                return grad_out

            def eval(params, sparse_grad, w):
                optimizer.zero_grad()
                if multi_tensor:
                    loss = sum(rosenbrock(param) for param in params)
                else:
                    loss = rosenbrock(params[0])
                loss.backward()

                grads_out = [get_grad(param, sparse_grad, w) for param in params]
                with torch.no_grad():
                    params[0].grad = grads_out[0]
                    if multi_tensor:
                        params[1].grad = grads_out[1].to(dtype=dtype)
                return loss

            for i in range(1800):
                # Do cyclic coordinate descent
                w = i % 2
                optimizer.step(functools.partial(eval, params, True, w))
                for scheduler in schedulers:
                    if isinstance(scheduler, ReduceLROnPlateau):
                        scheduler.step(rosenbrock(params[0]))
                    else:
                        scheduler.step()
                if not optim_info.only_supports_sparse_grads:
                    optimizer_c.step(functools.partial(eval, params_c, False, w))
                    for scheduler in schedulers_c:
                        if isinstance(scheduler, ReduceLROnPlateau):
                            scheduler.step(rosenbrock(params_c[0]))
                        else:
                            scheduler.step()
                    # Tolerance is increased due to floating point error from different
                    # code path for dense case: x v.s. x - x / 4.0 + x / 4.0
                    self.assertEqual(params, params_c, atol=5e-6, rtol=5e-6)

            if not kwargs.get("maximize", False):
                self.assertLessEqual(
                    sum(param.dist(solution) for param in params), initial_dist
                )
            else:
                self.assertGreaterEqual(
                    sum(rosenbrock(param) for param in params),
                    sum(rosenbrock(param_t) for param_t in params_t),
                )

    @skipMPS
    @optims([o for o in optim_db if o.supports_complex], dtypes=[torch.complex64])
    def test_complex(self, device, dtype, optim_info):
        optim_cls = optim_info.optim_cls
        # Skip differentiable testing for now, see https://github.com/pytorch/pytorch/issues/116490
        # Also skip fused, since our fused kernels do not support complex
        all_optim_inputs = _get_optim_inputs_including_global_cliquey_kwargs(
            device, dtype, optim_info, skip=("differentiable", "fused")
        )
        for optim_input in all_optim_inputs:
            # Last param is intentionally real to test that we can mix real and complex
            complex_params = [
                torch.randn(10, 5, device=device, dtype=dtype, requires_grad=True),
                torch.randn(10, device=device, dtype=dtype, requires_grad=True),
                torch.randn(
                    10, 5, device=device, dtype=torch.float32, requires_grad=True
                ),
            ]
            real_params = [
                (
                    torch.view_as_real(param).detach().clone().requires_grad_()
                    if param.is_complex()
                    else param.detach().clone().requires_grad_()
                )
                for param in complex_params
            ]

            complex_optimizer = optim_cls(complex_params, **optim_input.kwargs)
            real_optimizer = optim_cls(real_params, **optim_input.kwargs)
            real_steps = []
            complex_steps = []
            grads_losses = []

            def real_closure():
                for param in real_params:
                    grad = torch.randn_like(param)
                    param.grad = grad
                    real_steps.append(param.detach().clone())
                    grads_losses.append(grad.clone())
                loss = torch.randn(1)
                grads_losses.append(loss.clone())
                return loss

            def complex_closure():
                for param in complex_params:
                    if torch.is_complex(param):
                        grad = torch.view_as_complex(grads_losses.pop(0))
                        complex_steps.append(torch.view_as_real_copy(param.detach()))
                    else:
                        grad = grads_losses.pop(0)
                        complex_steps.append(param.detach().clone())
                    param.grad = grad
                return grads_losses.pop(0)

            for _ in range(3):
                if optim_info.step_requires_closure:
                    # LBFGS, for example, requires closure and calls it internally
                    real_optimizer.step(real_closure)
                    complex_optimizer.step(complex_closure)
                else:
                    # For other optimizers, we call closure explicitly to set the gradients
                    real_closure()
                    complex_closure()
                    real_optimizer.step()
                    complex_optimizer.step()

            # Final Parameters should be the same
            complex_params_asreal = [
                torch.view_as_real(param) if param.is_complex() else param
                for param in complex_params
            ]
            self.assertEqual(real_params, complex_params_asreal)

            # All intermediate steps should also be the same
            # also checks steps taken within for example a line search
            self.assertEqual(complex_steps, real_steps)

    @skipMPS
    @optims([o for o in optim_db if o.supports_complex], dtypes=[torch.complex64])
    def test_complex_2d(self, device, dtype, optim_info):
        optim_cls = optim_info.optim_cls
        # Skip differentiable testing for now, see https://github.com/pytorch/pytorch/issues/116490
        # Also skip fused, since our fused kernels do not support complex
        all_optim_inputs = _get_optim_inputs_including_global_cliquey_kwargs(
            device, dtype, optim_info, skip=("differentiable", "fused")
        )
        for optim_input in all_optim_inputs:
            if optim_info.step_requires_closure:
                # Why? The way we implement complex is by turning complex params into view_as_real
                # alternatives. For example, an size (M,N) tensor will become (M,N,2). In this test,
                # we break apart a tensor into its real and imaginary parts, which would be 2x(M,N).
                # For other pointwise optimizers, this distinction is trivial, but for LBFGS where
                # there are reductions across all parameters (and all the grads get flattened into
                # one long Tensor), this ordering matters. Why? Reductions (like sum) are NOT
                # commutative, i.e., a + b + c != a + c + b in computers. Thus, we add a seed here
                # to control the discrepancy that will happen with LBFGS. Note that in test_complex
                # above, there is no need for a seed nor for increased tolerance, because results
                # should be bitwise equivalent.
                torch.manual_seed(2024)

            a1 = torch.randn(2, device=device, dtype=dtype, requires_grad=True)
            a1_real = a1.real.clone().detach()
            a1_imag = a1.imag.clone().detach()
            a1_real.requires_grad_()
            a1_imag.requires_grad_()
            optim1 = optim_cls([a1], **optim_input.kwargs)
            optim2 = optim_cls([a1_real, a1_imag], **optim_input.kwargs)

            a1_reals = TensorTracker()
            a1_imags = TensorTracker()
            a1_grad_reals = TensorTracker()
            a1_grad_imags = TensorTracker()
            losses = TensorTracker()

            def closure1():
                optim1.zero_grad()
                loss = rosenbrock(a1).abs()
                loss.backward()

                # Track clones to best test accuracy
                a1_reals.add(a1.real)
                a1_imags.add(a1.imag)
                a1_grad_reals.add(a1.grad.real)
                a1_grad_imags.add(a1.grad.imag)

                losses.add(loss)

                return loss

            def closure2():
                optim2.zero_grad()
                a1_reals.pop_check_set(a1_real, self)
                a1_imags.pop_check_set(a1_imag, self)
                a2 = torch.complex(a1_real, a1_imag)
                loss = rosenbrock(a2).abs()
                losses.pop_check_set(loss, self)
                loss.backward()
                a1_grad_reals.pop_check_set(a1_real.grad, self)
                a1_grad_imags.pop_check_set(a1_imag.grad, self)
                return loss

            for _ in range(3):
                if optim_info.step_requires_closure:
                    # LBFGS, for example, requires closure and calls it internally
                    optim1.step(closure1)
                    optim2.step(closure2)
                else:
                    closure1()
                    closure2()
                    optim1.step()
                    optim2.step()

                self.assertEqual(a1.real, a1_real)
                self.assertEqual(a1.imag, a1_imag)

            self.assertTrue(a1_reals.all_popped())
            self.assertTrue(a1_imags.all_popped())
            self.assertTrue(a1_grad_reals.all_popped())
            self.assertTrue(a1_grad_imags.all_popped())
            self.assertTrue(losses.all_popped())

    def _compare_between(
        self, inputs, models, optimizers, assert_eq_kwargs=None, assert_step_dtype=None
    ):
        # why 7? iteration 7 is where we start to see differences for RAdam
        # params interacting with the small eps value, because that's right
        # after rho_t becomes greater than 5 in step 6.
        if assert_eq_kwargs is None:
            assert_eq_kwargs = {}
        kIterations = 7
        tracker = TensorTracker(assert_eq_kwargs)
        for i in range(kIterations):
            state, updated_params = [], []
            if not isinstance(inputs, list):
                inputs = [inputs, inputs]
            for input, model, optimizer in zip(inputs, models, optimizers):
                optimizer.zero_grad()

                # Test that step behaves as expected (a no-op) when grads are set to None
                if i != 3:
                    output = model(input)
                    loss = output.sum()
                    loss.backward()

                optimizer.step()
                state.append(optimizer.state)
                updated_params.append(model.parameters())

            og_state, new_state = state
            for og_p, new_p in zip(updated_params[0], updated_params[1]):
                tracker.add(og_p)
                tracker.pop_check_set(new_p, self)

                # check that optimizer states are the same
                og_p_state = og_state[og_p]
                new_p_state = new_state[new_p]
                if assert_step_dtype is not None:
                    if torch.is_tensor(og_p_state.get("step", None)):
                        self.assertEqual(og_p_state["step"].dtype, assert_step_dtype)
                    if torch.is_tensor(new_p_state.get("step", None)):
                        self.assertEqual(new_p_state["step"].dtype, assert_step_dtype)
                for k in og_p_state:
                    tracker.add(og_p_state[k])
                    tracker.pop_check_set(new_p_state[k], self)

            self.assertTrue(tracker.all_popped())

    def _test_derived_optimizers(
        self,
        device,
        dtype,
        optim_info,
        flag,
        reduced_precision=False,
        assert_step_dtype=None,
    ):
        """
        Given a flag 'fused' or 'foreach', test for parity of optimizer state
        and updated parameters between when the flag is set to True and False
        for provided optimizer configurations.
        """
        assert flag in ("foreach", "fused")
        assert_eq_kwargs = {} if not reduced_precision else FP16_REDUCED_PRECISION

        optim_inputs = optim_info.optim_inputs_func(device=device, dtype=dtype)
        optim_cls = optim_info.optim_cls
        for optim_input in optim_inputs:
            models, optimizers = [], []
            kwargs = deepcopy(optim_input.kwargs)
            if kwargs.get("capturable", False) and str(device) == "cpu":
                # capturable is not supported on CPU
                continue
            for flag_value in (False, True):
                kwargs[flag] = flag_value
                input = torch.tensor(
                    [0.1, 0.2, 0.3, 0.4, 0.5, 0.6], dtype=dtype, device=device
                ).reshape(3, 2)

                torch.manual_seed(1)
                model = torch.nn.Sequential(
                    torch.nn.Linear(2, 3),
                    torch.nn.Sigmoid(),
                    torch.nn.Linear(3, 1),
                    torch.nn.Sigmoid(),
                )
                model.to(dtype=dtype, device=device)

                # foreach/fused optimizers should be tested with a
                # zero_size tensor as its last param.
                # ref: https://github.com/pytorch/pytorch/issues/100701
                empty_param = torch.empty(
                    (), device=device, dtype=dtype, requires_grad=True
                )
                empty_param.grad = torch.rand_like(empty_param)
                params = list(model.parameters()) + [empty_param]

                optimizer = optim_cls(params, **kwargs)
                models.append(model)
                optimizers.append(optimizer)

            self._compare_between(
                input, models, optimizers, assert_eq_kwargs, assert_step_dtype
            )

    @skipMPS  # MPS doesn't support torch.float64, see https://github.com/pytorch/pytorch/issues/115350
    @optims(
        [optim for optim in optim_db if "foreach" in optim.supported_impls],
        dtypes=[torch.float64],
    )
    def test_foreach_matches_forloop(self, device, dtype, optim_info):
        self._test_derived_optimizers(device, dtype, optim_info, "foreach")

    @onlyCUDA
    @unittest.skipIf(not TEST_MULTIGPU, "only one GPU detected")
    @parametrize("impl", ["foreach", "fused"])
    @optims(
        [
            optim
            for optim in optim_db
            if "foreach" in optim.supported_impls or "fused" in optim.supported_impls
        ]
    )
    def test_mixed_device_dtype(self, device, dtype, optim_info, impl):
        """
        Similar in essence to _test_derived_optimizers above. The main difference is that
        _test_derived_optimizers uses model parameters whereas we randomly pass in
        parameters of different dtypes and devices here. We need multiple GPUs (vs just a
        CPU and GPU) because fused adam only works on GPUs. (Thus we only run the tests
        that call into this helper when TEST_MULTIGPU.)
        """
        assert impl in ("foreach", "fused")
        if impl == "foreach" and "foreach" not in optim_info.supported_impls:
<<<<<<< HEAD
            return unittest.skip(f"foreach not supported for {optim_info.optim_cls.__name__}")
        elif impl == "fused" and "fused" not in optim_info.supported_impls:
            return unittest.skip(f"fused not supported for {optim_info.optim_cls.__name__}")
=======
            return unittest.skip(
                f"foreach not supported for {optim_info.optim_cls.__name__}"
            )
        elif impl == "fused" and "cuda" not in optim_info.supports_fused_on:
            return unittest.skip(
                f"fused not supported for {optim_info.optim_cls.__name__} on cuda"
            )
>>>>>>> 0910429d

        params = [
            torch.rand(2, 3, dtype=torch.float64, device="cuda:0", requires_grad=True),
            torch.rand(2, 3, dtype=torch.float32, device="cuda:0", requires_grad=True),
            torch.rand(2, 3, dtype=torch.float16, device="cuda:0", requires_grad=True),
            torch.rand(2, 3, dtype=torch.bfloat16, device="cuda:0", requires_grad=True),
            torch.rand(2, 3, dtype=torch.float64, device="cuda:1", requires_grad=True),
            torch.rand(2, 3, dtype=torch.float32, device="cuda:1", requires_grad=True),
            torch.rand(2, 3, dtype=torch.float16, device="cuda:1", requires_grad=True),
            torch.rand(2, 3, dtype=torch.bfloat16, device="cuda:1", requires_grad=True),
            torch.randint(
                1024, (2, 3), dtype=torch.int64, device="cuda:1", requires_grad=False
            ),
        ]

        for p in params:
            if p.requires_grad:
                p.grad = torch.rand_like(p, device=p.device, dtype=p.dtype)

        kIterations = 7 if impl == "foreach" else 1
        optim_inputs = optim_info.optim_inputs_func(device=device)
        optim_cls = optim_info.optim_cls
        for optim_input in optim_inputs:
            updated_params, state = [], []
            kwargs = deepcopy(optim_input.kwargs)
            if kwargs.get("capturable", False) and str(device) == "cpu":
                # capturable is not supported on CPU
                continue
            for use_impl in (False, True):
                kwargs[impl] = use_impl
                params_clone = []
                for p in params:
                    p_clone = p.clone().detach()
                    if p.requires_grad:
                        p_clone.requires_grad = True
                        p_clone.grad = p.grad.clone().detach()
                        params_clone.append(p_clone)

                optimizer = optim_cls(params_clone, **kwargs)
                for _ in range(kIterations):
                    optimizer.step()

                state.append(optimizer.state)
                updated_params.append(params_clone)

            og_state, new_state = state
            for og_p, new_p in zip(updated_params[0], updated_params[1]):
                # Increasing the tolerance as we are collating lots of ops together for optimizers and
                # the designated tolerances are for single op only.
                single_rtol, single_atol = torch.testing._comparison.get_tolerances(
                    new_p.dtype, rtol=None, atol=None
                )
                rtol = 5 * single_rtol
                atol = 5 * single_atol

                self.assertEqual(og_p, new_p, rtol=rtol, atol=atol)

                # check that optimizer states are the same
                og_p_state = og_state[og_p]
                new_p_state = new_state[new_p]

                for k in og_p_state:
                    actual = new_p_state[k]
                    self.assertEqual(og_p_state[k], actual, rtol=rtol, atol=atol)

    @onlyCUDA
    @optims(
        [optim for optim in optim_db if "foreach" in optim.supported_impls],
        dtypes=[torch.float64],
    )
    def test_set_default_dtype_works_with_foreach(self, device, dtype, optim_info):
        # https://github.com/pytorch/pytorch/issues/110940
        # We coerce step to always be float32 unless the
        # default dtype is higher prec float64
        old_default_dtype = torch.get_default_dtype()
        for default_dtype in [torch.float64, torch.float16]:
            try:
                torch.set_default_dtype(default_dtype)
                self._test_derived_optimizers(
                    device,
                    dtype,
                    optim_info,
                    "foreach",
                    reduced_precision=default_dtype == torch.float16,
                    assert_step_dtype=(
                        torch.float64
                        if default_dtype == torch.float64
                        else torch.float32
                    ),
                )
            finally:
                torch.set_default_dtype(old_default_dtype)

    @onlyCUDA
    @largeTensorTest("72GB", "cuda")
    @optims(
        [optim for optim in optim_db if "foreach" in optim.supported_impls],
        dtypes=[torch.float16],
    )
    def test_foreach_large_tensor(self, device, dtype, optim_info):
        optim_cls = optim_info.optim_cls
        optim_inputs = optim_info.optim_inputs_func(device=device)
        for optim_input in optim_inputs:
            params = [torch.ones(2**32, device=device, dtype=dtype)]
            params[0].grad = torch.zeros_like(params[0])
            optimizer = optim_cls(params, foreach=True, **optim_input.kwargs)
            optimizer.step()

    @onlyCUDA
    @optims(
        [optim for optim in optim_db if "foreach" in optim.supported_impls],
        dtypes=[torch.float32],
    )
    def test_peak_memory_foreach(self, device, dtype, optim_info):
        nparams = 10
        optim_inputs = optim_info.optim_inputs_func(device=device)
        optim_cls = optim_info.optim_cls
        for optim_input in optim_inputs:
            kwargs = deepcopy(optim_input.kwargs)
            max_mems = []
            for flag_value in (False, True):
                kwargs["foreach"] = flag_value
                # The 128 is critical here! Our CUDACachingAllocator allocates in blocks of 512,
                # meaning any tensor that occupies <512 bytes of memory will allocate a whole
                # 512 bytes anyway. We use 128 (since datasize would be 4 bytes) so that param
                # is size 512 exactly, making our later calculations for intermediate_size easy.
                param = torch.rand(128, device=device, dtype=dtype)
                params = [torch.rand_like(param) for _ in range(nparams)]

                optimizer = optim_cls(params, **kwargs)

                for p in params:
                    p.grad = torch.rand_like(p)

                optimizer.step()
                import gc

                gc.collect()
                torch.cuda.reset_peak_memory_stats()
                optimizer.step()
                gc.collect()
                max_mems.append(torch.cuda.max_memory_allocated())

            st_max_mem, mt_max_mem = max_mems
            intermediate_size = nparams * param.nelement() * param.element_size()
            nintermediates = 1  # we expect a budget of 1 intermediate most of the time

            # Check the param group directly to handle if the compiler set capturable
            if optimizer.param_groups[0].get(
                "capturable", False
            ) or optim_cls.__name__ in ["Adadelta", "ASGD", "RAdam"]:
                # with capturable in Adam(W), we have 2 extra intermediates for the bias_corrections
                # with Adadelta, we have 2 extra for (acc_delta + eps) and (square_avg + eps)
                # ASGD allocates axs, 2x mus, 2x etas, and grads at the same time
                nintermediates = 3
                if optim_cls.__name__ == "NAdam":
                    # with capturable in NAdam, we have 3 extra intermediates for the
                    # bias_correction, mus, and mu_nexts
                    if TEST_WITH_TORCHDYNAMO:
                        # With dynamo, the eager/FX backend appears to hold memory longer than
                        # vanilla eager: https://github.com/pytorch/pytorch/issues/125511
                        nintermediates = 8
                    else:
                        nintermediates = 5

                if optim_cls.__name__ == "RAdam":
                    # RAdam has four intermediates with capturable
                    # num, unrect_step_size, buffer, grouped_grads
                    if TEST_WITH_TORCHDYNAMO:
                        # With dynamo, the eager/FX backend appears to hold memory than
                        # vanilla eager: https://github.com/pytorch/pytorch/issues/125511
                        nintermediates = 6
                    else:
                        nintermediates = 4

            elif optim_cls.__name__ in ["NAdam", "Adagrad", "RMSprop"]:
                # NAdam uses two intermediates at the same time (grads & exp_avg_sq_sqrt)
                # Adagrad uses std and grads at the same time
                # RMSprop uses avg and grads
                nintermediates = 2

            # Dynamo ST uses less mem than eager in the case of Adam/Adagrad/Nadam/RAdam
            # which makes the foreach memory check fail
            if TEST_WITH_TORCHDYNAMO:
                st_max_mem += 6000

            expected_max_mem = st_max_mem + intermediate_size * nintermediates
            # hipcc currently can't generate efficient code for the small buffer optimization
            # code path (see Note [small buffer optimization] for details), thus we always
            # dynamically allocate the tensor metadata for ROCM. Adjusting the expected max
            # memory usage to account for this.
            if TEST_WITH_ROCM:
                expected_max_mem *= 1.02

            self.assertLessEqual(mt_max_mem, expected_max_mem)

    @onlyNativeDeviceTypes
    @optims(
        [optim for optim in optim_db if "fused" in optim.supported_impls],
        dtypes=floating_types_and(
            torch.bfloat16,
            torch.float16,
        ),
    )
    def test_fused_matches_forloop(self, device, dtype, optim_info):
        if device not in optim_info.supports_fused_on:
            self.skipTest(
                f"{device} is not supported for fused on {optim_info.optim_cls.__name__}"
            )
        self._test_derived_optimizers(device, dtype, optim_info, "fused")

    @onlyNativeDeviceTypes
    @largeTensorTest("64GB")
    @optims(
        [optim for optim in optim_db if "fused" in optim.supported_impls],
        dtypes=[torch.float16],
    )
    def test_fused_large_tensor(self, device, dtype, optim_info):
        if device not in optim_info.supports_fused_on:
            self.skipTest(
                f"{device} is not supported for fused on {optim_info.optim_cls.__name__}"
            )
        optim_cls = optim_info.optim_cls
        optim_inputs = optim_info.optim_inputs_func(device=device)
        for optim_input in optim_inputs:
            params = [torch.ones(2**32, device=device, dtype=dtype)]
            params[0].grad = torch.zeros_like(params[0])
            optimizer = optim_cls(params, fused=True, **optim_input.kwargs)
            optimizer.step()

    @onlyCUDA
    @optims(
        [optim for optim in optim_db if "fused" in optim.supported_impls],
        dtypes=[torch.float32],
    )
    def test_fused_does_not_step_if_foundinf(self, device, dtype, optim_info):
<<<<<<< HEAD
=======
        if device not in optim_info.supports_fused_on:
            self.skipTest(
                f"{device} is not supported for fused on {optim_info.optim_cls.__name__}"
            )
>>>>>>> 0910429d
        optim_cls = optim_info.optim_cls
        optim_inputs = optim_info.optim_inputs_func(device=device)
        num_params = 5
        for optim_input in optim_inputs:
            for no_grad_scale in (False, True):
                params = [
                    torch.ones((1,), device=device, dtype=dtype)
                    for _ in range(num_params)
                ]
                params_c = [param.clone().detach() for param in params]
                for p in params:
                    p.grad = torch.ones_like(p)
                optimizer = optim_cls(params, fused=True, **optim_input.kwargs)
                optimizer.grad_scale = (
                    None
                    if no_grad_scale
                    else torch.ones((1,), dtype=dtype, device=device)
                )
                optimizer.found_inf = torch.ones((), dtype=dtype, device=device)
                optimizer.step()
                for p in params:
                    if "step" in optimizer.state[p]:
                        self.assertEqual(
                            torch.zeros((), dtype=dtype, device=device),
                            optimizer.state[p]["step"],
                        )
                self.assertEqual(params, params_c)

    @onlyCUDA
    @parametrize("impl", ["fused", "capturable"])
    @optims(
        [optim for optim in optim_db if "fused" in optim.supported_impls],
        dtypes=[torch.float32],
    )
    def test_cpu_load_state_dict(self, device, dtype, impl, optim_info):
        # NOTE: This SIMULATES a fused/capturable optimizer with state moved to CPU, issue 103256
        # How do we get there? Users typically create CUDA models on fused optimizers and then
        # store checkpoints on CPU as CUDA memory is limited with torch.load(...map_location="cpu").
        # Since this is a unit test, it is more expedient to simulate what the state_dict
        # would look like, which is basically CPU tensors with fused/capturable flag = True.
        optim_cls = optim_info.optim_cls
<<<<<<< HEAD
        if optim_cls.__name__ == "SGD" and impl == "capturable":
            # Capturable SGD does not exist
=======
        opt_name = optim_cls.__name__
        if (
            opt_name
            in (
                "SGD",
                "Adagrad",
            )
            and impl == "capturable"
        ):
            # Capturable SGD/Adagrad does not exist
>>>>>>> 0910429d
            self.skipTest("SGD does not currently support capturable")

        cpu_optim_inputs = optim_info.optim_inputs_func(device="cpu")
        for optim_input in cpu_optim_inputs:
            param = torch.tensor([0.1, 0.2], dtype=dtype, device="cpu")
            optimizer = optim_cls([param], **optim_input.kwargs)
            param.grad = torch.rand_like(param)
            optimizer.step()
            optim_state_dict_cpu = deepcopy(optimizer.state_dict())
            optim_state_dict_cpu["param_groups"][0][impl] = True

            # load
            optim_input.kwargs[impl] = True
            param_cuda = param.clone().detach().to(device="cuda")
            optimizer_cuda = optim_cls([param_cuda], **optim_input.kwargs)
            optimizer_cuda.load_state_dict(optim_state_dict_cpu)
            optimizer_cuda.zero_grad()
            param_cuda.grad = torch.rand_like(param_cuda)
            optimizer_cuda.step()

    @optims(optim_db, dtypes=[torch.float32])
    def test_param_groups_weight_decay(self, device, dtype, optim_info):
        optim_cls = optim_info.optim_cls
        # Skip differentiable testing for now, see https://github.com/pytorch/pytorch/issues/116490
        all_optim_inputs = _get_optim_inputs_including_global_cliquey_kwargs(
            device, dtype, optim_info, skip=("differentiable",)
        )
        for optim_input in all_optim_inputs:
            weight_kwargs = optim_input.kwargs
            bias_kwargs = deepcopy(optim_input.kwargs)
            bias_kwargs["weight_decay"] = 0.0

            weight = Parameter(torch.randn((10, 5), device=device, dtype=dtype))
            bias = Parameter(torch.randn((10), device=device, dtype=dtype))
            input = torch.randn(5, device=device, dtype=dtype)

            optimizer = optim_cls(
                [
                    dict(params=[weight], **weight_kwargs),
                    dict(params=[bias], **bias_kwargs),
                ]
            )

            loss = (weight.mv(input) + bias).pow(2).sum()
            initial_value = loss.item()
            for _ in range(20):
                optimizer.zero_grad()
                loss = (weight.mv(input) + bias).pow(2).sum()
                loss.backward()
                if optim_info.only_supports_sparse_grads:
                    # For this test, we naively convert the Tensor layout, which we know does
                    # NOT represent the expected use case for optims like SparseAdam!
                    weight.grad = weight.grad.to_sparse()
                    bias.grad = bias.grad.to_sparse()
                optimizer.step()

            # Test that the direction of loss moved appropriately
            if optim_input.kwargs.get("maximize", False):
                self.assertGreater(loss.item(), initial_value)
            else:
                self.assertLess(loss.item(), initial_value)

    @optims(optim_db, dtypes=[torch.float32])
    def test_param_groups_lr(self, device, dtype, optim_info):
        optim_cls = optim_info.optim_cls
        # Skip differentiable testing for now, see https://github.com/pytorch/pytorch/issues/116490
        all_optim_inputs = _get_optim_inputs_including_global_cliquey_kwargs(
            device, dtype, optim_info, skip=("differentiable",)
        )
        for optim_input in all_optim_inputs:
            # optim_input.kwargs will be the param group kwargs, which should have >0 lr
            if "lr" not in optim_input.kwargs or optim_input.kwargs["lr"] == 0:
                optim_input.kwargs["lr"] = 1e-3
            outer_kwargs = {"lr": 1e-28}
            if optim_cls.__name__ == "Rprop":
                # Allow min step size to be 0
                outer_kwargs["step_sizes"] = (0, 50)

            weight = Parameter(torch.randn((10, 5), device=device, dtype=dtype))
            bias = Parameter(torch.randn((10), device=device, dtype=dtype))
            irrelevant = Parameter(torch.randn(2, device=device, dtype=dtype))
            irrelevant_clone = irrelevant.clone()
            input = torch.randn(5, device=device, dtype=dtype)
            optimizer = optim_cls(
                [
                    dict(params=[weight, bias], **optim_input.kwargs),
                    dict(params=[irrelevant]),
                ],
                **outer_kwargs,
            )

            loss = (weight.mv(input) + bias).pow(2).sum()
            initial_value = loss.item()
            for _ in range(20):
                optimizer.zero_grad()
                loss = (weight.mv(input) + bias).pow(2).sum()
                loss.backward()
                irrelevant.grad = torch.rand_like(irrelevant)
                if optim_info.only_supports_sparse_grads:
                    # For this test, we naively convert the Tensor layout, which we know does
                    # NOT represent the expected use case for optims like SparseAdam!
                    weight.grad = weight.grad.to_sparse()
                    bias.grad = bias.grad.to_sparse()
                    irrelevant.grad = irrelevant.grad.to_sparse()
                optimizer.step()

            # Test that the direction of loss moved appropriately
            if optim_input.kwargs.get("maximize", False):
                self.assertGreater(loss.item(), initial_value)
            else:
                self.assertLess(loss.item(), initial_value)

            # Test that irrelevant parameters were not updated since lr was almost 0
            self.assertEqual(irrelevant, irrelevant_clone)

    @optims(optim_db, dtypes=[torch.float32])
    def test_step_is_noop_when_params_have_no_grad(self, device, dtype, optim_info):
        optim_cls = optim_info.optim_cls
        all_optim_inputs = _get_optim_inputs_including_global_cliquey_kwargs(
            device, dtype, optim_info
        )
        params = [
            torch.randn(2, 3, requires_grad=False, device=device, dtype=dtype)
            for _ in range(2)
        ]
        old_params = [p.clone().detach() for p in params]

        def closure():
            return torch.tensor([1], device=device, dtype=dtype)

        for optim_input in all_optim_inputs:
            optimizer = optim_cls(params, **optim_input.kwargs)
            optimizer.step(closure)

    @optims(optim_db, dtypes=[torch.float32])
    def test_step_is_noop_for_zero_grads(self, device, dtype, optim_info):
        optim_cls = optim_info.optim_cls
        all_optim_inputs = _get_optim_inputs_including_global_cliquey_kwargs(
            device, dtype, optim_info
        )
        param = torch.randn((5, 1), device=device, dtype=dtype, requires_grad=True)
        old_param = param.clone().detach()

        def closure():
            return torch.tensor([1], device=device, dtype=dtype)

        for optim_input in all_optim_inputs:
            kwargs = optim_input.kwargs

            # params will decay even if grads are empty if weight_decay != 0,
            # and capturable doesn't work for CPU tensors
            if kwargs.get("weight_decay", 0) != 0:
                continue

            # AdamW params will be updated regardless of grads due to lr, so make lr smaller
            if optim_cls.__name__ == "AdamW":
                kwargs["lr"] = (
                    torch.tensor(1e-5)
                    if isinstance(kwargs.get("lr", 1e-5), torch.Tensor)
                    else 1e-5
                )

            if kwargs.get("differentiable", False):
                params = [param.clone()]
            else:
                params = [param]

            optimizer = optim_cls(params, **kwargs)
            if optim_info.only_supports_sparse_grads:
                # Intentionally construct a multidimensional empty v for the sparse grad
                # Single dim v passes the test while multidim correctly repros the issue
                # https://github.com/pytorch/pytorch/issues/82486
                i = torch.empty((1, 0), device=device, dtype=dtype)
                v = torch.empty((0, 1), device=device, dtype=dtype)
                params[0].grad = torch.sparse_coo_tensor(
                    i, v, (5, 1), device=device, dtype=dtype
                )
            else:
                params[0].grad = torch.zeros_like(params[0])
            optimizer.step(closure)
            self.assertEqual(old_param, params[0])

    @optims(optim_db, dtypes=[torch.float32])
    def test_optimizer_can_be_printed(self, device, dtype, optim_info):
        optim_cls = optim_info.optim_cls
        all_optim_inputs = _get_optim_inputs_including_global_cliquey_kwargs(
            device, dtype, optim_info
        )
        params = [
            Parameter(torch.randn(2, 3, requires_grad=True, device=device, dtype=dtype))
            for _ in range(2)
        ]
        for optim_input in all_optim_inputs:
            optimizer = optim_cls(params, **optim_input.kwargs)
            optimizer.__repr__()

    @optims(optim_db, dtypes=[torch.float32])
    def test_state_dict_deterministic(self, device, dtype, optim_info):
        optim_cls = optim_info.optim_cls

        # Skip differentiable testing for now, see https://github.com/pytorch/pytorch/issues/116490
        all_optim_inputs = _get_optim_inputs_including_global_cliquey_kwargs(
            device, dtype, optim_info, skip=("differentiable",)
        )
        weight = Parameter(
            torch.randn(2, 3, requires_grad=True, device=device, dtype=dtype)
        )
        bias = Parameter(torch.randn(2, requires_grad=True, device=device, dtype=dtype))
        input = torch.randn(3, requires_grad=True, device=device, dtype=dtype)
        params = [weight, bias]

        def fwd_bwd(optim, w, b, i):
            optim.zero_grad()
            loss = (w.mv(i) + b).pow(2).sum()
            loss.backward()
            return loss

        for optim_input in all_optim_inputs:
            optimizer = optim_cls(params, **optim_input.kwargs)
            closure = functools.partial(fwd_bwd, optimizer, weight, bias, input)

            # Prime the optimizer
            for _ in range(10):
                if optim_info.step_requires_closure:
                    optimizer.step(closure)
                else:
                    closure()
                    optimizer.step()

            # Clone the weights and construct a new optimizer for them
            with torch.no_grad():
                weight_c = Parameter(weight.clone())
                bias_c = Parameter(bias.clone())

            optimizer_c = optim_cls([weight_c, bias_c], **optim_input.kwargs)
            closure_c = functools.partial(fwd_bwd, optimizer_c, weight_c, bias_c, input)

            # Load the state dict from the original optimizer into the new one
            optimizer_c.load_state_dict(deepcopy(optimizer.state_dict()))

            # Run both optimizers in parallel
            for _ in range(10):
                if optim_info.step_requires_closure:
                    optimizer.step(closure)
                    optimizer_c.step(closure_c)
                else:
                    closure()
                    closure_c()
                    optimizer.step()
                    optimizer_c.step()

                self.assertEqual(weight, weight_c)
                self.assertEqual(bias, bias_c)

            # Make sure state dict is deterministic with equal (not identical) parameters
            self.assertEqual(optimizer.state_dict(), optimizer_c.state_dict())

            # Make sure repeated parameters have identical representation (see #36831)
            optimizer_c.param_groups.extend(optimizer_c.param_groups)
            self.assertEqual(
                optimizer.state_dict()["param_groups"][-1],
                optimizer_c.state_dict()["param_groups"][-1],
            )

    @optims(optim_db, dtypes=[torch.float32])
    def test_can_load_older_state_dict(self, device, dtype, optim_info):
        new_flags = ["maximize", "foreach", "fused", "differentiable", "capturable"]
        optim_cls = optim_info.optim_cls

        # Skip differentiable testing for now, see https://github.com/pytorch/pytorch/issues/116490
        all_optim_inputs = _get_optim_inputs_including_global_cliquey_kwargs(
            device, dtype, optim_info, skip=("differentiable",)
        )
        for optim_input in all_optim_inputs:
            torch.manual_seed(1)
            model = torch.nn.Sequential(
                torch.nn.Conv2d(4, 2, 1, stride=2),
                torch.nn.BatchNorm2d(2, eps=1e-05, momentum=0.1),
            )
            model.to(dtype=dtype, device=device)
            input = torch.rand(1, 4, 16, 16, device=device, dtype=dtype)
            optimizer = optim_cls(model.parameters(), **optim_input.kwargs)

            def fwd_bwd(optim, mod, i):
                optim.zero_grad()
                loss = mod(i).sum()
                loss.backward()
                return loss

            for _ in range(3):
                if optim_info.step_requires_closure:
                    optimizer.step(functools.partial(fwd_bwd, optimizer, model, input))
                else:
                    fwd_bwd(optimizer, model, input)
                    optimizer.step()

            # old_state_dict has all new flags del'd
            old_state_dict = deepcopy(optimizer.state_dict())
            old_state_dict_pg = old_state_dict["param_groups"]
            for group in old_state_dict_pg:
                for flag in new_flags:
                    if flag in group:
                        del group[flag]

            optimizer.load_state_dict(old_state_dict)

            # Make sure we can still step
            if optim_info.step_requires_closure:
                optimizer.step(functools.partial(fwd_bwd, optimizer, model, input))
            else:
                fwd_bwd(optimizer, model, input)
                optimizer.step()

    @optims(optim_db, dtypes=[torch.float32])
    def test_save_load_equality_with_weights_only(self, device, dtype, optim_info):
        optim_cls = optim_info.optim_cls

        # Skip differentiable testing for now, see https://github.com/pytorch/pytorch/issues/116490
        all_optim_inputs = _get_optim_inputs_including_global_cliquey_kwargs(
            device, dtype, optim_info, skip=("differentiable",)
        )
        weight = Parameter(
            torch.randn(2, 3, requires_grad=True, device=device, dtype=dtype)
        )
        bias = Parameter(torch.randn(2, requires_grad=True, device=device, dtype=dtype))
        input = torch.randn(3, requires_grad=True, device=device, dtype=dtype)
        params = [weight, bias]

        def fwd_bwd(optim, w, b, i):
            optim.zero_grad()
            loss = (w.mv(i) + b).pow(2).sum()
            loss.backward()
            if optim_info.only_supports_sparse_grads:
                weight.grad = weight.grad.to_sparse()
                bias.grad = bias.grad.to_sparse()
            return loss

        for optim_input in all_optim_inputs:
            optimizer = optim_cls(params, **optim_input.kwargs)
            closure = functools.partial(fwd_bwd, optimizer, weight, bias, input)

            # Prime the optimizer
            for _ in range(3):
                optimizer.step(closure)

            sd = optimizer.state_dict()

            # === Check saved/loaded state_dict are the same (including weights_only load). ===
            with tempfile.TemporaryFile() as f:
                torch.save(sd, f)
                f.seek(0)
                sd_copy = torch.load(f)
                self.assertEqual(sd_copy, sd)
                del sd_copy
                f.seek(0)
                sd_copy_wo = torch.load(f, weights_only=True)
                self.assertEqual(sd_copy_wo, sd)

    @optims(optim_db, dtypes=[torch.float32])
    def test_load_nontensor_step(self, device, dtype, optim_info):
        optim_cls = optim_info.optim_cls

        # Skip differentiable testing for now, see https://github.com/pytorch/pytorch/issues/116490
        all_optim_inputs = _get_optim_inputs_including_global_cliquey_kwargs(
            device, dtype, optim_info, skip=("differentiable",)
        )
        params = [
            Parameter(torch.randn(2, 3, device=device, dtype=dtype)) for _ in range(2)
        ]
        for p in params:
            p.grad = torch.rand_like(p)
            if optim_info.only_supports_sparse_grads:
                # For this test, we naively convert the Tensor layout, which we know does
                # NOT represent the expected use case for optims like SparseAdam!
                p.grad = p.grad.to_sparse()

        # Needed for second order optims like LBFGS
        closure_loss = torch.rand(1, device=device, dtype=dtype)

        def closure():
            return closure_loss if optim_info.step_requires_closure else None

        for optim_input in all_optim_inputs:
            kwargs = optim_input.kwargs
            optimizer = optim_cls(params, **optim_input.kwargs)
            for _ in range(3):
                optimizer.step(closure)
            state_dict = deepcopy(optimizer.state_dict())
            for p_state in state_dict["state"].values():
                if "step" in p_state and torch.is_tensor(p_state["step"]):
                    p_state["step"] = p_state["step"].item()
            optimizer.load_state_dict(state_dict)
            optimizer.step(closure)

    @onlyCUDA
    @optims(optim_db, dtypes=[torch.float32])
    def test_state_dict_with_cuda_params(self, device, dtype, optim_info):
        optim_cls = optim_info.optim_cls

        # Skip differentiable testing for now, see https://github.com/pytorch/pytorch/issues/116490
        # We limit our configs to CPU only, because we will be moving them to CUDA later
        cpu_optim_inputs = _get_optim_inputs_including_global_cliquey_kwargs(
            "cpu", dtype, optim_info, skip=("differentiable",)
        )

        # Needed for second order optims like LBFGS
        closure_loss = torch.rand(1, device=device, dtype=dtype)

        def closure():
            return closure_loss if optim_info.step_requires_closure else None

        for optim_input in cpu_optim_inputs:
<<<<<<< HEAD
            params = [Parameter(torch.randn(2, 3, device="cpu", dtype=dtype)) for _ in range(2)]
=======
            if (
                "fused" in optim_input.kwargs
                and "cuda" not in optim_info.supports_fused_on
            ):
                self.skipTest(
                    f"cuda is not supported for fused on {optim_cls.__name__}"
                )
            params = [
                Parameter(torch.randn(2, 3, device="cpu", dtype=dtype))
                for _ in range(2)
            ]
>>>>>>> 0910429d
            for p in params:
                p.grad = torch.randn_like(p)
                if optim_info.only_supports_sparse_grads:
                    # For this test, we naively convert the Tensor layout, which we know does
                    # NOT represent the expected use case for optims like SparseAdam!
                    p.grad = p.grad.to_sparse()

            optimizer = optim_cls(params, **optim_input.kwargs)

            for _ in range(3):
                optimizer.step(closure)

            with torch.no_grad():
                params_cuda = [p.to(device="cuda") for p in params]
                for i, p in enumerate(params_cuda):
                    p.grad = params[i].grad.to(device="cuda")
            optimizer_cuda = optim_cls(params_cuda, **optim_input.kwargs)

            state_dict_cpu = deepcopy(optimizer.state_dict())
            state_dict_cuda = deepcopy(optimizer.state_dict())
            optimizer_cuda.load_state_dict(state_dict_cuda)

            # Make sure state_dict_cuda isn't modified by merely calling load_state_dict
            self.assertEqual(state_dict_cpu, state_dict_cuda)

            # Make sure that device of state['step'] is still CPU _unless_ torch.compile() added a capturable!
            capturable = state_dict_cpu["param_groups"][0].get("capturable", False)
            fused = state_dict_cpu["param_groups"][0].get("fused", False)
            new_state_dict = optimizer_cuda.state_dict()
            for state_cpu, state_cuda in zip(
                state_dict_cpu["state"].values(), new_state_dict["state"].values()
            ):
                if "step" in state_cpu and torch.is_tensor(state_cpu["step"]):
                    self.assertEqual(
                        state_cuda["step"].device.type,
                        "cuda" if capturable or fused else "cpu",
                    )

            for _ in range(5):
                optimizer.step(closure)
                optimizer_cuda.step(closure)
                self.assertEqual(params, params_cuda)
                self.assertEqual(optimizer.state_dict(), optimizer_cuda.state_dict())

    @staticmethod
    def _state_dict_pre_hook(optimizer: Optimizer) -> None:
        optimizer.state["test"] = 1

    @staticmethod
    def _state_dict_post_hook(
        optimizer: Optimizer, state_dict: Dict[str, Any]
    ) -> Dict[str, Any]:
        if "test" in state_dict["state"]:
            state_dict["state"].pop("test")
            state_dict["ran_state_dict_pre_hook"] = True
        else:
            state_dict["ran_state_dict_pre_hook"] = False
        return state_dict

    @optims(optim_db, dtypes=[torch.float32])
    def test_state_dict_pre_hook(self, device, dtype, optim_info):
        optim_cls = optim_info.optim_cls
        all_optim_inputs = _get_optim_inputs_including_global_cliquey_kwargs(
            device, dtype, optim_info
        )
        for optim_input in all_optim_inputs:
            param = torch.rand(2, 3, device=device, dtype=dtype, requires_grad=True)
            optim = optim_cls([param], **optim_input.kwargs)
            optim.register_state_dict_pre_hook(self.__class__._state_dict_pre_hook)
            state_dict = optim.state_dict()
            self.assertEqual(state_dict["state"]["test"], 1)

    @optims(optim_db, dtypes=[torch.float32])
    def test_state_dict_post_hook(self, device, dtype, optim_info):
        optim_cls = optim_info.optim_cls
        all_optim_inputs = _get_optim_inputs_including_global_cliquey_kwargs(
            device, dtype, optim_info
        )
        for optim_input in all_optim_inputs:
            param = torch.rand(2, 3, device=device, dtype=dtype, requires_grad=True)
            optim = optim_cls([param], **optim_input.kwargs)
            optim.register_state_dict_post_hook(self.__class__._state_dict_post_hook)
            state_dict = optim.state_dict()
            self.assertFalse(state_dict["ran_state_dict_pre_hook"])

    @optims(optim_db, dtypes=[torch.float32])
    def test_state_dict_pre_post_hook(self, device, dtype, optim_info):
        optim_cls = optim_info.optim_cls
        all_optim_inputs = _get_optim_inputs_including_global_cliquey_kwargs(
            device, dtype, optim_info
        )
        for optim_input in all_optim_inputs:
            param = torch.rand(2, 3, device=device, dtype=dtype, requires_grad=True)
            optim = optim_cls([param], **optim_input.kwargs)
            optim.register_state_dict_pre_hook(self.__class__._state_dict_pre_hook)
            optim.register_state_dict_post_hook(self.__class__._state_dict_post_hook)
            state_dict = optim.state_dict()
            self.assertFalse("test" in state_dict["state"])
            self.assertTrue(state_dict["ran_state_dict_pre_hook"])

    @staticmethod
    def _load_state_dict_pre_hook1(
        optimizer: Optimizer, state_dict: Dict[str, Any]
    ) -> None:
        state_dict["param_groups"][0]["lr"] = 0.002

    @staticmethod
    def _load_state_dict_pre_hook2(
        optimizer: Optimizer, state_dict: Dict[str, Any]
    ) -> Dict[str, Any]:
        # The typical use case for returning a state dict is to drastically modify the state dict.
        # I will simulate by simply making a deep copy and ensuring that my_state_dict still gets used
        my_state_dict = deepcopy(state_dict)
        my_state_dict["param_groups"][0]["lr"] = 0.003
        return my_state_dict

    @staticmethod
    def _load_state_dict_post_hook(optimizer: Optimizer) -> None:
        optimizer.state["ran_load_state_dict_pre_hook2"] = (
            optimizer.param_groups[0]["lr"] == 0.003
        )
        optimizer.state["ran_load_state_dict_post_hook"] = True

    @optims(optim_db, dtypes=[torch.float32])
    def test_load_state_dict_pre_hook_and_prepend(self, device, dtype, optim_info):
        optim_cls = optim_info.optim_cls
        all_optim_inputs = _get_optim_inputs_including_global_cliquey_kwargs(
            device, dtype, optim_info
        )
        for optim_input in all_optim_inputs:
            param = torch.rand(2, 3, device=device, dtype=dtype, requires_grad=True)
            optim = optim_cls([param], **optim_input.kwargs)
            state_dict = optim.state_dict()

            # usually one would have a new optim instance here, but it's all the same here
            optim.register_load_state_dict_pre_hook(
                self.__class__._load_state_dict_pre_hook1
            )
            optim.load_state_dict(state_dict)
            self.assertEqual(optim.param_groups[0]["lr"], 0.002)

            optim.register_load_state_dict_pre_hook(
                self.__class__._load_state_dict_pre_hook2, prepend=True
            )
            optim.load_state_dict(state_dict)
            # If prepend were False would be 0.003 but since prepend is True, the other hook overrides
            self.assertEqual(optim.param_groups[0]["lr"], 0.002)

    @optims(optim_db, dtypes=[torch.float32])
    def test_load_state_dict_post_hook(self, device, dtype, optim_info):
        optim_cls = optim_info.optim_cls
        all_optim_inputs = _get_optim_inputs_including_global_cliquey_kwargs(
            device, dtype, optim_info
        )
        for optim_input in all_optim_inputs:
            param = torch.rand(2, 3, device=device, dtype=dtype, requires_grad=True)
            optim = optim_cls([param], **optim_input.kwargs)

            optim.register_load_state_dict_post_hook(
                self.__class__._load_state_dict_post_hook
            )
            optim.load_state_dict(optim.state_dict())
            self.assertFalse(optim.state["ran_load_state_dict_pre_hook2"])
            self.assertTrue(optim.state["ran_load_state_dict_post_hook"])

    @optims(optim_db, dtypes=[torch.float32])
    def test_load_state_dict_pre_post_hook(self, device, dtype, optim_info):
        optim_cls = optim_info.optim_cls
        all_optim_inputs = _get_optim_inputs_including_global_cliquey_kwargs(
            device, dtype, optim_info
        )
        for optim_input in all_optim_inputs:
            param = torch.rand(2, 3, device=device, dtype=dtype, requires_grad=True)
            optim = optim_cls([param], **optim_input.kwargs)

            optim.register_load_state_dict_pre_hook(
                self.__class__._load_state_dict_pre_hook2
            )
            optim.register_load_state_dict_post_hook(
                self.__class__._load_state_dict_post_hook
            )
            optim.load_state_dict(optim.state_dict())
            self.assertTrue(optim.state["ran_load_state_dict_pre_hook2"])
            self.assertTrue(optim.state["ran_load_state_dict_post_hook"])

    @optims(optim_db, dtypes=[torch.float32])
    def test_step_post_hook(self, device, dtype, optim_info):
        def post_hook(opt: Optimizer, args: Tuple[Any], kwargs: Dict[Any, Any]):
            nonlocal data
            data += 2

        params = [torch.tensor([1, 1], device=device, dtype=dtype)]

        def dummy_closure():
            return 1

        closure = dummy_closure if optim_info.step_requires_closure else None

        all_optim_inputs = _get_optim_inputs_including_global_cliquey_kwargs(
            device, dtype, optim_info
        )
        for optim_input in all_optim_inputs:
            optim = optim_info.optim_cls(params, **optim_input.kwargs)
            data = 2
            hook_handle = optim.register_step_post_hook(post_hook)

            optim.step(closure)
            optim.step(closure)
            # check if post hooks were registered
            self.assertEqual(data, 6)

            # remove handles, take step and verify that hook is no longer registered
            hook_handle.remove()

            optim.step(closure)
            self.assertEqual(data, 6)

    @optims(optim_db, dtypes=[torch.float32])
    def test_step_pre_hook(self, device, dtype, optim_info):
        def pre_hook(opt: Optimizer, args: Tuple[Any], kwargs: Dict[Any, Any]):
            nonlocal data
            data += 2

        params = [torch.tensor([1, 1], device=device, dtype=dtype)]

        def dummy_closure():
            return 1

        closure = dummy_closure if optim_info.step_requires_closure else None

        all_optim_inputs = _get_optim_inputs_including_global_cliquey_kwargs(
            device, dtype, optim_info
        )
        for optim_input in all_optim_inputs:
            optim = optim_info.optim_cls(params, **optim_input.kwargs)
            data = 5
            hook_handle = optim.register_step_pre_hook(pre_hook)

            optim.step(closure)
            optim.step(closure)
            # check if pre hooks were registered
            self.assertEqual(data, 9)

            # remove handles, take step and verify that hook is no longer registered
            hook_handle.remove()

            optim.step(closure)
            self.assertEqual(data, 9)

    @optims(optim_db, dtypes=[torch.float32])
    def test_step_all_hooks(self, device, dtype, optim_info):
        def global_pre_hook(opt: Optimizer, args: Tuple[Any], kwargs: Dict[Any, Any]):
            nonlocal data
            data.append(0)

        def global_post_hook(opt: Optimizer, args: Tuple[Any], kwargs: Dict[Any, Any]):
            nonlocal data
            data.append(5)

        def local_pre_hook(opt: Optimizer, args: Tuple[Any], kwargs: Dict[Any, Any]):
            nonlocal data
            data.append(1)

        def local_post_hook(opt: Optimizer, args: Tuple[Any], kwargs: Dict[Any, Any]):
            nonlocal data
            data.append(2)

        params = [torch.tensor([1, 1], device=device, dtype=dtype)]

        def dummy_closure():
            return 1

        closure = dummy_closure if optim_info.step_requires_closure else None

        all_optim_inputs = _get_optim_inputs_including_global_cliquey_kwargs(
            device, dtype, optim_info
        )
        for optim_input in all_optim_inputs:
            optim = optim_info.optim_cls(params, **optim_input.kwargs)
            optim2 = SGD(params)
            data = []

            # register global hooks to both optimizers
            global_pre_handle = register_optimizer_step_pre_hook(global_pre_hook)
            global_post_handle = register_optimizer_step_post_hook(global_post_hook)

            # register local hooks
            first_pre_handle = optim.register_step_pre_hook(local_pre_hook)
            first_post_handle = optim.register_step_post_hook(local_post_hook)
            second_pre_handle = optim2.register_step_pre_hook(local_pre_hook)
            second_post_handle = optim2.register_step_post_hook(local_post_hook)

            optim.step(closure)
            self.assertListEqual(data, [0, 1, 2, 5])
            optim2.step(closure)
            self.assertListEqual(data, [0, 1, 2, 5, 0, 1, 2, 5])
            optim.step(closure)
            self.assertListEqual(data, [0, 1, 2, 5, 0, 1, 2, 5, 0, 1, 2, 5])

            # remove all hooks
            global_pre_handle.remove()
            global_post_handle.remove()
            first_pre_handle.remove()
            first_post_handle.remove()
            second_pre_handle.remove()
            second_post_handle.remove()

            optim.step(closure)
            optim2.step(closure)
            self.assertListEqual(data, [0, 1, 2, 5, 0, 1, 2, 5, 0, 1, 2, 5])

    @optims(optim_db, dtypes=[torch.float32])
    def test_deepcopy_copies_all_public_attrs(self, device, dtype, optim_info):
        optim_cls = optim_info.optim_cls

        # Skip differentiable testing for now, see https://github.com/pytorch/pytorch/issues/116490
        all_optim_inputs = _get_optim_inputs_including_global_cliquey_kwargs(
            device, dtype, optim_info, skip=("differentiable",)
        )

        params = [
            Parameter(torch.randn(2, 3, device=device, dtype=dtype)) for _ in range(2)
        ]
        for p in params:
            p.grad = torch.rand_like(p)
            if optim_info.only_supports_sparse_grads:
                # For this test, we naively convert the Tensor layout, which we know does
                # NOT represent the expected use case for optims like SparseAdam!
                p.grad = p.grad.to_sparse()

        # Needed for second order optims like LBFGS
        def closure():
            return 1 if optim_info.step_requires_closure else None

        def getPublicAttrs(obj):
            return {k for k in obj.__dict__ if not k.startswith("_")}

        for optim_input in all_optim_inputs:
            optimizer = optim_cls(params, **optim_input.kwargs)

            # Make some state
            for _ in range(3):
                if optim_info.step_requires_closure:
                    optimizer.step(closure)
                else:
                    closure()
                    optimizer.step()

            self.assertEqual(
                getPublicAttrs(optimizer), getPublicAttrs(deepcopy(optimizer))
            )

    @optims(
        [optim for optim in optim_db if optim.step_requires_closure],
        dtypes=[torch.float32],
    )
    def test_second_order_optims_return_consistent_types(
        self, device, dtype, optim_info
    ):
        # Motivated by #7586
        optim_cls = optim_info.optim_cls
        params = [
            torch.randn(10, 5, device=device, dtype=dtype),
            torch.randn(10, device=device, dtype=dtype),
        ]

        def closure():
            return torch.tensor([10], device=device, dtype=dtype)

        for optim_input in optim_info.optim_inputs_func(device=device):
            # Currently, the only second order optim is LBFGS, so we just go ahead and modify
            # "tolerance_grad", but this may not scale if we add second order optims in the future
            kwargs = optim_input.kwargs
            kwargs["tolerance_grad"] = math.inf
            optim_inf = optim_cls(params, **kwargs)
            kwargs["tolerance_grad"] = -math.inf
            optim_neg_inf = optim_cls(params, **kwargs)

            res1 = optim_inf.step(closure)
            res2 = optim_neg_inf.step(closure)
            self.assertEqual(type(res1), type(res2))

    @onlyCUDA
    @optims(
        [
            optim
            for optim in optim_db
            if "cpu" in optim.supports_fused_on and "cuda" in optim.supports_fused_on
        ],
        dtypes=floating_types_and(
            torch.bfloat16,
            torch.float16,
        ),
    )
    def test_fused_cpu_matches_cuda(self, device, dtype, optim_info):
        optim_cls = optim_info.optim_cls
        optim_inputs = optim_info.optim_inputs_func(device="cpu")
        for optim_input in optim_inputs:
            inpts, models, optimizers = [], [], []
            for dev in ("cpu", "cuda"):
                kwargs = optim_input.kwargs
                kwargs["fused"] = True
                inpt = torch.tensor(
                    [0.1, 0.2, 0.3, 0.4, 0.5, 0.6], dtype=dtype, device=dev
                ).reshape(3, 2)

                torch.manual_seed(1)
                model = torch.nn.Sequential(
                    torch.nn.Linear(2, 3),
                    torch.nn.Sigmoid(),
                    torch.nn.Linear(3, 1),
                    torch.nn.Sigmoid(),
                )
                model.to(dtype=dtype, device=dev)

                # foreach/fused optimizers should be tested with a
                # zero_size tensor as its last param.
                # ref: https://github.com/pytorch/pytorch/issues/100701
                empty_param = torch.empty(
                    (), device=dev, dtype=dtype, requires_grad=True
                )
                empty_param.grad = torch.rand_like(empty_param)
                params = list(model.parameters()) + [empty_param]

                optimizer = optim_cls(params, **kwargs)
                inpts.append(inpt)
                models.append(model)
                optimizers.append(optimizer)
        self._compare_between(inpts, models, optimizers)

    @onlyNativeDeviceTypes
    @optims(
        [optim for optim in optim_db if "fused" in optim.supported_impls],
        dtypes=[torch.float32],
    )
    def test_grad_scaling_autocast_fused_optimizers(self, device, dtype, optim_info):
        # This ut is from test_cuda.py test_grad_scaling_autocast_fused_optimizers
        # but only test Adam/AdamW on CPU
        # TODO: haozhe, support SGD and unified this ut with the CUDA only one
        if device not in optim_info.supports_fused_on:
            self.skipTest(
                f"{device} is not supported for fused on {optim_info.optim_cls.__name__}"
            )
        optim_inputs = optim_info.optim_inputs_func(device=device)
        optim_cls = optim_info.optim_cls
        for optim_input in optim_inputs:
            kwargs = optim_input.kwargs
            kwargs["fused"] = True
            for _separate_unscale in (True, False):
                self._grad_scaling_autocast_fused_optimizers(
                    device=device,
                    optimizer_ctor=optim_cls,
                    optimizer_kwargs=kwargs,
                    separate_unscale=_separate_unscale,
                )

    def _grad_scaling_autocast_fused_optimizers(
        self, device, optimizer_ctor, optimizer_kwargs, separate_unscale
    ):
        torch.manual_seed(20)
        (
            mod_control,
            mod_scaling,
            opt_control,
            opt_scaling,
            data,
            loss_fn,
            _,
        ) = _create_scaling_case(
            optimizer_ctor=optimizer_ctor,
            optimizer_kwargs=optimizer_kwargs,
            device="cpu",
        )
        kwargs = deepcopy(optimizer_kwargs)
        kwargs["fused"] = False
        if "lr" not in optimizer_kwargs:
            # _create_scaling_case will set lr = 1.0 if optimizer_kwargs do not set lr
            kwargs["lr"] = 1.0
        opt_control = optimizer_ctor(mod_control.parameters(), **kwargs)

        scaler_scaling = torch.amp.GradScaler(device, init_scale=128.0)
        scaler_control = torch.amp.GradScaler(device, init_scale=128.0)
        tracker = TensorTracker()
        for input, target in data:
            opt_control.zero_grad()
            with torch.autocast(device_type=device, dtype=torch.half):
                output_control = mod_control(input)
                loss_control = loss_fn(output_control, target)
            scaler_control.scale(loss_control).backward()
            scaler_control.step(opt_control)
            scaler_control.update()

            opt_scaling.zero_grad()
            with torch.autocast(device_type=device, dtype=torch.half):
                output_scaling = mod_scaling(input)
                loss_scaling = loss_fn(output_scaling, target)
            scaler_scaling.scale(loss_scaling).backward()
            if separate_unscale:
                scaler_scaling.unscale_(opt_scaling)
            scaler_scaling.step(opt_scaling)
            scaler_scaling.update()

            tracker.add(loss_control)
            tracker.pop_check_set(loss_scaling, self)
            for param_control, param_scaling in zip(
                mod_control.parameters(), mod_scaling.parameters()
            ):
                tracker.add(param_control.grad)
                tracker.pop_check_set(param_scaling.grad, self)
                tracker.add(param_control)
                tracker.pop_check_set(param_scaling, self)

                state_control, state_scaling = (
                    opt_control.state[param_control],
                    opt_scaling.state[param_scaling],
                )

                for k in state_control:
                    actual = state_scaling[k]
                    if k == "step":
                        actual = actual.squeeze()
                    tracker.add(state_control[k])
                    tracker.pop_check_set(actual, self)

    @onlyCUDA
    @optims(
        [o for o in optim_db if "foreach" in o.supported_impls], dtypes=[torch.float32]
    )
    def test_defaults_changed_to_foreach(self, device, dtype, optim_info):
        # Test that the default implementations for optimizers are changed to foreach
        optim_cls = optim_info.optim_cls
        model = torch.nn.Linear(5, 5)
        model.to(dtype=dtype, device=device)
        inpt = torch.rand(2, 5, dtype=dtype, device=device)

        import inspect

        module = inspect.getmodule(optim_cls)

        for optim_input in optim_info.optim_inputs_func(device=device):
            optim = optim_cls(model.parameters(), **optim_input.kwargs)
            optim.zero_grad()
            output = model(inpt)
            loss = output.sum()
            loss.backward()
            with patch.object(
                module, f"_multi_tensor_{optim_cls.__name__.lower()}"
            ) as mocked_foreach_impl:
                optim.step()
                self.assertTrue(mocked_foreach_impl.called)

    @optims(optim_db, dtypes=[torch.float32])
    def test_non_empty_state(self, device, dtype, optim_info):
        # There are internal tests that check that the state is not empty
        optim_cls = optim_info.optim_cls
        model = torch.nn.Linear(5, 5)
        model.to(dtype=dtype, device=device)
        inpt = torch.rand(2, 5, dtype=dtype, device=device)

        for optim_input in optim_info.optim_inputs_func(device=device):
            optim = optim_cls(model.parameters(), **optim_input.kwargs)
            optim.zero_grad()
            output = model(inpt)
            loss = output.sum()
            loss.backward()

            if optim_info.only_supports_sparse_grads:
                for param in model.parameters():
                    if param.grad is not None:
                        param.grad = param.grad.to_sparse()

            if optim_info.step_requires_closure:
                optim.step(lambda: 1.0)
            else:
                optim.step()

            for state in optim.state.values():
                self.assertGreater(len(state), 0)


instantiate_device_type_tests(TestOptimRenewed, globals(), allow_mps=True)


if __name__ == "__main__":
    run_tests()<|MERGE_RESOLUTION|>--- conflicted
+++ resolved
@@ -679,8 +679,16 @@
             for input, model, optimizer in zip(inputs, models, optimizers):
                 optimizer.zero_grad()
 
+                if i == 3:
+                    # Freeze a layer to test if the step of this layer in 'fused' or 'foreach'
+                    # is same as the step in 'forloop'.
+                    model[2].requires_grad_(False)
+                if i == 5:
+                    # Unfreeze the layer after 2 iters.
+                    model[2].requires_grad_(True)
+
                 # Test that step behaves as expected (a no-op) when grads are set to None
-                if i != 3:
+                if i != 2:
                     output = model(input)
                     loss = output.sum()
                     loss.backward()
@@ -793,11 +801,6 @@
         """
         assert impl in ("foreach", "fused")
         if impl == "foreach" and "foreach" not in optim_info.supported_impls:
-<<<<<<< HEAD
-            return unittest.skip(f"foreach not supported for {optim_info.optim_cls.__name__}")
-        elif impl == "fused" and "fused" not in optim_info.supported_impls:
-            return unittest.skip(f"fused not supported for {optim_info.optim_cls.__name__}")
-=======
             return unittest.skip(
                 f"foreach not supported for {optim_info.optim_cls.__name__}"
             )
@@ -805,7 +808,6 @@
             return unittest.skip(
                 f"fused not supported for {optim_info.optim_cls.__name__} on cuda"
             )
->>>>>>> 0910429d
 
         params = [
             torch.rand(2, 3, dtype=torch.float64, device="cuda:0", requires_grad=True),
@@ -1042,13 +1044,10 @@
         dtypes=[torch.float32],
     )
     def test_fused_does_not_step_if_foundinf(self, device, dtype, optim_info):
-<<<<<<< HEAD
-=======
         if device not in optim_info.supports_fused_on:
             self.skipTest(
                 f"{device} is not supported for fused on {optim_info.optim_cls.__name__}"
             )
->>>>>>> 0910429d
         optim_cls = optim_info.optim_cls
         optim_inputs = optim_info.optim_inputs_func(device=device)
         num_params = 5
@@ -1090,10 +1089,6 @@
         # Since this is a unit test, it is more expedient to simulate what the state_dict
         # would look like, which is basically CPU tensors with fused/capturable flag = True.
         optim_cls = optim_info.optim_cls
-<<<<<<< HEAD
-        if optim_cls.__name__ == "SGD" and impl == "capturable":
-            # Capturable SGD does not exist
-=======
         opt_name = optim_cls.__name__
         if (
             opt_name
@@ -1104,8 +1099,9 @@
             and impl == "capturable"
         ):
             # Capturable SGD/Adagrad does not exist
->>>>>>> 0910429d
             self.skipTest("SGD does not currently support capturable")
+        if impl == "fused" and device not in optim_info.supports_fused_on:
+            self.skipTest(f"{device} is not supported for fused on {opt_name}")
 
         cpu_optim_inputs = optim_info.optim_inputs_func(device="cpu")
         for optim_input in cpu_optim_inputs:
@@ -1517,9 +1513,6 @@
             return closure_loss if optim_info.step_requires_closure else None
 
         for optim_input in cpu_optim_inputs:
-<<<<<<< HEAD
-            params = [Parameter(torch.randn(2, 3, device="cpu", dtype=dtype)) for _ in range(2)]
-=======
             if (
                 "fused" in optim_input.kwargs
                 and "cuda" not in optim_info.supports_fused_on
@@ -1531,7 +1524,6 @@
                 Parameter(torch.randn(2, 3, device="cpu", dtype=dtype))
                 for _ in range(2)
             ]
->>>>>>> 0910429d
             for p in params:
                 p.grad = torch.randn_like(p)
                 if optim_info.only_supports_sparse_grads:
