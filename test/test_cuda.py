--- conflicted
+++ resolved
@@ -21,22 +21,12 @@
 import torch.cuda
 
 from torch import inf, nan
-<<<<<<< HEAD
-from torch.utils.checkpoint import checkpoint_sequential
-from torch.testing._internal.common_utils import TestCase, freeze_rng_state, run_tests, \
-    NO_MULTIPROCESSING_SPAWN, skipIfRocm, load_tests, IS_WINDOWS, \
-    slowTest, skipCUDANonDefaultStreamIf, skipCUDAMemoryLeakCheckIf, TEST_CUDA, TEST_CUDA_GRAPH, TEST_WITH_ROCM, TEST_NUMPY, \
-    get_cycles_per_ms, parametrize, instantiate_parametrized_tests, subtest, IS_JETSON, gcIfJetson, NoTest, IS_LINUX, IS_ARM64
-from torch.testing._internal.common_cuda import TEST_CUDNN, TEST_MULTIGPU, \
-    _create_scaling_case, _get_torch_cuda_version
-=======
 from torch.cuda._memory_viz import (
     _profile_to_snapshot,
     profile_plot,
     segment_plot,
     trace_plot,
 )
->>>>>>> 00dd4d55
 from torch.testing._internal.autocast_test_lists import AutocastTestLists
 from torch.testing._internal.common_cuda import (
     _create_scaling_case,
@@ -229,14 +219,10 @@
         tensor.fill_(1)
         self.assertTrue((tensor == 1).all())
 
-<<<<<<< HEAD
-    @unittest.skipIf(TEST_CUDAMALLOCASYNC or IS_JETSON, "Segmentation fault (core dumped)")
-=======
     @unittest.skipIf(
         TEST_CUDAMALLOCASYNC or IS_JETSON, "Segmentation fault (core dumped)"
     )
     @serialTest()
->>>>>>> 00dd4d55
     def test_out_of_memory_retry(self):
         torch.cuda.empty_cache()
         total_memory = torch.cuda.get_device_properties(0).total_memory
@@ -324,6 +310,7 @@
         c.copy_(b, non_blocking=True)
         self.assertEqual(a, c, exact_dtype=False)
 
+    @serialTest()
     def test_to_non_blocking(self):
         stream = torch.cuda.current_stream()
 
@@ -937,6 +924,7 @@
 
     @slowTest
     @unittest.skipIf(not TEST_LARGE_TENSOR, "not enough memory")
+    @serialTest()
     def test_huge_index(self):
         src = torch.empty(15000000, 45, device="cuda", dtype=torch.long).random_(
             0, 2**22
@@ -1010,6 +998,7 @@
                 z = x + y
 
     @unittest.skipIf(not TEST_MEDIUM_TENSOR, "not enough memory")
+    @serialTest()
     def test_cuda_kernel_loop_overflow(self):
         # Issue #24309: In extreme cases, the loop variable could overflow and continue
         # the kernel loop with a negative index, causing a RuntimeError (invalid write):
@@ -1021,6 +1010,7 @@
 
     @unittest.skipIf(not TEST_LARGE_TENSOR, "not enough memory")
     @gcIfJetson
+    @serialTest()
     def test_cuda_kernel_loop_overflow_large(self):
         # Make sure input.numel() > INT_MAX is handled:
         x = torch.randn(1, 1, 1, 2**31, dtype=torch.float16, device="cuda")
@@ -2063,6 +2053,7 @@
 
     @slowTest
     @unittest.skipIf(not TEST_LARGE_TENSOR, "not enough memory")
+    @serialTest()
     def test_max_large_axis(self):
         x = torch.zeros(2**32, device="cuda", dtype=torch.int8)
         x[-1] = 1
@@ -2365,14 +2356,10 @@
             with torch.cuda.graph(torch.cuda.CUDAGraph()):
                 torch.zeros(2**40, device="cuda")
 
-<<<<<<< HEAD
-    @unittest.skipIf(not TEST_CUDA_GRAPH, "CUDA >= 11.0 or ROCM >= 5.3 required for graphs")
-=======
     @unittest.skipIf(
         not TEST_CUDA_GRAPH, "CUDA >= 11.0 or ROCM >= 5.3 required for graphs"
     )
     @serialTest()
->>>>>>> 00dd4d55
     def test_repeat_graph_capture_cublas_workspace_memory(self):
         (x, y, z) = 1024, 512, 64
         a = torch.rand((x, y), device="cuda")
@@ -3030,6 +3017,7 @@
     # DropoutState's long-lived internal buffer. Calling code perceives this (correct) behavior
     # as a memory leak unless we skip the leak check.
     @skipCUDAMemoryLeakCheckIf(True)
+    @serialTest()
     def test_graph_cudnn_dropout(self):
         # Tests the interaction of cuda graph capture with DropoutState's syncs in ATen/native/cudnn/RNN.cpp.
         # In particular, if user runs a sequence of captured and noncaptured cudnn rnns, DropoutState should
@@ -3054,66 +3042,9 @@
 
         y = model(x)
 
-<<<<<<< HEAD
-    @unittest.skipIf(not TEST_CUDA_GRAPH, "CUDA >= 11.0 or ROCM >= 5.3 required for graphs")
-    def test_graph_grad_scaling(self):
-        for foreach, fused in ((False, False), (True, False), (False, True)):
-            self._test_graph_grad_scaling(foreach, fused)
-
-    def _test_graph_grad_scaling(self, foreach, fused):
-        torch.cuda.empty_cache()
-
-        scaler = torch.cuda.amp.GradScaler(init_scale=4.)
-        g = torch.cuda.CUDAGraph()
-        s = torch.cuda.Stream()
-
-        weight = torch.ones((100,), device="cuda", requires_grad=True)
-        opt = torch.optim.SGD([weight], lr=0.1, foreach=foreach, fused=fused)
-        static_input = torch.ones_like(weight)
-        static_grad = torch.ones_like(weight)
-
-        # warmup
-        s = torch.cuda.Stream()
-        s.wait_stream(torch.cuda.current_stream())
-        with torch.cuda.stream(s):
-            loss = (weight.half() * static_input).sum()
-            scaler.scale(loss).backward()
-        torch.cuda.current_stream().wait_stream(s)
-
-        opt.zero_grad(set_to_none=True)
-
-        # capture
-        with torch.cuda.stream(s):
-            g.capture_begin()
-            loss = (weight.half() * static_input).sum()
-            scaler.scale(loss).backward()
-            g.capture_end()
-
-        input_vals = [5, 20000, 5, 40000]
-        # If the scale gets updated properly, these are the scale, growth tracker,
-        # and grad values we expect.
-        expected_scales = [4, 2, 2, 1]
-        expected_growth_trackers = [1, 0, 1, 0]
-        expected_grad_vals = [5 * 4, float("inf"), 5 * 2, float("inf")]
-
-        for data, scale, growth_tracker, grad_val in zip(input_vals,
-                                                         expected_scales,
-                                                         expected_growth_trackers,
-                                                         expected_grad_vals):
-            static_input.fill_(data)
-            g.replay()
-            self.assertEqual(weight.grad, torch.full_like(weight.grad, grad_val))
-            scaler.step(opt)
-            scaler.update()
-            self.assertEqual(scaler._scale, scale)
-            self.assertEqual(scaler._growth_tracker, growth_tracker)
-
-    @unittest.skipIf(not TEST_CUDA_GRAPH, "CUDA >= 11.0 or ROCM >= 5.3 required for graphs")
-=======
     @unittest.skipIf(
         not TEST_CUDA_GRAPH, "CUDA >= 11.0 or ROCM >= 5.3 required for graphs"
     )
->>>>>>> 00dd4d55
     @parametrize(
         "with_amp,cache_enabled,allow_unused_input",
         [
@@ -3128,6 +3059,7 @@
             {True: "_allow_unused_input", False: "_not_allow_unused_input"}[z],
         ),
     )
+    @serialTest()
     def test_graph_make_graphed_callables(
         self, with_amp, cache_enabled, allow_unused_input
     ):
@@ -4830,8 +4762,6 @@
         )
         self.assertEqual(rc, "False", "Triton was imported when importing torch!")
 
-<<<<<<< HEAD
-=======
 
 class TestCudaOptims(TestCase):
     # These tests will be instantiate with instantiate_device_type_tests
@@ -4896,11 +4826,11 @@
             scaler.update()
             self.assertEqual(scaler._scale, scale)
             self.assertEqual(scaler._growth_tracker, growth_tracker)
->>>>>>> 00dd4d55
 
 
 instantiate_parametrized_tests(TestCuda)
 instantiate_parametrized_tests(TestCudaMallocAsync)
+instantiate_device_type_tests(TestCudaOptims, globals())
 
 if __name__ == "__main__":
     run_tests()