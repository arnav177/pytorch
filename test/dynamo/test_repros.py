--- conflicted
+++ resolved
@@ -11,6 +11,7 @@
 import itertools
 import random
 import unittest
+import warnings
 import weakref
 from abc import ABC
 from collections import namedtuple
@@ -129,6 +130,10 @@
         return img_masks[:, 0], (slice(y0_int, y1_int), slice(x0_int, x1_int))
     else:
         return img_masks[:, 0], ()
+
+
+def global_fn(x):
+    return torch.sin(x)
 
 
 def cat(tensors, dim=0):
@@ -4597,9 +4602,8 @@
                 raise NotImplementedError("Empty Instances does not support __len__!")
 
             def set(self, name: str, value: Any) -> None:
-                # TODO(jansel): support catch_warnings
-                # with warnings.catch_warnings(record=True):
-                data_len = len(value)
+                with warnings.catch_warnings(record=True):
+                    data_len = len(value)
                 if len(self._fields):
                     assert (
                         len(self) == data_len
@@ -4611,8 +4615,7 @@
 
             @staticmethod
             def cat(instance_lists: List["Instances"]) -> "Instances":
-                # TODO(jansel): support all isinstance generator
-                # assert all(isinstance(i, Instances) for i in instance_lists)
+                assert all(isinstance(i, Instances) for i in instance_lists)
                 assert len(instance_lists) > 0
                 if len(instance_lists) == 1:
                     return instance_lists[0]
@@ -4641,7 +4644,7 @@
                 return ret
 
         instances = [
-            Instances((16, 16), a=[torch.randn(16, 16)], b=[torch.randn(16, 16)])
+            Instances((16, 16), a=torch.randn(16, 16), b=torch.randn(16, 16))
             for _ in range(3)
         ]
 
@@ -4677,8 +4680,6 @@
             compiled_str = str(e)
         self.assertEqual(orig_str, compiled_str)
 
-<<<<<<< HEAD
-=======
     def test_stk_sdd_is_transposed(self):
         trigger_graph_break = False
 
@@ -4776,7 +4777,6 @@
         global_fn = new_fn
         self.assertEqual(opt(x, y), foo(x, y))
 
->>>>>>> 72271fb0
 
 instantiate_parametrized_tests(ReproTests)
 
