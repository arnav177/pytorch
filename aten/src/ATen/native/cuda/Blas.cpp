--- conflicted
+++ resolved
@@ -157,10 +157,6 @@
   GELU,
 };
 
-<<<<<<< HEAD
-#if !defined(USE_ROCM) || (defined(USE_ROCM) && ROCM_VERSION >= 50700)
-=======
->>>>>>> ed327876
 cuda::blas::GEMMAndBiasActivationEpilogue activation_to_gemm_and_blas_arg(Activation a) {
   switch (a) {
     case Activation::None:
@@ -238,11 +234,7 @@
   at::ScalarType scalar_type = self.scalar_type();
   c10::MaybeOwned<Tensor> self_;
   if (&result != &self) {
-<<<<<<< HEAD
-#if (defined(CUDA_VERSION) && (CUDA_VERSION >= 11040)) || (defined(USE_ROCM) && (ROCM_VERSION >= 50700))
-=======
 #if (defined(CUDA_VERSION) && (CUDA_VERSION >= 11040)) || defined(USE_ROCM)
->>>>>>> ed327876
     // Strangely, if mat2 has only 1 row or column, we get
     // CUBLAS_STATUS_INVALID_VALUE error from cublasLtMatmulAlgoGetHeuristic.
     // self.dim() == 1 && result.dim() == 2 && self.sizes()[0] == mat2_sizes[1]
@@ -340,10 +332,6 @@
 
   TORCH_INTERNAL_ASSERT_DEBUG_ONLY(!args.result->is_conj());
 
-<<<<<<< HEAD
-#if !defined(USE_ROCM) || (defined(USE_ROCM) && (ROCM_VERSION >= 50700))
-=======
->>>>>>> ed327876
   if (useLtInterface) {
 #if defined(USE_ROCM)
     AT_DISPATCH_FLOATING_TYPES_AND2(
@@ -405,11 +393,6 @@
               activation_epilogue
           );
         });
-<<<<<<< HEAD
-#endif
-  } else
-=======
->>>>>>> ed327876
 #endif
   } else
   {
@@ -783,11 +766,7 @@
 
   TORCH_CHECK(result.is_contiguous(), "Expected result to be contiguous.");
 
-<<<<<<< HEAD
-#if (!defined(USE_ROCM) && defined(CUDA_VERSION) && (CUDA_VERSION >= 11070)) || (defined(USE_ROCM) && (ROCM_VERSION >= 60000))
-=======
 #if (defined(CUDA_VERSION) && (CUDA_VERSION >= 11070)) || defined(USE_ROCM)
->>>>>>> ed327876
   cublasCommonArgs args(self, mat2, result);
 
   at::cuda::blas::int8_gemm(
@@ -927,10 +906,6 @@
   at::native::resize_output(out, {mat1_sizes[0], mat2_sizes[1]});
   at::native::resize_output(amax, {});
 
-<<<<<<< HEAD
-#if !defined(USE_ROCM) || (defined(USE_ROCM) && (ROCM_VERSION >= 60000))
-=======
->>>>>>> ed327876
   cublasCommonArgs args(mat1, mat2, out);
   const auto out_dtype_ = args.result->scalar_type();
   TORCH_CHECK(args.transa == 't' && args.transb == 'n', "Only multiplication of row-major and column-major matrices is supported by cuBLASLt");
