#define TORCH_ASSERT_ONLY_METHOD_OPERATORS
#include <ATen/native/GridSampler.h>
#include <ATen/native/GridSamplerUtils.h>
#include <ATen/core/Tensor.h>
#include <ATen/Dispatch.h>
#include <ATen/Parallel.h>
#include <ATen/cpu/vec/vec.h>
#include <ATen/native/UpSample.h>
#include <ATen/native/cpu/GridSamplerKernel.h>
#include <c10/util/Exception.h>
#include <c10/util/irange.h>

#ifndef AT_PER_OPERATOR_HEADERS
#include <ATen/Functions.h>
#include <ATen/NativeFunctions.h>
#else
#include <ATen/ops/_empty_affine_quantized.h>
#include <ATen/ops/_grid_sampler_2d_cpu_fallback_backward_native.h>
#include <ATen/ops/_grid_sampler_2d_cpu_fallback_native.h>
#include <ATen/ops/cudnn_grid_sampler.h>
#include <ATen/ops/empty.h>
#include <ATen/ops/empty_like.h>
#include <ATen/ops/grid_sampler_2d.h>
#include <ATen/ops/grid_sampler_2d_backward_native.h>
#include <ATen/ops/grid_sampler_2d_native.h>
#include <ATen/ops/grid_sampler_3d.h>
#include <ATen/ops/grid_sampler_3d_backward_native.h>
#include <ATen/ops/grid_sampler_3d_native.h>
#include <ATen/ops/grid_sampler_native.h>
#include <ATen/ops/zeros_like.h>
#endif

namespace at::native {

using at::native::detail::GridSamplerInterpolation;
using at::native::detail::GridSamplerPadding;

namespace {

  template<typename scalar_t>
  Tensor grid_sampler_3d_cpu_impl(const Tensor& input, const Tensor& grid,
                                  GridSamplerInterpolation interpolation_mode,
                                  GridSamplerPadding padding_mode,
                                  bool align_corners) {
    // See NOTE [ grid_sampler Native Functions ].
    // Add checks here in case this is called instead of grid_sampler.
    check_grid_sampler_common(input, grid);
    check_grid_sampler_3d(
      input, grid, static_cast<int64_t>(interpolation_mode));

    int64_t N = input.size(0);
    int64_t C = input.size(1);
    int64_t inp_D = input.size(2);
    int64_t inp_H = input.size(3);
    int64_t inp_W = input.size(4);
    int64_t out_D = grid.size(1);
    int64_t out_H = grid.size(2);
    int64_t out_W = grid.size(3);
    auto output = at::empty({N, C, out_D, out_H, out_W}, input.options());
    if (output.numel() == 0) {
        return output;
    }
    int64_t inp_sN = input.stride(0);
    int64_t inp_sC = input.stride(1);
    int64_t inp_sD = input.stride(2);
    int64_t inp_sH = input.stride(3);
    int64_t inp_sW = input.stride(4);
    int64_t grid_sN = grid.stride(0);
    int64_t grid_sD = grid.stride(1);
    int64_t grid_sH = grid.stride(2);
    int64_t grid_sW = grid.stride(3);
    int64_t grid_sCoor = grid.stride(4);
    int64_t out_sN = output.stride(0);
    int64_t out_sC = output.stride(1);
    int64_t out_sD = output.stride(2);
    int64_t out_sH = output.stride(3);
    int64_t out_sW = output.stride(4);
    const scalar_t *inp_ptr = input.const_data_ptr<scalar_t>();
    scalar_t *out_ptr = output.data_ptr<scalar_t>();
    const scalar_t *grid_ptr = grid.const_data_ptr<scalar_t>();
    // loop over each output pixel
    at::parallel_for(0, N, 0, [&](int64_t start, int64_t end) {
      for (const auto n : c10::irange(start, end)) {
        const scalar_t *grid_ptr_N = grid_ptr + n * grid_sN;
        const scalar_t *inp_ptr_N = inp_ptr + n * inp_sN;
        for (const auto d : c10::irange(out_D)) {
          for (const auto h : c10::irange(out_H)) {
            for (const auto w : c10::irange(out_W)) {
              // get the corresponding input x, y, z co-ordinates from grid
              const scalar_t *grid_ptr_NDHW = grid_ptr_N + d * grid_sD + h * grid_sH + w * grid_sW;
              scalar_t ix = *grid_ptr_NDHW;
              scalar_t iy = grid_ptr_NDHW[grid_sCoor];
              scalar_t iz = grid_ptr_NDHW[2 * grid_sCoor];

              ix = grid_sampler_compute_source_index(ix, inp_W, padding_mode, align_corners);
              iy = grid_sampler_compute_source_index(iy, inp_H, padding_mode, align_corners);
              iz = grid_sampler_compute_source_index(iz, inp_D, padding_mode, align_corners);

              if (interpolation_mode == GridSamplerInterpolation::Bilinear) {
                // get corner pixel values from (x, y, z)
                // for 4d, we used north-east-south-west
                // for 5d, we add top-bottom
                int64_t ix_tnw = static_cast<int64_t>(std::floor(ix));
                int64_t iy_tnw = static_cast<int64_t>(std::floor(iy));
                int64_t iz_tnw = static_cast<int64_t>(std::floor(iz));

                int64_t ix_tne = ix_tnw + 1;
                int64_t iy_tne = iy_tnw;
                int64_t iz_tne = iz_tnw;

                int64_t ix_tsw = ix_tnw;
                int64_t iy_tsw = iy_tnw + 1;
                int64_t iz_tsw = iz_tnw;

                int64_t ix_tse = ix_tnw + 1;
                int64_t iy_tse = iy_tnw + 1;
                int64_t iz_tse = iz_tnw;

                int64_t ix_bnw = ix_tnw;
                int64_t iy_bnw = iy_tnw;
                int64_t iz_bnw = iz_tnw + 1;

                int64_t ix_bne = ix_tnw + 1;
                int64_t iy_bne = iy_tnw;
                int64_t iz_bne = iz_tnw + 1;

                int64_t ix_bsw = ix_tnw;
                int64_t iy_bsw = iy_tnw + 1;
                int64_t iz_bsw = iz_tnw + 1;

                int64_t ix_bse = ix_tnw + 1;
                int64_t iy_bse = iy_tnw + 1;
                int64_t iz_bse = iz_tnw + 1;

                // get surfaces to each neighbor:
                scalar_t tnw = (ix_bse - ix)    * (iy_bse - iy)    * (iz_bse - iz);
                scalar_t tne = (ix    - ix_bsw) * (iy_bsw - iy)    * (iz_bsw - iz);
                scalar_t tsw = (ix_bne - ix)    * (iy    - iy_bne) * (iz_bne - iz);
                scalar_t tse = (ix    - ix_bnw) * (iy    - iy_bnw) * (iz_bnw - iz);
                scalar_t bnw = (ix_tse - ix)    * (iy_tse - iy)    * (iz - iz_tse);
                scalar_t bne = (ix    - ix_tsw) * (iy_tsw - iy)    * (iz - iz_tsw);
                scalar_t bsw = (ix_tne - ix)    * (iy    - iy_tne) * (iz - iz_tne);
                scalar_t bse = (ix    - ix_tnw) * (iy    - iy_tnw) * (iz - iz_tnw);

                // calculate bilinear weighted pixel value and set output pixel
                scalar_t *out_ptr_NCDHW = out_ptr + n * out_sN + d * out_sD + h * out_sH + w * out_sW;
                const scalar_t *inp_ptr_NC = inp_ptr_N;
                for (int64_t c = 0; c < C; ++c, out_ptr_NCDHW += out_sC, inp_ptr_NC += inp_sC) {
                  //   (c, iz_tnw, iy_tnw, ix_tnw) * tnw + (c, iz_tne, iy_tne, ix_tne) * tne
                  // + (c, iz_tsw, iy_tsw, ix_tsw) * tsw + (c, iz_tse, iy_tse, ix_tse) * tse
                  // + (c, iz_bnw, iy_bnw, ix_bnw) * bnw + (c, iz_bne, iy_bne, ix_bne) * bne
                  // + (c, iz_bsw, iy_bsw, ix_bsw) * bsw + (c, iz_bse, iy_bse, ix_bse) * bse
                  *out_ptr_NCDHW = static_cast<scalar_t>(0);
                  if (within_bounds_3d(iz_tnw, iy_tnw, ix_tnw, inp_D, inp_H, inp_W)) {
                    *out_ptr_NCDHW += inp_ptr_NC[iz_tnw * inp_sD + iy_tnw * inp_sH + ix_tnw * inp_sW] * tnw;
                  }
                  if (within_bounds_3d(iz_tne, iy_tne, ix_tne, inp_D, inp_H, inp_W)) {
                    *out_ptr_NCDHW += inp_ptr_NC[iz_tne * inp_sD + iy_tne * inp_sH + ix_tne * inp_sW] * tne;
                  }
                  if (within_bounds_3d(iz_tsw, iy_tsw, ix_tsw, inp_D, inp_H, inp_W)) {
                    *out_ptr_NCDHW += inp_ptr_NC[iz_tsw * inp_sD + iy_tsw * inp_sH + ix_tsw * inp_sW] * tsw;
                  }
                  if (within_bounds_3d(iz_tse, iy_tse, ix_tse, inp_D, inp_H, inp_W)) {
                    *out_ptr_NCDHW += inp_ptr_NC[iz_tse * inp_sD + iy_tse * inp_sH + ix_tse * inp_sW] * tse;
                  }
                  if (within_bounds_3d(iz_bnw, iy_bnw, ix_bnw, inp_D, inp_H, inp_W)) {
                    *out_ptr_NCDHW += inp_ptr_NC[iz_bnw * inp_sD + iy_bnw * inp_sH + ix_bnw * inp_sW] * bnw;
                  }
                  if (within_bounds_3d(iz_bne, iy_bne, ix_bne, inp_D, inp_H, inp_W)) {
                    *out_ptr_NCDHW += inp_ptr_NC[iz_bne * inp_sD + iy_bne * inp_sH + ix_bne * inp_sW] * bne;
                  }
                  if (within_bounds_3d(iz_bsw, iy_bsw, ix_bsw, inp_D, inp_H, inp_W)) {
                    *out_ptr_NCDHW += inp_ptr_NC[iz_bsw * inp_sD + iy_bsw * inp_sH + ix_bsw * inp_sW] * bsw;
                  }
                  if (within_bounds_3d(iz_bse, iy_bse, ix_bse, inp_D, inp_H, inp_W)) {
                    *out_ptr_NCDHW += inp_ptr_NC[iz_bse * inp_sD + iy_bse * inp_sH + ix_bse * inp_sW] * bse;
                  }
                }
              } else if (interpolation_mode == GridSamplerInterpolation::Nearest) {
                int64_t ix_nearest = static_cast<int64_t>(std::nearbyint(ix));
                int64_t iy_nearest = static_cast<int64_t>(std::nearbyint(iy));
                int64_t iz_nearest = static_cast<int64_t>(std::nearbyint(iz));

                // assign nearest neighbour pixel value to output pixel
                scalar_t *out_ptr_NCDHW = out_ptr + n * out_sN + d * out_sD + h * out_sH + w * out_sW;
                const scalar_t *inp_ptr_NC = inp_ptr_N;
                for (int64_t c = 0; c < C; ++c, out_ptr_NCDHW += out_sC, inp_ptr_NC += inp_sC) {
                  if (within_bounds_3d(iz_nearest, iy_nearest, ix_nearest, inp_D, inp_H, inp_W)) {
                    *out_ptr_NCDHW = inp_ptr_NC[iz_nearest * inp_sD + iy_nearest * inp_sH + ix_nearest * inp_sW];
                  } else {
                    *out_ptr_NCDHW = static_cast<scalar_t>(0);
                  }
                }
              }
            }
          }
        }
      }
    });
    return output;
  }

  template<typename scalar_t>
  std::tuple<Tensor, Tensor>
  grid_sampler_3d_backward_cpu_impl(const Tensor& grad_output,
                                    const Tensor& input, const Tensor& grid,
                                    GridSamplerInterpolation interpolation_mode,
                                    GridSamplerPadding padding_mode,
                                    bool align_corners, std::array<bool,2> output_mask) {
    // See NOTE [ grid_sampler Native Functions ].
    // Add checks here in case this is called instead of grid_sampler.
    check_grid_sampler_common(input, grid);
    check_grid_sampler_3d(
      input, grid, static_cast<int64_t>(interpolation_mode));

    auto input_requires_grad = output_mask[0];
    Tensor grad_input = ([&]() {
      if (input_requires_grad) {
        return at::zeros_like(input, LEGACY_CONTIGUOUS_MEMORY_FORMAT);
      } else {
        return Tensor();
      }
    })();
    auto grad_grid = at::empty_like(grid, LEGACY_CONTIGUOUS_MEMORY_FORMAT);
    if (grid.numel() == 0 || input.numel() == 0) {
      grad_grid.zero_();
      return std::make_tuple(grad_input, grad_grid);
    }
    // If interpolation mode is Nearest, then grad_grid is not filled in the
    // loop below.
    if (interpolation_mode == GridSamplerInterpolation::Nearest) {
      grad_grid.zero_();
    }
    int64_t N = input.size(0);
    int64_t C = input.size(1);
    int64_t inp_D = input.size(2);
    int64_t inp_H = input.size(3);
    int64_t inp_W = input.size(4);
    int64_t out_D = grid.size(1);
    int64_t out_H = grid.size(2);
    int64_t out_W = grid.size(3);
    int64_t inp_sN = input.stride(0);
    int64_t inp_sC = input.stride(1);
    int64_t inp_sD = input.stride(2);
    int64_t inp_sH = input.stride(3);
    int64_t inp_sW = input.stride(4);
    int64_t grid_sN = grid.stride(0);
    int64_t grid_sD = grid.stride(1);
    int64_t grid_sH = grid.stride(2);
    int64_t grid_sW = grid.stride(3);
    int64_t grid_sCoor = grid.stride(4);
    int64_t gOut_sN = grad_output.stride(0);
    int64_t gOut_sC = grad_output.stride(1);
    int64_t gOut_sD = grad_output.stride(2);
    int64_t gOut_sH = grad_output.stride(3);
    int64_t gOut_sW = grad_output.stride(4);
    int64_t gInp_sN = 0;
    int64_t gInp_sC = 0;
    int64_t gInp_sD = 0;
    int64_t gInp_sH = 0;
    int64_t gInp_sW = 0;
    if (input_requires_grad) {
      gInp_sN = grad_input.stride(0);
      gInp_sC = grad_input.stride(1);
      gInp_sD = grad_input.stride(2);
      gInp_sH = grad_input.stride(3);
      gInp_sW = grad_input.stride(4);
    }
    int64_t gGrid_sN = grad_grid.stride(0);
    int64_t gGrid_sW = grad_grid.stride(3);
    const scalar_t *inp_ptr = input.const_data_ptr<scalar_t>();
    const scalar_t *grid_ptr = grid.const_data_ptr<scalar_t>();
    const scalar_t *gOut_ptr = grad_output.const_data_ptr<scalar_t>();
    scalar_t *gInp_ptr = nullptr;
    if (input_requires_grad) {
      gInp_ptr = grad_input.mutable_data_ptr<scalar_t>();
    }
    scalar_t *gGrid_ptr = grad_grid.data_ptr<scalar_t>();
    // loop over each output pixel
    at::parallel_for(0, N, 0, [&](int64_t start, int64_t end) {
      for (const auto n : c10::irange(start, end)) {
        const scalar_t *grid_ptr_N = grid_ptr + n * grid_sN;
        const scalar_t *inp_ptr_N = inp_ptr + n * inp_sN;
        scalar_t *gGrid_ptr_NDHW = gGrid_ptr + n * gGrid_sN;
        for (const auto d : c10::irange(out_D)) {
          for (const auto h : c10::irange(out_H)) {
            for (int64_t w = 0; w < out_W; ++w, gGrid_ptr_NDHW += gGrid_sW /* grad_grid is contiguous */ ) {
              // get the corresponding input x, y, z co-ordinates from grid
              const scalar_t *grid_ptr_NDHW = grid_ptr_N + d * grid_sD + h * grid_sH + w * grid_sW;
              scalar_t ix = *grid_ptr_NDHW;
              scalar_t iy = grid_ptr_NDHW[grid_sCoor];
              scalar_t iz = grid_ptr_NDHW[2 * grid_sCoor];

              // multipliers for gradients on ix, iy, and iz
              scalar_t gix_mult, giy_mult, giz_mult;
              ix = grid_sampler_compute_source_index_set_grad(ix, inp_W, padding_mode, align_corners, &gix_mult);
              iy = grid_sampler_compute_source_index_set_grad(iy, inp_H, padding_mode, align_corners, &giy_mult);
              iz = grid_sampler_compute_source_index_set_grad(iz, inp_D, padding_mode, align_corners, &giz_mult);

              if (interpolation_mode == GridSamplerInterpolation::Bilinear) {
                // get corner pixel values from (x, y, z)
                // for 4d, we used north-east-south-west
                // for 5d, we add top-bottom
                int64_t ix_tnw = static_cast<int64_t>(std::floor(ix));
                int64_t iy_tnw = static_cast<int64_t>(std::floor(iy));
                int64_t iz_tnw = static_cast<int64_t>(std::floor(iz));

                int64_t ix_tne = ix_tnw + 1;
                int64_t iy_tne = iy_tnw;
                int64_t iz_tne = iz_tnw;

                int64_t ix_tsw = ix_tnw;
                int64_t iy_tsw = iy_tnw + 1;
                int64_t iz_tsw = iz_tnw;

                int64_t ix_tse = ix_tnw + 1;
                int64_t iy_tse = iy_tnw + 1;
                int64_t iz_tse = iz_tnw;

                int64_t ix_bnw = ix_tnw;
                int64_t iy_bnw = iy_tnw;
                int64_t iz_bnw = iz_tnw + 1;

                int64_t ix_bne = ix_tnw + 1;
                int64_t iy_bne = iy_tnw;
                int64_t iz_bne = iz_tnw + 1;

                int64_t ix_bsw = ix_tnw;
                int64_t iy_bsw = iy_tnw + 1;
                int64_t iz_bsw = iz_tnw + 1;

                int64_t ix_bse = ix_tnw + 1;
                int64_t iy_bse = iy_tnw + 1;
                int64_t iz_bse = iz_tnw + 1;

                // get surfaces to each neighbor:
                scalar_t tnw = (ix_bse - ix)    * (iy_bse - iy)    * (iz_bse - iz);
                scalar_t tne = (ix    - ix_bsw) * (iy_bsw - iy)    * (iz_bsw - iz);
                scalar_t tsw = (ix_bne - ix)    * (iy    - iy_bne) * (iz_bne - iz);
                scalar_t tse = (ix    - ix_bnw) * (iy    - iy_bnw) * (iz_bnw - iz);
                scalar_t bnw = (ix_tse - ix)    * (iy_tse - iy)    * (iz - iz_tse);
                scalar_t bne = (ix    - ix_tsw) * (iy_tsw - iy)    * (iz - iz_tsw);
                scalar_t bsw = (ix_tne - ix)    * (iy    - iy_tne) * (iz - iz_tne);
                scalar_t bse = (ix    - ix_tnw) * (iy    - iy_tnw) * (iz - iz_tnw);

                scalar_t gix = static_cast<scalar_t>(0), giy = static_cast<scalar_t>(0), giz = static_cast<scalar_t>(0);
                const scalar_t *gOut_ptr_NCDHW = gOut_ptr + n * gOut_sN + d * gOut_sD + h * gOut_sH + w * gOut_sW;
                const scalar_t *inp_ptr_NC = inp_ptr_N;
                scalar_t *gInp_ptr_NC = gInp_ptr + n * gInp_sN;
                // calculate bilinear weighted pixel value and set output pixel
                for (int64_t c = 0; c < C; ++c, gOut_ptr_NCDHW += gOut_sC, gInp_ptr_NC += gInp_sC, inp_ptr_NC += inp_sC) {
                  scalar_t gOut = *gOut_ptr_NCDHW;

                  // calculate and set grad_input
                  if (input_requires_grad) {
                    safe_add_3d(gInp_ptr_NC, iz_tnw, iy_tnw, ix_tnw, gInp_sD, gInp_sH, gInp_sW, inp_D, inp_H, inp_W, tnw * gOut);
                    safe_add_3d(gInp_ptr_NC, iz_tne, iy_tne, ix_tne, gInp_sD, gInp_sH, gInp_sW, inp_D, inp_H, inp_W, tne * gOut);
                    safe_add_3d(gInp_ptr_NC, iz_tsw, iy_tsw, ix_tsw, gInp_sD, gInp_sH, gInp_sW, inp_D, inp_H, inp_W, tsw * gOut);
                    safe_add_3d(gInp_ptr_NC, iz_tse, iy_tse, ix_tse, gInp_sD, gInp_sH, gInp_sW, inp_D, inp_H, inp_W, tse * gOut);
                    safe_add_3d(gInp_ptr_NC, iz_bnw, iy_bnw, ix_bnw, gInp_sD, gInp_sH, gInp_sW, inp_D, inp_H, inp_W, bnw * gOut);
                    safe_add_3d(gInp_ptr_NC, iz_bne, iy_bne, ix_bne, gInp_sD, gInp_sH, gInp_sW, inp_D, inp_H, inp_W, bne * gOut);
                    safe_add_3d(gInp_ptr_NC, iz_bsw, iy_bsw, ix_bsw, gInp_sD, gInp_sH, gInp_sW, inp_D, inp_H, inp_W, bsw * gOut);
                    safe_add_3d(gInp_ptr_NC, iz_bse, iy_bse, ix_bse, gInp_sD, gInp_sH, gInp_sW, inp_D, inp_H, inp_W, bse * gOut);
                  }
                  // calculate grad_grid
                  if (within_bounds_3d(iz_tnw, iy_tnw, ix_tnw, inp_D, inp_H, inp_W)) {
                    scalar_t tnw_val = inp_ptr_NC[iz_tnw * inp_sD + iy_tnw * inp_sH + ix_tnw * inp_sW];
                    gix -= tnw_val * (iy_bse - iy)    * (iz_bse - iz)    * gOut;
                    giy -= tnw_val * (ix_bse - ix)    * (iz_bse - iz)    * gOut;
                    giz -= tnw_val * (ix_bse - ix)    * (iy_bse - iy)    * gOut;
                  }
                  if (within_bounds_3d(iz_tne, iy_tne, ix_tne, inp_D, inp_H, inp_W)) {
                    scalar_t tne_val = inp_ptr_NC[iz_tne * inp_sD + iy_tne * inp_sH + ix_tne * inp_sW];
                    gix += tne_val * (iy_bsw - iy)    * (iz_bsw - iz)    * gOut;
                    giy -= tne_val * (ix    - ix_bsw) * (iz_bsw - iz)    * gOut;
                    giz -= tne_val * (ix    - ix_bsw) * (iy_bsw - iy)    * gOut;
                  }
                  if (within_bounds_3d(iz_tsw, iy_tsw, ix_tsw, inp_D, inp_H, inp_W)) {
                    scalar_t tsw_val = inp_ptr_NC[iz_tsw * inp_sD + iy_tsw * inp_sH + ix_tsw * inp_sW];
                    gix -= tsw_val * (iy - iy_bne)    * (iz_bne - iz)    * gOut;
                    giy += tsw_val * (ix_bne - ix)    * (iz_bne - iz)    * gOut;
                    giz -= tsw_val * (ix_bne - ix)    * (iy    - iy_bne) * gOut;
                  }
                  if (within_bounds_3d(iz_tse, iy_tse, ix_tse, inp_D, inp_H, inp_W)) {
                    scalar_t tse_val = inp_ptr_NC[iz_tse * inp_sD + iy_tse * inp_sH + ix_tse * inp_sW];
                    gix += tse_val * (iy - iy_bnw)    * (iz_bnw - iz)    * gOut;
                    giy += tse_val * (ix    - ix_bnw) * (iz_bnw - iz)    * gOut;
                    giz -= tse_val * (ix    - ix_bnw) * (iy    - iy_bnw) * gOut;
                  }
                  if (within_bounds_3d(iz_bnw, iy_bnw, ix_bnw, inp_D, inp_H, inp_W)) {
                    scalar_t bnw_val = inp_ptr_NC[iz_bnw * inp_sD + iy_bnw * inp_sH + ix_bnw * inp_sW];
                    gix -= bnw_val * (iy_tse - iy)    * (iz - iz_tse)    * gOut;
                    giy -= bnw_val * (ix_tse - ix)    * (iz - iz_tse)    * gOut;
                    giz += bnw_val * (ix_tse - ix)    * (iy_tse - iy)    * gOut;
                  }
                  if (within_bounds_3d(iz_bne, iy_bne, ix_bne, inp_D, inp_H, inp_W)) {
                    scalar_t bne_val = inp_ptr_NC[iz_bne * inp_sD + iy_bne * inp_sH + ix_bne * inp_sW];
                    gix += bne_val * (iy_tsw - iy)    * (iz - iz_tsw)    * gOut;
                    giy -= bne_val * (ix    - ix_tsw) * (iz - iz_tsw)    * gOut;
                    giz += bne_val * (ix    - ix_tsw) * (iy_tsw - iy)    * gOut;
                  }
                  if (within_bounds_3d(iz_bsw, iy_bsw, ix_bsw, inp_D, inp_H, inp_W)) {
                    scalar_t bsw_val = inp_ptr_NC[iz_bsw * inp_sD + iy_bsw * inp_sH + ix_bsw * inp_sW];
                    gix -= bsw_val * (iy - iy_tne)    * (iz - iz_tne)    * gOut;
                    giy += bsw_val * (ix_tne - ix)    * (iz - iz_tne)    * gOut;
                    giz += bsw_val * (ix_tne - ix)    * (iy    - iy_tne) * gOut;
                  }
                  if (within_bounds_3d(iz_bse, iy_bse, ix_bse, inp_D, inp_H, inp_W)) {
                    scalar_t bse_val = inp_ptr_NC[iz_bse * inp_sD + iy_bse * inp_sH + ix_bse * inp_sW];
                    gix += bse_val * (iy - iy_tnw)    * (iz - iz_tnw)    * gOut;
                    giy += bse_val * (ix    - ix_tnw) * (iz - iz_tnw)    * gOut;
                    giz += bse_val * (ix    - ix_tnw) * (iy    - iy_tnw) * gOut;
                  }
                }

                // assuming grad_grid is contiguous
                gGrid_ptr_NDHW[0] = gix_mult * gix;
                gGrid_ptr_NDHW[1] = giy_mult * giy;
                gGrid_ptr_NDHW[2] = giz_mult * giz;
              } else if (interpolation_mode == GridSamplerInterpolation::Nearest) {
                int64_t ix_nearest = static_cast<int64_t>(std::nearbyint(ix));
                int64_t iy_nearest = static_cast<int64_t>(std::nearbyint(iy));
                int64_t iz_nearest = static_cast<int64_t>(std::nearbyint(iz));

                // assign nearest neighbour pixel value to output pixel
<<<<<<< HEAD
                scalar_t *gOut_ptr_NCDHW = gOut_ptr + n * gOut_sN + d * gOut_sD + h * gOut_sH + w * gOut_sW;
=======
                const scalar_t *gOut_ptr_NCDHW = gOut_ptr + n * gOut_sN + d * gOut_sD + h * gOut_sH + w * gOut_sW;
>>>>>>> 22ba180e
                if (input_requires_grad) {
                  scalar_t *gInp_ptr_NC = gInp_ptr + n * gInp_sN;
                  for (int64_t c = 0; c < C; ++c, gOut_ptr_NCDHW += gOut_sC, gInp_ptr_NC += gInp_sC) {
                    // calculate and set grad_input
                    safe_add_3d(gInp_ptr_NC, iz_nearest, iy_nearest, ix_nearest,
                                gInp_sD, gInp_sH, gInp_sW, inp_D, inp_H, inp_W, *gOut_ptr_NCDHW);
                  }
                }
              }
            }
          }
        }
      }
    });
    return std::make_tuple(grad_input, grad_grid);
  }

}  // namespace

static Tensor _grid_sampler_2d_cpu_quantized(
    const Tensor& input,
    const Tensor& grid,
    int64_t interpolation_mode_,
    int64_t padding_mode_,
    bool align_corners) {
  // See NOTE [ grid_sampler Native Functions ].
  // Add checks here in case this is called instead of grid_sampler.
  check_grid_sampler_common(input, grid);
  check_grid_sampler_2d(input, grid);

  auto interpolation_mode =
      static_cast<GridSamplerInterpolation>(interpolation_mode_);
  /* Bilinear interpolation is supported using the fact that we can perform
   * linear interpolations on quantized values without rescaling. */
  TORCH_CHECK(
      interpolation_mode == GridSamplerInterpolation::Bilinear,
      "_grid_sampler_2d_cpu_quantized(): only bilinear interpolation supported")
  auto padding_mode = static_cast<GridSamplerPadding>(padding_mode_);

  int64_t N = input.size(0);
  int64_t C = input.size(1);
  int64_t inp_H = input.size(2);
  int64_t inp_W = input.size(3);
  int64_t out_H = grid.size(1);
  int64_t out_W = grid.size(2);
  uint8_t zero_point = input.q_zero_point();
  auto output = at::_empty_affine_quantized(
      {N, C, out_H, out_W},
      at::device(c10::kCPU).dtype(c10::kQUInt8),
      input.q_scale(),
      zero_point);
  int64_t inp_sN = input.stride(0);
  int64_t inp_sC = input.stride(1);
  int64_t inp_sH = input.stride(2);
  int64_t inp_sW = input.stride(3);
  int64_t grid_sN = grid.stride(0);
  int64_t grid_sH = grid.stride(1);
  int64_t grid_sW = grid.stride(2);
  int64_t grid_sCoor = grid.stride(3);
  int64_t out_sN = output.stride(0);
  int64_t out_sC = output.stride(1);
  int64_t out_sH = output.stride(2);
  int64_t out_sW = output.stride(3);
  uint8_t* inp_ptr = (uint8_t*)input.data_ptr<quint8>();
  uint8_t* out_ptr = (uint8_t*)output.data_ptr<quint8>();
  float* grid_ptr = grid.data_ptr<float>();
  at::parallel_for(0, N, 0, [&](int64_t start, int64_t end) {
    for (const auto n : c10::irange(start, end)) {
      float* grid_ptr_N = grid_ptr + n * grid_sN;
      uint8_t* inp_ptr_N = inp_ptr + n * inp_sN;
      for (const auto h : c10::irange(out_H)) {
        for (const auto w : c10::irange(out_W)) {
          // get the corresponding input x, y, z co-ordinates from grid
          float* grid_ptr_NHW = grid_ptr_N + h * grid_sH + w * grid_sW;
          float x = *grid_ptr_NHW;
          float y = grid_ptr_NHW[grid_sCoor];

          float ix = grid_sampler_compute_source_index(
              x, inp_W, padding_mode, align_corners);
          float iy = grid_sampler_compute_source_index(
              y, inp_H, padding_mode, align_corners);

          // get corner pixel values from (x, y)
          // for 4d, we use north-east-south-west
          int64_t ix_nw = static_cast<int64_t>(std::floor(ix));
          int64_t iy_nw = static_cast<int64_t>(std::floor(iy));

          int64_t ix_ne = ix_nw + 1;
          int64_t iy_ne = iy_nw;

          int64_t ix_sw = ix_nw;
          int64_t iy_sw = iy_nw + 1;

          int64_t ix_se = ix_nw + 1;
          int64_t iy_se = iy_nw + 1;

          // get surfaces to each neighbor:
          float nw = (ix_se - ix) * (iy_se - iy);
          float ne = (ix - ix_sw) * (iy_sw - iy);
          float sw = (ix_ne - ix) * (iy - iy_ne);
          float se = (ix - ix_nw) * (iy - iy_nw);

          // calculate bilinear weighted pixel value and set output pixel
          uint8_t* inp_ptr_NC = inp_ptr_N;
          uint8_t* out_ptr_NCHW =
              out_ptr + n * out_sN + h * out_sH + w * out_sW;
          for (int64_t c = 0; c < C;
               ++c, out_ptr_NCHW += out_sC, inp_ptr_NC += inp_sC) {
            float res = 0;
            res += within_bounds_2d(iy_nw, ix_nw, inp_H, inp_W)
                ? inp_ptr_NC[iy_nw * inp_sH + ix_nw * inp_sW] * nw
                : zero_point * nw;
            res += within_bounds_2d(iy_ne, ix_ne, inp_H, inp_W)
                ? inp_ptr_NC[iy_ne * inp_sH + ix_ne * inp_sW] * ne
                : zero_point * ne;
            res += within_bounds_2d(iy_sw, ix_sw, inp_H, inp_W)
                ? inp_ptr_NC[iy_sw * inp_sH + ix_sw * inp_sW] * sw
                : zero_point * sw;
            res += within_bounds_2d(iy_se, ix_se, inp_H, inp_W)
                ? inp_ptr_NC[iy_se * inp_sH + ix_se * inp_sW] * se
                : zero_point * se;
            *out_ptr_NCHW = std::nearbyint(res);
          }
        }
      }
    }
  });
  return output;
}

Tensor _grid_sampler_2d_cpu_fallback(const Tensor& input, const Tensor& grid,
                                     int64_t interpolation_mode_,
                                     int64_t padding_mode_,
                                     bool align_corners) {
  // See NOTE [ grid_sampler Native Functions ].
  // Add checks here in case this is called instead of grid_sampler.
  check_grid_sampler_common(input, grid);
  check_grid_sampler_2d(input, grid);

  auto interpolation_mode = static_cast<GridSamplerInterpolation>(interpolation_mode_);
  auto padding_mode = static_cast<GridSamplerPadding>(padding_mode_);
  using scalar_t = float;

  int64_t N = input.size(0);
  int64_t C = input.size(1);
  int64_t inp_H = input.size(2);
  int64_t inp_W = input.size(3);
  int64_t out_H = grid.size(1);
  int64_t out_W = grid.size(2);
  auto output = at::empty({N, C, out_H, out_W}, input.options());
  if (output.numel() == 0) {
      return output;
  }
  int64_t inp_sN = input.stride(0);
  int64_t inp_sC = input.stride(1);
  int64_t inp_sH = input.stride(2);
  int64_t inp_sW = input.stride(3);
  int64_t grid_sN = grid.stride(0);
  int64_t grid_sH = grid.stride(1);
  int64_t grid_sW = grid.stride(2);
  int64_t grid_sCoor = grid.stride(3);
  int64_t out_sN = output.stride(0);
  int64_t out_sC = output.stride(1);
  int64_t out_sH = output.stride(2);
  int64_t out_sW = output.stride(3);
  const scalar_t *inp_ptr = input.const_data_ptr<scalar_t>();
  scalar_t *out_ptr = output.data_ptr<scalar_t>();
  const scalar_t *grid_ptr = grid.const_data_ptr<scalar_t>();
  // loop over each output pixel
  at::parallel_for(0, N, 0, [&](int64_t start, int64_t end) {
    for (const auto n : c10::irange(start, end)) {
      const scalar_t *grid_ptr_N = grid_ptr + n * grid_sN;
      const scalar_t *inp_ptr_N = inp_ptr + n * inp_sN;
      for (const auto h : c10::irange(out_H)) {
        for (const auto w : c10::irange(out_W)) {
          // get the corresponding input x, y, z co-ordinates from grid
          const scalar_t *grid_ptr_NHW = grid_ptr_N + h * grid_sH + w * grid_sW;
          scalar_t x = *grid_ptr_NHW;
          scalar_t y = grid_ptr_NHW[grid_sCoor];

          scalar_t ix = grid_sampler_compute_source_index(x, inp_W, padding_mode, align_corners);
          scalar_t iy = grid_sampler_compute_source_index(y, inp_H, padding_mode, align_corners);

          if (interpolation_mode == GridSamplerInterpolation::Bilinear) {
            // get corner pixel values from (x, y)
            // for 4d, we use north-east-south-west
            int64_t ix_nw = static_cast<int64_t>(std::floor(ix));
            int64_t iy_nw = static_cast<int64_t>(std::floor(iy));

            int64_t ix_ne = ix_nw + 1;
            int64_t iy_ne = iy_nw;

            int64_t ix_sw = ix_nw;
            int64_t iy_sw = iy_nw + 1;

            int64_t ix_se = ix_nw + 1;
            int64_t iy_se = iy_nw + 1;


            // get surfaces to each neighbor:
            scalar_t nw = (ix_se - ix)    * (iy_se - iy);
            scalar_t ne = (ix    - ix_sw) * (iy_sw - iy);
            scalar_t sw = (ix_ne - ix)    * (iy    - iy_ne);
            scalar_t se = (ix    - ix_nw) * (iy    - iy_nw);

            // calculate bilinear weighted pixel value and set output pixel
            const scalar_t *inp_ptr_NC = inp_ptr_N;
            scalar_t *out_ptr_NCHW = out_ptr + n * out_sN + h * out_sH + w * out_sW;
            for (int64_t c = 0; c < C; ++c, out_ptr_NCHW += out_sC, inp_ptr_NC += inp_sC) {
              auto res = static_cast<scalar_t>(0);
              if (within_bounds_2d(iy_nw, ix_nw, inp_H, inp_W)) {
                res += inp_ptr_NC[iy_nw * inp_sH + ix_nw * inp_sW] * nw;
              }
              if (within_bounds_2d(iy_ne, ix_ne, inp_H, inp_W)) {
                res += inp_ptr_NC[iy_ne * inp_sH + ix_ne * inp_sW] * ne;
              }
              if (within_bounds_2d(iy_sw, ix_sw, inp_H, inp_W)) {
                res += inp_ptr_NC[iy_sw * inp_sH + ix_sw * inp_sW] * sw;
              }
              if (within_bounds_2d(iy_se, ix_se, inp_H, inp_W)) {
                res += inp_ptr_NC[iy_se * inp_sH + ix_se * inp_sW] * se;
              }
              *out_ptr_NCHW = res;
            }
          } else if (interpolation_mode == GridSamplerInterpolation::Nearest) {
            int64_t ix_nearest = static_cast<int64_t>(std::nearbyint(ix));
            int64_t iy_nearest = static_cast<int64_t>(std::nearbyint(iy));

            // assign nearest neighbour pixel value to output pixel
            scalar_t *out_ptr_NCHW = out_ptr + n * out_sN + h * out_sH + w * out_sW;
            const scalar_t *inp_ptr_NC = inp_ptr_N;
            for (int64_t c = 0; c < C; ++c, out_ptr_NCHW += out_sC, inp_ptr_NC += inp_sC) {
              if (within_bounds_2d(iy_nearest, ix_nearest, inp_H, inp_W)) {
                *out_ptr_NCHW = inp_ptr_NC[iy_nearest * inp_sH + ix_nearest * inp_sW];
              } else {
                *out_ptr_NCHW = static_cast<scalar_t>(0);
              }
            }
          } else if (interpolation_mode == GridSamplerInterpolation::Bicubic) {
            // grid_sampler_compute_source_index will "clip the value" of idx depends on the padding,
            // which would cause calculation to be wrong,
            // for example x = -0.1 -> ix = 0 for zero padding, but in bicubic ix = floor(x) = -1
            // There would be more problem in reflection padding, since the -1 and +1 direction is not fixed in boundary condition
            ix = grid_sampler_unnormalize(x, inp_W, align_corners);
            iy = grid_sampler_unnormalize(y, inp_H, align_corners);

            scalar_t ix_nw = std::floor(ix);
            scalar_t iy_nw = std::floor(iy);

            const scalar_t tx = ix - ix_nw;
            const scalar_t ty = iy - iy_nw;

            const scalar_t *inp_ptr_NC = inp_ptr_N;
            scalar_t *out_ptr_NCHW = out_ptr + n * out_sN + h * out_sH + w * out_sW;
            for (int64_t c = 0; c < C; ++c, out_ptr_NCHW += out_sC, inp_ptr_NC += inp_sC) {
              // NOLINTNEXTLINE(modernize-avoid-c-arrays,cppcoreguidelines-avoid-c-arrays)
              scalar_t coefficients[4];

              // Interpolate 4 values in the x direction
              for (const auto i : c10::irange(4)) {
                coefficients[i] = cubic_interp1d<scalar_t>(
                  get_value_bounded<scalar_t>(inp_ptr_NC, ix_nw - 1, iy_nw - 1 + i, inp_W, inp_H, inp_sW, inp_sH, padding_mode, align_corners),
                  get_value_bounded<scalar_t>(inp_ptr_NC, ix_nw + 0, iy_nw - 1 + i, inp_W, inp_H, inp_sW, inp_sH, padding_mode, align_corners),
                  get_value_bounded<scalar_t>(inp_ptr_NC, ix_nw + 1, iy_nw - 1 + i, inp_W, inp_H, inp_sW, inp_sH, padding_mode, align_corners),
                  get_value_bounded<scalar_t>(inp_ptr_NC, ix_nw + 2, iy_nw - 1 + i, inp_W, inp_H, inp_sW, inp_sH, padding_mode, align_corners),
                  tx);
              }

              // Interpolate in the y direction
              *out_ptr_NCHW = cubic_interp1d<scalar_t>(
                coefficients[0],
                coefficients[1],
                coefficients[2],
                coefficients[3],
                ty);
            }
          }
        }
      }
    }
  });
  return output;
}

std::tuple<Tensor, Tensor>
_grid_sampler_2d_cpu_fallback_backward(const Tensor& grad_output,
                                       const Tensor& input, const Tensor& grid,
                                       int64_t interpolation_mode_,
                                       int64_t padding_mode_,
                                       bool align_corners) {
  // See NOTE [ grid_sampler Native Functions ].
  // Add checks here in case this is called instead of grid_sampler.
  check_grid_sampler_common(input, grid);
  check_grid_sampler_2d(input, grid);

  const auto interpolation_mode = static_cast<GridSamplerInterpolation>(interpolation_mode_);
  const auto padding_mode = static_cast<GridSamplerPadding>(padding_mode_);
  using scalar_t = float;

  auto grad_input = at::zeros_like(input, LEGACY_CONTIGUOUS_MEMORY_FORMAT);
  auto grad_grid = at::empty_like(grid, LEGACY_CONTIGUOUS_MEMORY_FORMAT);
  if (grid.numel() == 0 || input.numel() == 0) {
    grad_grid.zero_();
    return std::make_tuple(grad_input, grad_grid);
  }
  // If interpolation mode is Nearest, then grad_grid is not filled in the
  // loop below.
  if (interpolation_mode == GridSamplerInterpolation::Nearest) {
    grad_grid.zero_();
  }
  int64_t N = input.size(0);
  int64_t C = input.size(1);
  int64_t inp_H = input.size(2);
  int64_t inp_W = input.size(3);
  int64_t out_H = grid.size(1);
  int64_t out_W = grid.size(2);
  int64_t inp_sN = input.stride(0);
  int64_t inp_sC = input.stride(1);
  int64_t inp_sH = input.stride(2);
  int64_t inp_sW = input.stride(3);
  int64_t grid_sN = grid.stride(0);
  int64_t grid_sH = grid.stride(1);
  int64_t grid_sW = grid.stride(2);
  int64_t grid_sCoor = grid.stride(3);
  int64_t gOut_sN = grad_output.stride(0);
  int64_t gOut_sC = grad_output.stride(1);
  int64_t gOut_sH = grad_output.stride(2);
  int64_t gOut_sW = grad_output.stride(3);
  int64_t gInp_sN = grad_input.stride(0);
  int64_t gInp_sC = grad_input.stride(1);
  int64_t gInp_sH = grad_input.stride(2);
  int64_t gInp_sW = grad_input.stride(3);
  int64_t gGrid_sN = grad_grid.stride(0);
  int64_t gGrid_sW = grad_grid.stride(2);
  const scalar_t *inp_ptr = input.const_data_ptr<scalar_t>();
  const scalar_t *grid_ptr = grid.const_data_ptr<scalar_t>();
  const scalar_t *gOut_ptr = grad_output.const_data_ptr<scalar_t>();
  scalar_t *gInp_ptr = grad_input.mutable_data_ptr<scalar_t>();
  scalar_t *gGrid_ptr = grad_grid.data_ptr<scalar_t>();
  // loop over each output pixel
  at::parallel_for(0, N, 0, [&](int64_t start, int64_t end) {
    for (const auto n : c10::irange(start, end)) {
      const scalar_t *grid_ptr_N = grid_ptr + n * grid_sN;
      const scalar_t *inp_ptr_N = inp_ptr + n * inp_sN;
      scalar_t *gGrid_ptr_NHW = gGrid_ptr + n * gGrid_sN;
      for (const auto h : c10::irange(out_H)) {
        for (int64_t w = 0; w < out_W; ++w, gGrid_ptr_NHW += gGrid_sW /* grad_grid is contiguous */ ) {
          // get the corresponding input x, y co-ordinates from grid
          const scalar_t *grid_ptr_NHW = grid_ptr_N + h * grid_sH + w * grid_sW;
          scalar_t x = *grid_ptr_NHW;
          scalar_t y = grid_ptr_NHW[grid_sCoor];

          // multipliers for gradients on ix, iy
          // NOLINTNEXTLINE(cppcoreguidelines-init-variables)
          scalar_t gix_mult, giy_mult;
          scalar_t ix = grid_sampler_compute_source_index_set_grad(x, inp_W, padding_mode, align_corners, &gix_mult);
          scalar_t iy = grid_sampler_compute_source_index_set_grad(y, inp_H, padding_mode, align_corners, &giy_mult);

          if (interpolation_mode == GridSamplerInterpolation::Bilinear) {
            // get corner pixel values from (x, y)
            // for 4d, we use north-east-south-west
            int64_t ix_nw = static_cast<int64_t>(std::floor(ix));
            int64_t iy_nw = static_cast<int64_t>(std::floor(iy));

            int64_t ix_ne = ix_nw + 1;
            int64_t iy_ne = iy_nw;

            int64_t ix_sw = ix_nw;
            int64_t iy_sw = iy_nw + 1;

            int64_t ix_se = ix_nw + 1;
            int64_t iy_se = iy_nw + 1;

            // get surfaces to each neighbor:
            scalar_t nw = (ix_se - ix)    * (iy_se - iy);
            scalar_t ne = (ix    - ix_sw) * (iy_sw - iy);
            scalar_t sw = (ix_ne - ix)    * (iy    - iy_ne);
            scalar_t se = (ix    - ix_nw) * (iy    - iy_nw);

            scalar_t gix = static_cast<scalar_t>(0), giy = static_cast<scalar_t>(0);
            const scalar_t *gOut_ptr_NCHW = gOut_ptr + n * gOut_sN + h * gOut_sH + w * gOut_sW;
            scalar_t *gInp_ptr_NC = gInp_ptr + n * gInp_sN;
            const scalar_t *inp_ptr_NC = inp_ptr_N;
            // calculate bilinear weighted pixel value and set output pixel
            for (int64_t c = 0; c < C; ++c, gOut_ptr_NCHW += gOut_sC, gInp_ptr_NC += gInp_sC, inp_ptr_NC += inp_sC) {
              scalar_t gOut = *gOut_ptr_NCHW;

              // calculate and set grad_input
              safe_add_2d(gInp_ptr_NC, iy_nw, ix_nw, gInp_sH, gInp_sW, inp_H, inp_W, nw * gOut);
              safe_add_2d(gInp_ptr_NC, iy_ne, ix_ne, gInp_sH, gInp_sW, inp_H, inp_W, ne * gOut);
              safe_add_2d(gInp_ptr_NC, iy_sw, ix_sw, gInp_sH, gInp_sW, inp_H, inp_W, sw * gOut);
              safe_add_2d(gInp_ptr_NC, iy_se, ix_se, gInp_sH, gInp_sW, inp_H, inp_W, se * gOut);

              // calculate grad_grid
              if (within_bounds_2d(iy_nw, ix_nw, inp_H, inp_W)) {
                scalar_t nw_val = inp_ptr_NC[iy_nw * inp_sH + ix_nw * inp_sW];
                gix -= nw_val * (iy_se - iy) * gOut;
                giy -= nw_val * (ix_se - ix) * gOut;
              }
              if (within_bounds_2d(iy_ne, ix_ne, inp_H, inp_W)) {
                scalar_t ne_val = inp_ptr_NC[iy_ne * inp_sH + ix_ne * inp_sW];
                gix += ne_val * (iy_sw - iy) * gOut;
                giy -= ne_val * (ix - ix_sw) * gOut;
              }
              if (within_bounds_2d(iy_sw, ix_sw, inp_H, inp_W)) {
                scalar_t sw_val = inp_ptr_NC[iy_sw * inp_sH + ix_sw * inp_sW];
                gix -= sw_val * (iy - iy_ne) * gOut;
                giy += sw_val * (ix_ne - ix) * gOut;
              }
              if (within_bounds_2d(iy_se, ix_se, inp_H, inp_W)) {
                scalar_t se_val = inp_ptr_NC[iy_se * inp_sH + ix_se * inp_sW];
                gix += se_val * (iy - iy_nw) * gOut;
                giy += se_val * (ix - ix_nw) * gOut;
              }
            }

            // assuming grad_grid is contiguous
            gGrid_ptr_NHW[0] = gix_mult * gix;
            gGrid_ptr_NHW[1] = giy_mult * giy;
          } else if (interpolation_mode == GridSamplerInterpolation::Nearest) {
            int64_t ix_nearest = static_cast<int64_t>(std::nearbyint(ix));
            int64_t iy_nearest = static_cast<int64_t>(std::nearbyint(iy));

            // assign nearest neighbour pixel value to output pixel
<<<<<<< HEAD
            scalar_t *gOut_ptr_NCHW = gOut_ptr + n * gOut_sN + h * gOut_sH + w * gOut_sW;
=======
            const scalar_t *gOut_ptr_NCHW = gOut_ptr + n * gOut_sN + h * gOut_sH + w * gOut_sW;
>>>>>>> 22ba180e
            scalar_t *gInp_ptr_NC = gInp_ptr + n * gInp_sN;
            for (int64_t c = 0; c < C; ++c, gOut_ptr_NCHW += gOut_sC, gInp_ptr_NC += gInp_sC) {
              // calculate and set grad_input
              safe_add_2d(gInp_ptr_NC, iy_nearest, ix_nearest, gInp_sH, gInp_sW,
                          inp_H, inp_W, *gOut_ptr_NCHW);
            }
          } else if (interpolation_mode == GridSamplerInterpolation::Bicubic) {

            ix = grid_sampler_unnormalize_set_grad(x, inp_W, align_corners, &gix_mult);
            iy = grid_sampler_unnormalize_set_grad(y, inp_H, align_corners, &giy_mult);

            scalar_t ix_nw = std::floor(ix);
            scalar_t iy_nw = std::floor(iy);

            const scalar_t tx = ix - ix_nw;
            const scalar_t ty = iy - iy_nw;

            // NOLINTNEXTLINE(modernize-avoid-c-arrays,cppcoreguidelines-avoid-c-arrays)
            scalar_t x_coeffs[4];
            // NOLINTNEXTLINE(modernize-avoid-c-arrays,cppcoreguidelines-avoid-c-arrays)
            scalar_t y_coeffs[4];
            // NOLINTNEXTLINE(modernize-avoid-c-arrays,cppcoreguidelines-avoid-c-arrays)
            scalar_t x_coeffs_grad[4];
            // NOLINTNEXTLINE(modernize-avoid-c-arrays,cppcoreguidelines-avoid-c-arrays)
            scalar_t y_coeffs_grad[4];

            get_cubic_upsample_coefficients<scalar_t>(x_coeffs, tx);
            get_cubic_upsample_coefficients<scalar_t>(y_coeffs, ty);
            get_cubic_coefficients_grad<scalar_t>(x_coeffs_grad, tx);
            get_cubic_coefficients_grad<scalar_t>(y_coeffs_grad, ty);

            scalar_t gix = static_cast<scalar_t>(0);
            scalar_t giy = static_cast<scalar_t>(0);

            const scalar_t *gOut_ptr_NCHW = gOut_ptr + n * gOut_sN + h * gOut_sH + w * gOut_sW;
            scalar_t *gInp_ptr_NC = gInp_ptr + n * gInp_sN;
            const scalar_t *inp_ptr_NC = inp_ptr_N;

            for (int64_t c = 0; c < C; ++c, gOut_ptr_NCHW += gOut_sC, gInp_ptr_NC += gInp_sC, inp_ptr_NC+= inp_sC) {
              scalar_t gOut = *gOut_ptr_NCHW;

              for (const auto i : c10::irange(4)) {
                for (const auto j : c10::irange(4)) {

                  // set input gradient
                  add_value_bounded<scalar_t>(gInp_ptr_NC, ix_nw - 1 + i, iy_nw - 1 + j,
                    inp_W, inp_H, gInp_sW, gInp_sH, gOut * x_coeffs[i] * y_coeffs[j], padding_mode, align_corners);

                  // set grid gradient
                  scalar_t val = get_value_bounded<scalar_t>(inp_ptr_NC, ix_nw - 1 + i, iy_nw - 1 + j,
                    inp_W, inp_H, inp_sW, inp_sH, padding_mode, align_corners);

                  gix -= val * x_coeffs_grad[i] * y_coeffs[j] * gOut;
                  giy -= val * y_coeffs_grad[j] * x_coeffs[i] * gOut;
                }
              }
            }
            gGrid_ptr_NHW[0] = gix_mult * gix;
            gGrid_ptr_NHW[1] = giy_mult * giy;
          }
        }
      }
    }
  });
  return std::make_tuple(grad_input, grad_grid);
}

Tensor grid_sampler_2d_cpu(const Tensor& input, const Tensor& grid,
                           int64_t interpolation_mode, int64_t padding_mode,
                           bool align_corners) {
  // See NOTE [ grid_sampler Native Functions ].
  // Add checks here in case this is called instead of grid_sampler.
  check_grid_sampler_common(input, grid);
  check_grid_sampler_2d(input, grid);

  if (input.scalar_type() == kQUInt8) {
    return native::_grid_sampler_2d_cpu_quantized(
        input, grid, interpolation_mode, padding_mode, align_corners);
  }
  // AVX gather instructions use signed 32-bit offsets to gather float values.
  // Check for possible overflow and fallback to scalar implementation
  if (input.scalar_type() != kDouble) {
    TORCH_CHECK(input.scalar_type() == kFloat,
                "grid_sampler_2d_cpu not implemented for ", input.scalar_type());
    auto sizes = input.sizes();
    auto strides = input.strides();
    const auto grid_sW = grid.strides()[2];
    // NOTE: Gather offsets are only used for the input H, W dimensions
    //       or only for strided access to the grid tensor
    auto max_gather_offset = std::max(
      (sizes[2] - 1) * strides[2] + (sizes[3] - 1) * strides[3],
      grid_sW * (vec::Vectorized<float>::size() - 1));

    if (max_gather_offset > std::numeric_limits<int32_t>::max()) {
      return native::_grid_sampler_2d_cpu_fallback(
        input, grid, interpolation_mode, padding_mode, align_corners);
    }
  }

  auto in_size = input.sizes();
  auto grid_size = grid.sizes();
  auto output = at::empty(
      {in_size[0], in_size[1], grid_size[1], grid_size[2]}, input.options());
  grid_sampler_2d_cpu_kernel(
      kCPU, output, input, grid, interpolation_mode, padding_mode, align_corners);
  return output;
}

DEFINE_DISPATCH(grid_sampler_2d_cpu_kernel);


Tensor grid_sampler_3d_cpu(const Tensor& input, const Tensor& grid,
                           int64_t interpolation_mode, int64_t padding_mode,
                           bool align_corners) {
  // See NOTE [ grid_sampler Native Functions ].
  // Add checks here in case this is called instead of grid_sampler.
  check_grid_sampler_common(input, grid);
  check_grid_sampler_3d(input, grid, interpolation_mode);

  return AT_DISPATCH_FLOATING_TYPES(input.scalar_type(), "grid_sampler3d_cpu", [&] {
    return grid_sampler_3d_cpu_impl<scalar_t>(
      input, grid, static_cast<GridSamplerInterpolation>(interpolation_mode),
      static_cast<GridSamplerPadding>(padding_mode), align_corners);
  });
}

std::tuple<Tensor, Tensor>
grid_sampler_2d_backward_cpu(const Tensor& grad_output, const Tensor& input, const Tensor& grid,
                             int64_t interpolation_mode, int64_t padding_mode, bool align_corners,
                             std::array<bool,2> output_mask) {
  // See NOTE [ grid_sampler Native Functions ].
  // Add checks here in case this is called instead of grid_sampler.
  check_grid_sampler_common(input, grid);
  check_grid_sampler_2d(input, grid);

  // AVX gather instructions use signed 32-bit offsets to gather float values.
  // Check for possible overflow and fallback to scalar implementation
  if (input.scalar_type() != kDouble) {
    TORCH_CHECK(input.scalar_type() == kFloat,
                "grid_sampler_2d_backward_cpu not implemented for ", input.scalar_type());
    auto isizes = input.sizes();
    auto istrides = input.strides();
    auto gsizes = grad_output.sizes();
    auto gstrides = grad_output.strides();
    const auto grid_sW = grid.strides()[2];
    // NOTE: Gather offsets are only used for the height and width dimensions
    auto max_gather_offset = std::max(
      std::max(
        (isizes[2] - 1) * istrides[2] + (isizes[3] - 1) * istrides[3],
        (gsizes[2] - 1) * gstrides[2] + (gsizes[3] - 1) * gstrides[3]),
      grid_sW * (vec::Vectorized<float>::size() - 1));

    if (max_gather_offset > std::numeric_limits<int32_t>::max()) {
      return native::_grid_sampler_2d_cpu_fallback_backward(
        grad_output, input, grid, interpolation_mode, padding_mode, align_corners);
    }
  }

  auto input_requires_grad = output_mask[0];
  Tensor grad_input = ([&]() {
    if (input_requires_grad) {
      return at::zeros_like(input, LEGACY_CONTIGUOUS_MEMORY_FORMAT);
    } else {
      return Tensor();
    }
  })();
  auto grad_grid = at::empty_like(grid, LEGACY_CONTIGUOUS_MEMORY_FORMAT);
  grid_sampler_2d_backward_cpu_kernel(
      kCPU, grad_input, grad_grid, grad_output, input, grid,
      interpolation_mode, padding_mode, align_corners, output_mask);
  return std::make_tuple(std::move(grad_input), std::move(grad_grid));
}

DEFINE_DISPATCH(grid_sampler_2d_backward_cpu_kernel);

std::tuple<Tensor, Tensor>
grid_sampler_3d_backward_cpu(const Tensor& grad_output, const Tensor& input, const Tensor& grid,
                             int64_t interpolation_mode, int64_t padding_mode, bool align_corners,
                             std::array<bool,2> output_mask) {
  // See NOTE [ grid_sampler Native Functions ].
  // Add checks here in case this is called instead of grid_sampler.
  check_grid_sampler_common(input, grid);
  check_grid_sampler_3d(input, grid, interpolation_mode);

  return AT_DISPATCH_FLOATING_TYPES(input.scalar_type(), "grid_sampler_3d_backward_cpu", [&] {
    return grid_sampler_3d_backward_cpu_impl<scalar_t>(
      grad_output, input, grid,
      static_cast<GridSamplerInterpolation>(interpolation_mode),
      static_cast<GridSamplerPadding>(padding_mode),
      align_corners, output_mask);
  });
}

// See NOTE [ grid_sampler Native Functions ].
Tensor grid_sampler(
  const Tensor& input,
  const Tensor& grid,
  int64_t interpolation_mode,
  int64_t padding_mode,
  bool align_corners
) {
  if (cond_cudnn_grid_sampler(input, grid) &&
      static_cast<GridSamplerInterpolation>(interpolation_mode) ==
        GridSamplerInterpolation::Bilinear &&
      static_cast<GridSamplerPadding>(padding_mode) ==
        GridSamplerPadding::Zeros &&
      align_corners) {
    return cudnn_grid_sampler(input, grid);
  }

  if (input.dim() == 4) {
    return at::grid_sampler_2d(
      input, grid, interpolation_mode, padding_mode, align_corners);
  } else {
    return at::grid_sampler_3d(
      input, grid, interpolation_mode, padding_mode, align_corners);
  }
}

}  // namespace at::native<|MERGE_RESOLUTION|>--- conflicted
+++ resolved
@@ -423,11 +423,7 @@
                 int64_t iz_nearest = static_cast<int64_t>(std::nearbyint(iz));
 
                 // assign nearest neighbour pixel value to output pixel
-<<<<<<< HEAD
-                scalar_t *gOut_ptr_NCDHW = gOut_ptr + n * gOut_sN + d * gOut_sD + h * gOut_sH + w * gOut_sW;
-=======
                 const scalar_t *gOut_ptr_NCDHW = gOut_ptr + n * gOut_sN + d * gOut_sD + h * gOut_sH + w * gOut_sW;
->>>>>>> 22ba180e
                 if (input_requires_grad) {
                   scalar_t *gInp_ptr_NC = gInp_ptr + n * gInp_sN;
                   for (int64_t c = 0; c < C; ++c, gOut_ptr_NCDHW += gOut_sC, gInp_ptr_NC += gInp_sC) {
@@ -852,11 +848,7 @@
             int64_t iy_nearest = static_cast<int64_t>(std::nearbyint(iy));
 
             // assign nearest neighbour pixel value to output pixel
-<<<<<<< HEAD
-            scalar_t *gOut_ptr_NCHW = gOut_ptr + n * gOut_sN + h * gOut_sH + w * gOut_sW;
-=======
             const scalar_t *gOut_ptr_NCHW = gOut_ptr + n * gOut_sN + h * gOut_sH + w * gOut_sW;
->>>>>>> 22ba180e
             scalar_t *gInp_ptr_NC = gInp_ptr + n * gInp_sN;
             for (int64_t c = 0; c < C; ++c, gOut_ptr_NCHW += gOut_sC, gInp_ptr_NC += gInp_sC) {
               // calculate and set grad_input
