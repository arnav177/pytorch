import random
import torch
import torch.utils.benchmark as benchmark
from torch import nn
from tqdm import tqdm
import pandas as pd
import argparse
<<<<<<< HEAD
from torch.sparse import to_sparse_semi_structured
=======
from torch.sparse import to_sparse_semi_structured, SparseSemiStructuredTensor
>>>>>>> a525d390322 ([core][pruning][feature] cuSPARSELt integration)


torch.set_printoptions(
    precision=2,
    threshold=None,
    edgeitems=16,
    linewidth=480,
    profile=None,
    sci_mode=False,
)


# helper model definition for pruner
class Model(nn.Module):
    def __init__(self, m, k, dtype=None):
        super().__init__()
        # transposed so reversed
        self.linear = nn.Linear(k, m)

    def forward(self, x):
        return self.linear(x)


def rand_sparse_semi_structured_mask(
    r, c, dtype=torch.float16, device="cuda", choice=None
):
    """
    This function returns a 1:2 sparse matrix of size (r, c).
    Note that this means this matrix will also be 2:4 and 4:8 sparse as well.
    """

    choices = [[0, 1], [1, 0]]
    mask_entries = [choice or random.choice(choices) for i in range(r * c // 2)]

    return (
        torch.tensor(mask_entries, dtype=dtype, device=device)
        .reshape(r, c)
        .contiguous()
    )


def test_linear(m, k, n, dtype, contiguous, backend):
<<<<<<< HEAD
    SparseSemiStructuredTensor.fuse_transpose = contiguous
=======
    SparseSemiStructuredTensor._fuse_transpose = contiguous
>>>>>>> a525d390322 ([core][pruning][feature] cuSPARSELt integration)
    mask = rand_sparse_semi_structured_mask(m, k, dtype=dtype)
    sparse_weight = torch.rand(m, k).to(dtype).cuda() * mask
    input_tensor = torch.zeros(n, k).to(dtype).cuda()
    model = Model(m, k).to(dtype).cuda().eval()

    dense_measurement = benchmark.Timer(
        stmt="model(input_tensor)",
        globals=locals(),
    ).blocked_autorange()

    dense_output = model(input_tensor)

    # sparsify weights
<<<<<<< HEAD
    model.linear.weight = nn.Parameter(to_sparse_semi_structured(sparse_weight,))
=======
    if backend == "cutlass":
        SparseSemiStructuredTensor._FORCE_USE_CUTLASS = True
        model.linear.weight = nn.Parameter(to_sparse_semi_structured(sparse_weight, mask=mask.bool()))
    else:
        model.linear.weight = nn.Parameter(to_sparse_semi_structured(sparse_weight))
>>>>>>> a525d390322 ([core][pruning][feature] cuSPARSELt integration)

    sparse_output = model(input_tensor)

    sparse_measurement = benchmark.Timer(
        stmt="model(input_tensor)",
        globals=locals(),
    ).blocked_autorange()

    correct = torch.allclose(dense_output, sparse_output, rtol=1e-3, atol=1e-3)

    return {
        "test_function": "linear",
        "m": m,
        "k": k,
        "n": n,
        "dtype": str(dtype),
        "backend": backend,
        "sparse_latency (ms)": sparse_measurement.median * 1000,
        "dense_latency (ms)": dense_measurement.median * 1000,
        "speedup (d/s)": dense_measurement.median / sparse_measurement.median,
        "correct": correct,
        "contiguous": sparse_output.is_contiguous(),
    }


def test_tensor(m, k, n, dtype, contiguous, backend):
    A = rand_sparse_semi_structured_mask(m, k, dtype=dtype)
    B = torch.zeros(k, n).to(dtype).cuda()
    bias = torch.rand(n).to(dtype).cuda()

<<<<<<< HEAD
    sA = to_sparse_semi_structured(A)
=======
    sA = to_sparse_semi_structured(A, mask=A.bool())
>>>>>>> a525d390322 ([core][pruning][feature] cuSPARSELt integration)

    # torch.mm calculation
    if dtype is not torch.int8:
        dense_output = torch.mm(A, B)

        dense_measurement = benchmark.Timer(
            stmt="torch.mm(A, B)",
            globals=locals(),
        ).blocked_autorange()

    else:
        print("int8 baseline not supported")
        dense_output = torch.mm(sA, B)

        dense_measurement = benchmark.Timer(
            stmt="torch.mm(sA, B)",
            globals=locals(),
        ).blocked_autorange()

    sparse_output = torch.mm(sA, B)
    sparse_measurement = benchmark.Timer(
        stmt="torch.mm(sA, B)",
        globals=locals(),
    ).blocked_autorange()

    correct = torch.allclose(dense_output, sparse_output, rtol=1e-3, atol=1e-3)

    return {
        "test_function": "tensor",
        "m": m,
        "k": k,
        "n": n,
        "dtype": str(dtype),
        "backend": backend,
        "sparse_latency (ms)": sparse_measurement.median * 1000,
        "dense_latency (ms)": dense_measurement.median * 1000,
        "speedup (d/s)": dense_measurement.median / sparse_measurement.median,
        "correct": correct,
        "contiguous": sparse_output.is_contiguous(),
    }


if __name__ == "__main__":
    dtype_lookup = {
        "int8": torch.int8,
        "fp16": torch.float16,
        "bf16": torch.bfloat16,
        "fp32": torch.float32,
    }

    parser = argparse.ArgumentParser(description="Semi-Structured Sparsity Benchmarks")
    parser.add_argument(
        "--mode",
        type=str,
        choices=[
            "nvidia-bert",
            "nvidia-fixed-k",
            "nvidia-fixed-mn",
        ],
    )
    parser.add_argument(
        "--dtype",
        type=str,
        choices=dtype_lookup.keys(),
        default="fp16",
    )
    parser.add_argument(
        "--backend", type=str, choices=["cutlass", "cusparselt"], default="cusparselt"
    )
    parser.add_argument("-contiguous", action="store_true")
    parser.add_argument("-e2e", action="store_true")
    parser.add_argument("-save", action="store_true")
    args = parser.parse_args()

    if args.e2e:
        eval_fn = test_linear
    else:
        eval_fn = test_tensor

    print(f"Started benchmark: {args.mode} | dtype: {args.dtype}")
    dtype = dtype_lookup[args.dtype]

    if args.mode == "nvidia-bert":
        bert_shapes = [
            (3072, 1024, 16384),
            (4096, 1024, 16384),
            (1024, 1024, 16384),
            (1024, 4096, 16384),
        ]
        results = (
            eval_fn(m, k, n, dtype, args.contiguous, args.backend)
            for (m, k, n) in tqdm(bert_shapes)
        )

    elif args.mode == "nvidia-fixed-k":
        mn_vals = [
            3072,
            4096,
            5120,
            6144,
            7168,
            8192,
            9216,
            10240,
            11264,
            12288,
            13312,
            14336,
            15360,
            16384,
            17408,
            18432,
            19456,
            20480,
        ]
        results = (
            eval_fn(mn, 10240, mn, dtype, args.contiguous, args.backend)
            for mn in tqdm(mn_vals)
        )

    elif args.mode == "nvidia-fixed-mn":
        k_vals = [
            2560,
            3840,
            5120,
            6400,
            7680,
            8960,
            10240,
            11520,
            12800,
            14080,
            15360,
            16640,
            17920,
            19200,
            20480,
        ]
        results = (
            eval_fn(10240, k, 10240, dtype, args.contiguous, args.backend)
            for k in tqdm(k_vals)
        )

    df = pd.DataFrame.from_records(results)
    if args.save:
        save_file = f"{args.mode}_{args.dtype}_{args.backend}.csv"
        df.to_csv(save_file)
        print(f"Finished benchmark: {args.mode} saved results to {save_file}")
    print(df)<|MERGE_RESOLUTION|>--- conflicted
+++ resolved
@@ -5,11 +5,7 @@
 from tqdm import tqdm
 import pandas as pd
 import argparse
-<<<<<<< HEAD
 from torch.sparse import to_sparse_semi_structured
-=======
-from torch.sparse import to_sparse_semi_structured, SparseSemiStructuredTensor
->>>>>>> a525d390322 ([core][pruning][feature] cuSPARSELt integration)
 
 
 torch.set_printoptions(
@@ -52,11 +48,7 @@
 
 
 def test_linear(m, k, n, dtype, contiguous, backend):
-<<<<<<< HEAD
     SparseSemiStructuredTensor.fuse_transpose = contiguous
-=======
-    SparseSemiStructuredTensor._fuse_transpose = contiguous
->>>>>>> a525d390322 ([core][pruning][feature] cuSPARSELt integration)
     mask = rand_sparse_semi_structured_mask(m, k, dtype=dtype)
     sparse_weight = torch.rand(m, k).to(dtype).cuda() * mask
     input_tensor = torch.zeros(n, k).to(dtype).cuda()
@@ -70,15 +62,7 @@
     dense_output = model(input_tensor)
 
     # sparsify weights
-<<<<<<< HEAD
     model.linear.weight = nn.Parameter(to_sparse_semi_structured(sparse_weight,))
-=======
-    if backend == "cutlass":
-        SparseSemiStructuredTensor._FORCE_USE_CUTLASS = True
-        model.linear.weight = nn.Parameter(to_sparse_semi_structured(sparse_weight, mask=mask.bool()))
-    else:
-        model.linear.weight = nn.Parameter(to_sparse_semi_structured(sparse_weight))
->>>>>>> a525d390322 ([core][pruning][feature] cuSPARSELt integration)
 
     sparse_output = model(input_tensor)
 
@@ -109,11 +93,7 @@
     B = torch.zeros(k, n).to(dtype).cuda()
     bias = torch.rand(n).to(dtype).cuda()
 
-<<<<<<< HEAD
     sA = to_sparse_semi_structured(A)
-=======
-    sA = to_sparse_semi_structured(A, mask=A.bool())
->>>>>>> a525d390322 ([core][pruning][feature] cuSPARSELt integration)
 
     # torch.mm calculation
     if dtype is not torch.int8:
