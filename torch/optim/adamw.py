--- conflicted
+++ resolved
@@ -670,20 +670,9 @@
 
             torch._foreach_div_(exp_avg_sq_sqrt, bias_correction2_sqrt)
             torch._foreach_add_(exp_avg_sq_sqrt, eps)
-<<<<<<< HEAD
-
-            if isinstance(step_size, torch.Tensor):
-                # if we're compiling here (only happens in the rare case
-                # if a user deletes the capturable flag) we can't run addcdiv
-                # with step_size on cuda
-                step_size = step_size.to("cpu")
-
-            torch._foreach_addcdiv_(device_params, device_exp_avgs, exp_avg_sq_sqrt, step_size)
-=======
             torch._foreach_addcdiv_(
                 device_params, device_exp_avgs, exp_avg_sq_sqrt, step_size
             )
->>>>>>> 4efdf9a6
 
 
 def _fused_adamw(
