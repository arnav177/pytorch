import torch
from torch import Tensor
from .optimizer import (Optimizer, _use_grad_for_differentiable, _default_to_fused_or_foreach,
                        _differentiable_doc, _foreach_doc, _maximize_doc, _fused_doc)
from typing import List, Optional

__all__ = ['SGD', 'sgd']


class SGD(Optimizer):
    def __init__(self, params, lr=1e-3, momentum=0, dampening=0,
                 weight_decay=0, nesterov=False, *, maximize: bool = False, foreach: Optional[bool] = None,
                 differentiable: bool = False, fused: Optional[bool] = None):
        if lr < 0.0:
            raise ValueError(f"Invalid learning rate: {lr}")
        if momentum < 0.0:
            raise ValueError(f"Invalid momentum value: {momentum}")
        if weight_decay < 0.0:
            raise ValueError(f"Invalid weight_decay value: {weight_decay}")

        defaults = dict(lr=lr, momentum=momentum, dampening=dampening,
                        weight_decay=weight_decay, nesterov=nesterov,
                        maximize=maximize, foreach=foreach,
                        differentiable=differentiable, fused=fused)
        if nesterov and (momentum <= 0 or dampening != 0):
            raise ValueError("Nesterov momentum requires a momentum and zero dampening")
        super().__init__(params, defaults)

        if fused:
            self._step_supports_amp_scaling = True
            if differentiable:
                raise RuntimeError("`fused` does not support `differentiable`")
            if foreach:
                raise RuntimeError("`fused` and `foreach` cannot be `True` together.")

    def __setstate__(self, state):
        super().__setstate__(state)
        for group in self.param_groups:
            group.setdefault('nesterov', False)
            group.setdefault('maximize', False)
            group.setdefault('foreach', None)
            group.setdefault('differentiable', False)
            group.setdefault('fused', False)

    def _init_group(self, group, params_with_grad, d_p_list, momentum_buffer_list):
        has_sparse_grad = False

        for p in group['params']:
            if p.grad is not None:
                params_with_grad.append(p)
                d_p_list.append(p.grad)
                if p.grad.is_sparse:
                    has_sparse_grad = True

<<<<<<< HEAD
                state = self.state[p]
                momentum_buffer_list.append(state.get('momentum_buffer'))
=======
                if group["momentum"] != 0:
                    state = self.state[p]
                    momentum_buffer_list.append(state.get('momentum_buffer'))
>>>>>>> 4f244cfa

        return has_sparse_grad

    @_use_grad_for_differentiable
    def step(self, closure=None):
        """Performs a single optimization step.

        Args:
            closure (Callable, optional): A closure that reevaluates the model
                and returns the loss.
        """
        loss = None
        if closure is not None:
            with torch.enable_grad():
                loss = closure()

        for group in self.param_groups:
            params_with_grad = []
            d_p_list = []
            momentum_buffer_list = []

            has_sparse_grad = self._init_group(group, params_with_grad, d_p_list, momentum_buffer_list)

            sgd(params_with_grad,
                d_p_list,
                momentum_buffer_list,
                weight_decay=group['weight_decay'],
                momentum=group['momentum'],
                lr=group['lr'],
                dampening=group['dampening'],
                nesterov=group['nesterov'],
                maximize=group['maximize'],
                has_sparse_grad=has_sparse_grad,
                foreach=group['foreach'],
                fused=group['fused'],
                grad_scale=getattr(self, "grad_scale", None),
                found_inf=getattr(self, "found_inf", None))

            # update momentum_buffers in state
            for p, momentum_buffer in zip(params_with_grad, momentum_buffer_list):
                state = self.state[p]
                state['momentum_buffer'] = momentum_buffer

        return loss


SGD.__doc__ = r"""Implements stochastic gradient descent (optionally with momentum).

    .. math::
       \begin{aligned}
            &\rule{110mm}{0.4pt}                                                                 \\
            &\textbf{input}      : \gamma \text{ (lr)}, \: \theta_0 \text{ (params)}, \: f(\theta)
                \text{ (objective)}, \: \lambda \text{ (weight decay)},                          \\
            &\hspace{13mm} \:\mu \text{ (momentum)}, \:\tau \text{ (dampening)},
            \:\textit{ nesterov,}\:\textit{ maximize}                                     \\[-1.ex]
            &\rule{110mm}{0.4pt}                                                                 \\
            &\textbf{for} \: t=1 \: \textbf{to} \: \ldots \: \textbf{do}                         \\
            &\hspace{5mm}g_t           \leftarrow   \nabla_{\theta} f_t (\theta_{t-1})           \\
            &\hspace{5mm}\textbf{if} \: \lambda \neq 0                                           \\
            &\hspace{10mm} g_t \leftarrow g_t + \lambda  \theta_{t-1}                            \\
            &\hspace{5mm}\textbf{if} \: \mu \neq 0                                               \\
            &\hspace{10mm}\textbf{if} \: t > 1                                                   \\
            &\hspace{15mm} \textbf{b}_t \leftarrow \mu \textbf{b}_{t-1} + (1-\tau) g_t           \\
            &\hspace{10mm}\textbf{else}                                                          \\
            &\hspace{15mm} \textbf{b}_t \leftarrow g_t                                           \\
            &\hspace{10mm}\textbf{if} \: \textit{nesterov}                                       \\
            &\hspace{15mm} g_t \leftarrow g_{t} + \mu \textbf{b}_t                             \\
            &\hspace{10mm}\textbf{else}                                                   \\[-1.ex]
            &\hspace{15mm} g_t  \leftarrow  \textbf{b}_t                                         \\
            &\hspace{5mm}\textbf{if} \: \textit{maximize}                                          \\
            &\hspace{10mm}\theta_t \leftarrow \theta_{t-1} + \gamma g_t                   \\[-1.ex]
            &\hspace{5mm}\textbf{else}                                                    \\[-1.ex]
            &\hspace{10mm}\theta_t \leftarrow \theta_{t-1} - \gamma g_t                   \\[-1.ex]
            &\rule{110mm}{0.4pt}                                                          \\[-1.ex]
            &\bf{return} \:  \theta_t                                                     \\[-1.ex]
            &\rule{110mm}{0.4pt}                                                          \\[-1.ex]
       \end{aligned}

    Nesterov momentum is based on the formula from
    `On the importance of initialization and momentum in deep learning`__.
    """ + fr"""
    Args:
        params (iterable): iterable of parameters to optimize or dicts defining
            parameter groups
        lr (float, optional): learning rate (default: 1e-3)
        momentum (float, optional): momentum factor (default: 0)
        weight_decay (float, optional): weight decay (L2 penalty) (default: 0)
        dampening (float, optional): dampening for momentum (default: 0)
        nesterov (bool, optional): enables Nesterov momentum (default: False)
        {_maximize_doc}
        {_foreach_doc}
        {_differentiable_doc}
        {_fused_doc}
    """ + r"""

    Example:
        >>> # xdoctest: +SKIP
        >>> optimizer = torch.optim.SGD(model.parameters(), lr=0.1, momentum=0.9)
        >>> optimizer.zero_grad()
        >>> loss_fn(model(input), target).backward()
        >>> optimizer.step()

    __ http://www.cs.toronto.edu/%7Ehinton/absps/momentum.pdf

    .. note::
        The implementation of SGD with Momentum/Nesterov subtly differs from
        Sutskever et. al. and implementations in some other frameworks.

        Considering the specific case of Momentum, the update can be written as

        .. math::
            \begin{aligned}
                v_{t+1} & = \mu * v_{t} + g_{t+1}, \\
                p_{t+1} & = p_{t} - \text{lr} * v_{t+1},
            \end{aligned}

        where :math:`p`, :math:`g`, :math:`v` and :math:`\mu` denote the
        parameters, gradient, velocity, and momentum respectively.

        This is in contrast to Sutskever et. al. and
        other frameworks which employ an update of the form

        .. math::
            \begin{aligned}
                v_{t+1} & = \mu * v_{t} + \text{lr} * g_{t+1}, \\
                p_{t+1} & = p_{t} - v_{t+1}.
            \end{aligned}

        The Nesterov version is analogously modified.

        Moreover, the initial value of the momentum buffer is set to the
        gradient value at the first step. This is in contrast to some other
        frameworks that initialize it to all zeros.

    """


def sgd(params: List[Tensor],
        d_p_list: List[Tensor],
        momentum_buffer_list: List[Optional[Tensor]],
        # kwonly args with defaults are not supported by functions compiled with torchscript issue #70627
        # setting this as kwarg for now as functional API is compiled by torch/distributed/optim
        has_sparse_grad: bool = None,
        foreach: Optional[bool] = None,
        fused: Optional[bool] = None,
        grad_scale: Optional[Tensor] = None,
        found_inf: Optional[Tensor] = None,
        *,
        weight_decay: float,
        momentum: float,
        lr: float,
        dampening: float,
        nesterov: bool,
        maximize: bool):
    r"""Functional API that performs SGD algorithm computation.

    See :class:`~torch.optim.SGD` for details.
    """

    # Respect when the user inputs False/True for foreach or fused. We only want to change
    # the default when neither have been user-specified. Note that we default to foreach
    # and pass False to use_fused. This is not a mistake--we want to give the fused impl
    # bake-in time before making it the default, even if it is typically faster.
    if foreach is None and fused is None:
        # why must we be explicit about an if statement for torch.jit.is_scripting here?
        # because JIT can't handle Optionals nor fancy conditionals when scripting
        if not torch.jit.is_scripting():
            fused, foreach = _default_to_fused_or_foreach(params, differentiable=False, use_fused=False)
        else:
            foreach = False
            fused = False
    if foreach is None:
        foreach = False
    if fused is None:
        fused = False

    if foreach and torch.jit.is_scripting():
        raise RuntimeError('torch.jit.script not supported with foreach optimizers')
    if fused and torch.jit.is_scripting():
        raise RuntimeError('torch.jit.script not supported with fused optimizers')

    if foreach and not torch.jit.is_scripting():
        func = _multi_tensor_sgd
    elif fused and not torch.jit.is_scripting():
        func = _fused_sgd
    else:
        func = _single_tensor_sgd

    func(params,
         d_p_list,
         momentum_buffer_list,
         weight_decay=weight_decay,
         momentum=momentum,
         lr=lr,
         dampening=dampening,
         nesterov=nesterov,
         has_sparse_grad=has_sparse_grad,
         maximize=maximize,
         grad_scale=grad_scale,
         found_inf=found_inf)

def _single_tensor_sgd(params: List[Tensor],
                       d_p_list: List[Tensor],
                       momentum_buffer_list: List[Optional[Tensor]],
                       grad_scale: Optional[Tensor],
                       found_inf: Optional[Tensor],
                       *,
                       weight_decay: float,
                       momentum: float,
                       lr: float,
                       dampening: float,
                       nesterov: bool,
                       maximize: bool,
                       has_sparse_grad: bool):
    assert grad_scale is None and found_inf is None

    for i, param in enumerate(params):
        d_p = d_p_list[i] if not maximize else -d_p_list[i]

        if weight_decay != 0:
            d_p = d_p.add(param, alpha=weight_decay)

        if momentum != 0:
            buf = momentum_buffer_list[i]

            if buf is None:
                buf = torch.clone(d_p).detach()
                momentum_buffer_list[i] = buf
            else:
                buf.mul_(momentum).add_(d_p, alpha=1 - dampening)

            if nesterov:
                d_p = d_p.add(buf, alpha=momentum)
            else:
                d_p = buf

        param.add_(d_p, alpha=-lr)


def _multi_tensor_sgd(params: List[Tensor],
                      grads: List[Tensor],
                      momentum_buffer_list: List[Optional[Tensor]],
                      grad_scale: Optional[Tensor],
                      found_inf: Optional[Tensor],
                      *,
                      weight_decay: float,
                      momentum: float,
                      lr: float,
                      dampening: float,
                      nesterov: bool,
                      maximize: bool,
                      has_sparse_grad: bool):
    assert grad_scale is None and found_inf is None

    if len(params) == 0:
        return

    grouped_tensors = Optimizer._group_tensors_by_device_and_dtype([params, grads, momentum_buffer_list], with_indices=True)
    for ((device_params, device_grads, device_momentum_buffer_list), indices) in grouped_tensors.values():
        device_has_sparse_grad = has_sparse_grad and any(grad.is_sparse for grad in device_grads)

        if maximize:
            device_grads = torch._foreach_neg(device_grads)

        if weight_decay != 0:
            # Re-use the intermediate memory (device_grads) already allocated for maximize
            if maximize:
                torch._foreach_add_(device_grads, device_params, alpha=weight_decay)
            else:
                device_grads = torch._foreach_add(device_grads, device_params, alpha=weight_decay)

        if momentum != 0:
            bufs = []

            all_states_with_momentum_buffer = True
            for i in range(len(device_momentum_buffer_list)):
                if device_momentum_buffer_list[i] is None:
                    all_states_with_momentum_buffer = False
                    break
                else:
                    bufs.append(device_momentum_buffer_list[i])

            if all_states_with_momentum_buffer:
                torch._foreach_mul_(bufs, momentum)
                torch._foreach_add_(bufs, device_grads, alpha=1 - dampening)
            else:
                bufs = []
                for i in range(len(device_momentum_buffer_list)):
                    if device_momentum_buffer_list[i] is None:
                        buf = device_momentum_buffer_list[i] = momentum_buffer_list[indices[i]] = \
                            torch.clone(device_grads[i]).detach()
                    else:
                        buf = device_momentum_buffer_list[i]
                        buf.mul_(momentum).add_(device_grads[i], alpha=1 - dampening)

                    bufs.append(buf)

            if nesterov:
                torch._foreach_add_(device_grads, bufs, alpha=momentum)
            else:
                device_grads = bufs

        if not device_has_sparse_grad:
            torch._foreach_add_(device_params, device_grads, alpha=-lr)
        else:
            # foreach APIs don't support sparse
            for i in range(len(device_params)):
                device_params[i].add_(device_grads[i], alpha=-lr)


def _fused_sgd(
    params: List[Tensor],
    grads: List[Tensor],
    momentum_buffer_list: List[Optional[Tensor]],
    grad_scale: Optional[Tensor],
    found_inf: Optional[Tensor],
    *,
    weight_decay: float,
    momentum: float,
    lr: float,
    dampening: float,
    nesterov: bool,
    maximize: bool,
    has_sparse_grad: bool,
) -> None:
    if not params:
        return
    if has_sparse_grad:
        raise RuntimeError("`_fused_sgd` does not support sparse gradients")
    grad_scale_dict = {grad_scale.device: grad_scale} if grad_scale is not None else None
    found_inf_dict = {found_inf.device: found_inf} if found_inf is not None else None

    no_momentum_buffer = momentum == 0
    is_first_step = all(t is None for t in momentum_buffer_list) and not no_momentum_buffer
    if is_first_step:
        for i, g in enumerate(grads):
            momentum_buffer_list[i] = torch.empty_like(g)
    grouped_tensors = Optimizer._group_tensors_by_device_and_dtype(
        [params, grads, momentum_buffer_list], with_indices=False)
    for (device, dtype), ((device_params, device_grads, device_momentum_buffer_list), _) in grouped_tensors.items():
        device_grad_scale, device_found_inf = None, None
        if grad_scale is not None:
            if device not in grad_scale_dict:
                grad_scale_dict[device] = grad_scale.to(device)
            device_grad_scale = grad_scale_dict[device]
        if found_inf is not None:
            if device not in found_inf_dict:
                found_inf_dict[device] = found_inf.to(device)
            device_found_inf = found_inf_dict[device]
        torch._fused_sgd_(
            device_params,
            device_grads,
            [] if no_momentum_buffer else device_momentum_buffer_list,
            weight_decay=weight_decay,
            momentum=momentum,
            lr=lr,
            dampening=dampening,
            nesterov=nesterov,
            maximize=maximize,
            is_first_step=is_first_step,
            grad_scale=device_grad_scale,
            found_inf=device_found_inf,
        )<|MERGE_RESOLUTION|>--- conflicted
+++ resolved
@@ -52,14 +52,9 @@
                 if p.grad.is_sparse:
                     has_sparse_grad = True
 
-<<<<<<< HEAD
-                state = self.state[p]
-                momentum_buffer_list.append(state.get('momentum_buffer'))
-=======
                 if group["momentum"] != 0:
                     state = self.state[p]
                     momentum_buffer_list.append(state.get('momentum_buffer'))
->>>>>>> 4f244cfa
 
         return has_sparse_grad
 
@@ -98,10 +93,11 @@
                 grad_scale=getattr(self, "grad_scale", None),
                 found_inf=getattr(self, "found_inf", None))
 
-            # update momentum_buffers in state
-            for p, momentum_buffer in zip(params_with_grad, momentum_buffer_list):
-                state = self.state[p]
-                state['momentum_buffer'] = momentum_buffer
+            if group["momentum"] != 0:
+                # update momentum_buffers in state
+                for p, momentum_buffer in zip(params_with_grad, momentum_buffer_list):
+                    state = self.state[p]
+                    state['momentum_buffer'] = momentum_buffer
 
         return loss
 
