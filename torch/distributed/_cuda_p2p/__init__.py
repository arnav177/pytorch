--- conflicted
+++ resolved
@@ -90,13 +90,10 @@
 
 
 def is_cuda_p2p_group(group: c10d.ProcessGroup) -> bool:
-<<<<<<< HEAD
     if _test_with_non_cuda_p2p_group:
         return True
-=======
     if not c10d.is_nccl_available():
         return False
->>>>>>> e1c4743b
     try:
         backend = group._get_backend(torch.device("cuda"))
     except Exception:
