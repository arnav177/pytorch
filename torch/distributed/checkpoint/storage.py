--- conflicted
+++ resolved
@@ -3,7 +3,7 @@
 from dataclasses import dataclass
 from typing import Any, List, Optional, Union
 
-from torch.distributed.checkpoint.metadata import Metadata, MetadataIndex
+from torch.distributed.checkpoint.metadata import Metadata, MetadataIndex, StorageMeta
 from torch.distributed.checkpoint.planner import (
     LoadPlan,
     LoadPlanner,
@@ -11,12 +11,7 @@
     SavePlanner,
 )
 
-<<<<<<< HEAD
-from .metadata import Metadata, MetadataIndex, StorageMeta
-from .planner import LoadPlan, LoadPlanner, SavePlan, SavePlanner
-=======
 from torch.futures import Future
->>>>>>> 3741fb36
 
 __all__ = ["WriteResult", "StorageWriter", "StorageReader"]
 
