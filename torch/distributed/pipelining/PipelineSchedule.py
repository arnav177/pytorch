--- conflicted
+++ resolved
@@ -428,8 +428,6 @@
         fwd_sends_to_wait: List[dist.Work] = []
         bwd_sends_to_wait: List[dist.Work] = []
 
-<<<<<<< HEAD
-=======
         def step_has_forward(i):
             assert i >= 0, i
             return i < self._n_microbatches
@@ -458,18 +456,10 @@
             # The backward send to prev stage should be coalesced with the fwd recv from the previous stage
             return bwd_send_step >= warmup_steps and is_1f1b_step(bwd_send_step + 1)
 
->>>>>>> 0910429d
         # bwd chunk counter
         bwd_mb_index = 0
         self._stage._configure_data_parallel_mode(last_backward=False)
         for i in range(total_steps):
-<<<<<<< HEAD
-            if i < self._n_microbatches:
-                # forward
-                with record_function(f"Forward {i}"):
-                    ops = self._stage.get_fwd_recv_ops()
-                    works = sorted_batch_isend_irecv(ops)
-=======
             if step_has_forward(i):
                 with record_function(f"Forward {i}"):
                     ops = self._stage.get_fwd_recv_ops()
@@ -479,21 +469,11 @@
                         ops.extend(self._stage.get_bwd_send_ops())
 
                     works = _sorted_batch_p2p(ops, desc=desc)
->>>>>>> 0910429d
                     for work in works.values():
                         work.wait()
 
                     output = self._stage.forward_one_chunk(arg_mbs[i], kwarg_mbs[i])  # type: ignore[index]
 
-<<<<<<< HEAD
-                    ops = self._stage.get_fwd_send_ops()
-                    works = sorted_batch_isend_irecv(ops)
-                    fwd_sends_to_wait.extend(works.values())
-
-                self._maybe_compute_loss(self._stage, output, target_mbs, i)
-
-            if i >= warmup_steps and self._has_backward:
-=======
                     if not should_coalesce_fwd_send_bwd_recv(i):
                         ops = self._stage.get_fwd_send_ops()
                         works = _sorted_batch_p2p(ops, desc="fwd_send")
@@ -502,42 +482,29 @@
                 self._maybe_compute_loss(self._stage, output, target_mbs, i)
 
             if step_has_backward(i):
->>>>>>> 0910429d
                 self._stage._configure_data_parallel_mode(
                     last_backward=(i == total_steps - 1)
                 )
-
-                # backward
                 with record_function(f"Backward {bwd_mb_index}"):
                     ops = self._stage.get_bwd_recv_ops()
-<<<<<<< HEAD
-                    works = sorted_batch_isend_irecv(ops)
-=======
                     desc = "bwd_recv"
                     if should_coalesce_fwd_send_bwd_recv(i):
                         ops.extend(self._stage.get_fwd_send_ops())
                         desc += "_fwd_send"
 
                     works = _sorted_batch_p2p(ops, desc=desc)
->>>>>>> 0910429d
                     for work in works.values():
                         work.wait()
 
                     loss = self._maybe_get_loss(self._stage, bwd_mb_index)
                     self._stage.backward_one_chunk(loss=loss)
 
-<<<<<<< HEAD
-                    ops = self._stage.get_bwd_send_ops()
-                    works = sorted_batch_isend_irecv(ops)
-                    bwd_sends_to_wait.extend(works.values())
-=======
                     if not should_coalesce_bwd_send_fwd_recv(i):
                         # see Note: coalesced bwd-send/fwd-recv
                         ops = self._stage.get_bwd_send_ops()
                         works = _sorted_batch_p2p(ops, desc="bwd_send")
                         bwd_sends_to_wait.extend(works.values())
 
->>>>>>> 0910429d
                     bwd_mb_index += 1
 
         # Wait for all forward sends to finish
