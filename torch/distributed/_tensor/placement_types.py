# Copyright (c) Meta Platforms, Inc. and affiliates

from dataclasses import dataclass
from typing import Any, cast, List, NamedTuple, Optional, Tuple

import torch
import torch.distributed._functional_collectives as funcol

from torch.distributed._tensor._collective_utils import (
<<<<<<< HEAD
=======
    fill_empty_tensor_to_shards,
>>>>>>> 8bf9e99c
    mesh_broadcast,
    mesh_scatter,
    pad_tensor,
    shard_dim_alltoall,
    unpad_tensor,
)
from torch.distributed.device_mesh import DeviceMesh


class Placement:
    # base class Placement type

    # convenient utils to check for placement types
    def is_shard(self, dim: Optional[int] = None) -> bool:
        is_shard_instance = isinstance(self, Shard)
        if dim is not None and is_shard_instance:
            return cast(Shard, self).dim == dim
        else:
            return is_shard_instance

    def is_replicate(self) -> bool:
        return isinstance(self, Replicate)

    def is_partial(self) -> bool:
        return isinstance(self, _Partial)


@dataclass(frozen=True)
class Shard(Placement):
    # shard placement, shard on a dim
    dim: int

    def _split_tensor(
        self,
        tensor: torch.Tensor,
        num_chunks: int,
        *,
        with_padding: bool = True,
        contiguous: bool = True,
    ) -> Tuple[List[torch.Tensor], List[int]]:
        """
        This function uses torch.chunk to split a tensor into num_chunks shards along
        the Shard placement dimension, and return a list of shards with their pad sizes.

        Keyword args:
            with_padding (bool, optional): when True, we pad the tensor on the last
            few ranks before calling the collectives (i.e. scatter/all_gather, etc.).
            This is because collectives usually require equal size tensor inputs
        """
        assert (
            self.dim <= tensor.ndim
        ), f"Sharding dim {self.dim} greater than tensor ndim {tensor.ndim}"

        # chunk tensor over dimension `dim` into n slices
        tensor_list = list(torch.chunk(tensor, num_chunks, dim=self.dim))
        num_empty_tensors = num_chunks - len(tensor_list)

        # if no need to have padding or tensor dim size is evenly sharded already
        # we can return early.
        if not with_padding or tensor.size(self.dim) % num_chunks == 0:
            if contiguous:
                tensor_list = [t.contiguous() for t in tensor_list]
            return (
                fill_empty_tensor_to_shards(tensor_list, self.dim, num_empty_tensors),
                [],
            )

        # compute the chunk size inline with ``torch.chunk`` to calculate padding
        full_chunk_size = (tensor.size(self.dim) + num_chunks - 1) // num_chunks

        # Compute chunk size for each chunk for ``self.dim``
        chunk_sizes = [
            tensor_list[idx].size(self.dim) if idx < len(tensor_list) else 0
            for idx in range(num_chunks)
        ]
        # Compute pad size on each chunk
        pad_sizes = [full_chunk_size - chunk_size for chunk_size in chunk_sizes]

        # Reuse tensor to fill empty chunk with empty tensor
<<<<<<< HEAD
        num_empty_tensors = num_chunks - len(tensor_list)
        tensor_size = list(tensor_list[0].size())
        tensor_size = [
            size if idx != self.dim else 0 for idx, size in enumerate(tensor_size)
        ]
        tensor = tensor.new_zeros(tensor_size)
        for _ in range(num_empty_tensors):
            tensor_list.append(tensor)

        if with_padding or contiguous:
            shard_list = []
            for shard, pad_size in zip(tensor_list, pad_sizes):
                # Fill the empty tensor with zeroes with padding.
                if with_padding and pad_size > 0:
                    shard = pad_tensor(shard, self.dim, pad_size)
                shard = shard.contiguous() if contiguous else shard
                shard_list.append(shard)
            return shard_list, pad_sizes
        else:
            return tensor_list, pad_sizes
=======
        tensor_list = fill_empty_tensor_to_shards(
            tensor_list, self.dim, num_empty_tensors
        )
        shard_list = []
        for shard, pad_size in zip(tensor_list, pad_sizes):
            # Fill the empty tensor with zeroes with padding.
            if with_padding and pad_size > 0:
                shard = pad_tensor(shard, self.dim, pad_size)
            shard = shard.contiguous() if contiguous else shard
            shard_list.append(shard)
        return shard_list, pad_sizes
>>>>>>> 8bf9e99c

    @staticmethod
    def _local_shard_size_on_dim(
        size_on_dim: int,
        num_chunks: int,
        rank: int,
        return_offset: bool = False,
    ) -> Tuple[int, int]:
        """
        returns the local shard size and offset on a given tensor dim
        """
        # Compute the chunk size inline with ``torch.chunk``
        if size_on_dim % num_chunks == 0:
            full_chunk_size = size_on_dim // num_chunks
            return full_chunk_size, full_chunk_size * rank if return_offset else -1

        # uneven sharding case
        full_chunk_size = (size_on_dim + num_chunks - 1) // num_chunks
        shard_starting_idx = full_chunk_size * rank

        if size_on_dim < shard_starting_idx:
            return 0, size_on_dim if return_offset else -1
        else:
            local_shard_size = (
                min(size_on_dim, shard_starting_idx + full_chunk_size)
                - shard_starting_idx
            )
            return local_shard_size, shard_starting_idx if return_offset else -1

    def _shard_tensor(
        self, tensor: torch.Tensor, mesh: DeviceMesh, mesh_dim: int
    ) -> torch.Tensor:
        """
        shard and scatter a tensor on a mesh dimension (use coordinate
        0 on the mesh dimension as source of truth)
        """
        my_coordinate = mesh.get_coordinate()
        num_chunks = mesh.size(mesh_dim=mesh_dim)

        if my_coordinate is None:
            # if rank is not part of mesh, we simply return an empty tensor
            return tensor.new_empty(0, requires_grad=tensor.requires_grad)

        scatter_list, pad_sizes = self._split_tensor(
            tensor, num_chunks, with_padding=True, contiguous=True
        )

        mesh_dim_local_rank = my_coordinate[mesh_dim]
        output = torch.empty_like(scatter_list[mesh_dim_local_rank])
        mesh_scatter(output, scatter_list, mesh, mesh_dim=mesh_dim)

        # Only unpad if the local_tensor was padded on the dimension.
<<<<<<< HEAD
        pad_size = pad_sizes[my_coordinate[mesh_dim]]
        if pad_size > 0:
            output = unpad_tensor(output, self.dim, pad_size)
=======
        if pad_sizes and pad_sizes[mesh_dim_local_rank] > 0:
            output = unpad_tensor(output, self.dim, pad_sizes[mesh_dim_local_rank])
>>>>>>> 8bf9e99c
        return output

    def _reduce_shard_tensor(
        self,
        tensor: torch.Tensor,
        mesh: DeviceMesh,
        reduce_op: str,
        mesh_dim: int,
    ) -> torch.Tensor:
        """
        reduce and scatter a tensor on a mesh dimension
        """
        my_coordinate = mesh.get_coordinate()
        num_chunks = mesh.size(mesh_dim=mesh_dim)

        if my_coordinate is None:
            # if rank is not part of mesh, we simply return local_tensor,
            # which should be an empty tensor
            return tensor

        is_padded = tensor.size(self.dim) % num_chunks != 0
        if is_padded:
            scattered_list, pad_sizes = self._split_tensor(
                tensor, num_chunks, with_padding=True, contiguous=True
            )
            tensor = torch.cat(scattered_list, dim=self.dim)
        elif not tensor.is_contiguous():
            tensor = tensor.contiguous()

        output = funcol.reduce_scatter_tensor(
            tensor, reduce_op, scatter_dim=self.dim, group=(mesh, mesh_dim)
        )

        if is_padded:
            output = unpad_tensor(output, self.dim, pad_sizes[my_coordinate[mesh_dim]])  # type: ignore[possibly-undefined]
        return output

    def _to_replicate_tensor(
        self,
        local_tensor: torch.Tensor,
        mesh: DeviceMesh,
        mesh_dim: int,
        current_logical_shape: List[int],
    ) -> torch.Tensor:
        """
        This function all_gather all shards and return a tensor that
        is replicated on the previously sharded mesh dimension
        """
        num_chunks = mesh.size(mesh_dim=mesh_dim)
        # check if it's uneven, so we need to pad input tensor before all_gather
        local_shape = list(local_tensor.size())

        logical_dim_size = current_logical_shape[self.dim]
        is_padded = logical_dim_size % num_chunks != 0

        if is_padded:
            full_chunk_size = (logical_dim_size + num_chunks - 1) // num_chunks
            pad_size = full_chunk_size - local_shape[self.dim]
            local_tensor = pad_tensor(local_tensor, self.dim, pad_size)

        if not local_tensor.is_contiguous():
            local_tensor = local_tensor.contiguous()

        result = funcol.all_gather_tensor(
            local_tensor,
            gather_dim=self.dim,
            group=(mesh, mesh_dim),
        )
        if is_padded:
            unpad_size = full_chunk_size * num_chunks - logical_dim_size  # type: ignore[possibly-undefined]
            result = unpad_tensor(result, self.dim, unpad_size)
        return result

    def _replicate_to_shard(
        self,
        local_tensor: torch.Tensor,
        mesh: DeviceMesh,
        mesh_dim: int,
        shard_index: int,
    ) -> torch.Tensor:
        """
        transform from replicated tensor to a sharded tensor on
        the current rank, which would perform a local chunk
        """
        num_chunks = mesh.size(mesh_dim=mesh_dim)
        shards, _ = self._split_tensor(
            local_tensor,
            num_chunks,
            with_padding=False,
            contiguous=False,
        )
        return shards[shard_index].clone()

    def _to_new_shard_dim(
        self,
        local_tensor: torch.Tensor,
        mesh: DeviceMesh,
        mesh_dim: int,
        current_logical_shape: List[int],
        new_shard_dim: int,
    ) -> torch.Tensor:
        """
        transform from existing sharded tensor to a new sharded tensor on
        that shard on a new dimension, which performs an alltoall
        """
        my_coordinate = mesh.get_coordinate()
        if my_coordinate is None:
            # if rank is not part of mesh, we simply return local_tensor,
            # which should be an empty tensor
            return local_tensor

        num_chunks = mesh.size(mesh_dim=mesh_dim)

        old_dim_logical_size = current_logical_shape[self.dim]
        new_dim_logical_size = current_logical_shape[new_shard_dim]
        old_dim_padding = old_dim_logical_size % num_chunks != 0
        new_dim_padding = new_dim_logical_size % num_chunks != 0
        if old_dim_padding:
            old_dim_full_chunk_size = (
                old_dim_logical_size + num_chunks - 1
            ) // num_chunks
            old_dim_pad_size = old_dim_full_chunk_size - local_tensor.size(self.dim)
            local_tensor = pad_tensor(local_tensor, self.dim, old_dim_pad_size)
        if new_dim_padding:
            new_dim_full_chunk_size = (
                new_dim_logical_size + num_chunks - 1
            ) // num_chunks
            new_dim_pad_size = new_dim_full_chunk_size * num_chunks - local_tensor.size(
                new_shard_dim
            )
            local_tensor = pad_tensor(local_tensor, new_shard_dim, new_dim_pad_size)

        if not local_tensor.is_contiguous():
            local_tensor = local_tensor.contiguous()

        new_tensor = shard_dim_alltoall(
            local_tensor, self.dim, new_shard_dim, mesh, mesh_dim
        )

        if old_dim_padding:
            old_dim_unpad_size = (
                old_dim_full_chunk_size * num_chunks - current_logical_shape[self.dim]  # type: ignore[possibly-undefined]
            )
            new_tensor = unpad_tensor(new_tensor, self.dim, old_dim_unpad_size)  # type: ignore[possibly-undefined]

        if new_dim_padding:
            local_shard_size_on_new_dim = self._local_shard_size_on_dim(
                new_dim_logical_size, num_chunks, my_coordinate[mesh_dim]
            )[0]
            new_dim_unpad_size = new_dim_full_chunk_size - local_shard_size_on_new_dim  # type: ignore[possibly-undefined]
            new_tensor = unpad_tensor(new_tensor, new_shard_dim, new_dim_unpad_size)  # type: ignore[possibly-undefined]

        return new_tensor

    def __eq__(self, other: object) -> bool:
        if not isinstance(other, Shard):
            return False
        return self.dim == other.dim

    def __hash__(self) -> int:
        return hash(self.dim)

    def __repr__(self) -> str:
        """
        machine readable representation of the Shard placement
        """
        return f"Shard(dim={self.dim})"

    def __str__(self) -> str:
        """human readable representation of the Shard placement"""
        return f"S({self.dim})"


@dataclass(frozen=True)
class Replicate(Placement):
    # replicate placement
    def __eq__(self, other: object) -> bool:
        if not isinstance(other, Replicate):
            return False
        return True

    def __hash__(self) -> int:
        # every replicate placement is the same
        return -1

    def __repr__(self) -> str:
        """
        machine readable representation of the Replicate placement
        """
        return "Replicate()"

    def __str__(self) -> str:
        """
        human readable representation of the Replicate placement
        """
        return "R"

    def _replicate_tensor(
        self, tensor: torch.Tensor, mesh: DeviceMesh, mesh_dim: int
    ) -> torch.Tensor:
        """
        Replicate (broadcast) a torch.Tensor on a mesh dimension (use
        the first coordinate on the mesh dimension as source of truth)
        """
        my_coordinate = mesh.get_coordinate()
        if my_coordinate is None:
            # if rank is not part of mesh, we simply return an empty tensor
            return tensor.new_empty(0, requires_grad=tensor.requires_grad)

        tensor = tensor.contiguous()
        mesh_broadcast(tensor, mesh, mesh_dim=mesh_dim)
        return tensor


@dataclass(frozen=True)
class _Partial(Placement):
    # This is a default _Partial placement with element-wise reduce op
    # _Partial define three contracts:
    # 1. _reduce_value: reduce the value of the tensor on the mesh dimension
    # 2. _reduce_shard_value: reduce_scatter the value of the tensor on the mesh dimension
    # 3. _partition_value: partition the value of a replicated tensor on the mesh dimension
    # We can implement custom reductions as needed by subclassing this
    # class and override those contracts.
    reduce_op: str = "sum"

    def _reduce_value(
        self, tensor: torch.Tensor, mesh: DeviceMesh, mesh_dim: int
    ) -> torch.Tensor:
        return funcol.all_reduce(
            tensor, reduceOp=self.reduce_op, group=(mesh, mesh_dim)
        )

    def _reduce_shard_value(
        self,
        tensor: torch.Tensor,
        mesh: DeviceMesh,
        mesh_dim: int,
        shard_spec: Placement,
    ) -> torch.Tensor:
        # by default call reduce_shard_tensor of the shard_spec.
        shard_spec = cast(Shard, shard_spec)
        return shard_spec._reduce_shard_tensor(tensor, mesh, self.reduce_op, mesh_dim)

    def _partition_value(
        self, tensor: torch.Tensor, mesh: DeviceMesh, mesh_dim: int
    ) -> torch.Tensor:
        # _partition_value is the conjugate operation of _reduce_value
        # - i.e. _partition_value on a sum reduce op is just a divison operation
        # - the _reduce_value on a sum reduce op would just be a sum(allreduce) operation
        # TODO: if the reduce_op is min/max, etc. the _partition_value should be a
        # different operation
        assert self.reduce_op == "sum", "only support replicate to PartialSUM for now!"
        num_chunks = mesh.size(mesh_dim=mesh_dim)
        return tensor / num_chunks

    def __eq__(self, other: object) -> bool:
        if not isinstance(other, _Partial):
            return False
        return self.reduce_op == other.reduce_op

    def __hash__(self) -> int:
        return 1 + hash(self.reduce_op)

    def __repr__(self) -> str:
        """
        machine readable representation of the Partial placement
        """
        return f"_Partial({self.reduce_op})"

    def __str__(self) -> str:
        """
        human readable representation of the Partial placement
        """
        return "P"


class TensorMeta(NamedTuple):
    # simple named tuple to represent tensor metadata
    # intentionally to stay simple only for sharding
    # propagation purposes.
    shape: torch.Size
    stride: Tuple[int, ...]
    dtype: torch.dtype


# used internally to propagate the placements
@dataclass
class DTensorSpec:
    mesh: DeviceMesh
    placements: Tuple[Placement, ...]

    # tensor meta will only be set during sharding propagation
    tensor_meta: Optional[TensorMeta] = None

    def __post_init__(self):
        if not isinstance(self.placements, tuple):
            self.placements = tuple(self.placements)
        self._hash: Optional[int] = None

    def __setattr__(self, attr: str, value: Any):
        super().__setattr__(attr, value)
        # Make sure to recompute the hash in case any of the hashed attributes
        # change (though we do not expect `mesh` or `placements` to change)
        if hasattr(self, "_hash") and attr in ("mesh", "placements", "tensor_meta"):
            self._hash = None

    def _hash_impl(self) -> int:
        # hashing and equality check for DTensorSpec are used to cache the sharding
        # propagation results. We only need to consider the mesh, placements, shape
        # dtype and stride.
        # Caveat: we need to keep this in mind and sync hash and eq if we add more
        # fields to them.
        if self.tensor_meta is not None:
            return hash(
                (
                    self.mesh,
                    self.placements,
                    self.tensor_meta.shape,
                    self.tensor_meta.stride,
                    self.tensor_meta.dtype,
                )
            )
        return hash((self.mesh, self.placements))

    def __hash__(self) -> int:
        # We lazily cache the spec to avoid recomputing the hash upon each
        # use, where we make sure to update the hash when the `tensor_meta`
        # changes by overriding `__setattr__`. This must be lazy so that Dynamo
        # does not try to hash non-singleton `SymInt`s for the stride.
        if self._hash is None:
            self._hash = self._hash_impl()
        return self._hash

    def __eq__(self, __o: object) -> bool:
        if not (
            isinstance(__o, DTensorSpec)
            and self.mesh == __o.mesh
            and self.placements == __o.placements
        ):
            return False
        if self.tensor_meta is None or __o.tensor_meta is None:
            return self.tensor_meta == __o.tensor_meta

        return (
            self.tensor_meta.shape == __o.tensor_meta.shape  # type: ignore[union-attr]
            and self.tensor_meta.stride == __o.tensor_meta.stride  # type: ignore[union-attr]
            and self.tensor_meta.dtype == __o.tensor_meta.dtype  # type: ignore[union-attr]
        )

    def __str__(self) -> str:
        """
        human readable representation of the DTensorSpec
        """
        if len(self.placements) == 1:
            placement_str = str(self.placements[0])
        else:
            placement_str = str(self.placements)

        if self.tensor_meta is not None:
            tensor_shape = str(tuple(self.tensor_meta.shape))
        else:
            tensor_shape = "unknown shape"

        return f"Spec({placement_str} on {tensor_shape})"

    @property
    def shape(self) -> torch.Size:
        if self.tensor_meta is None:
            raise ValueError("tensor_meta is not set")
        return self.tensor_meta.shape

    @property
    def stride(self) -> Tuple[int, ...]:
        if self.tensor_meta is None:
            raise ValueError("tensor_meta is not set")
        return self.tensor_meta.stride

    @property
    def ndim(self) -> int:
        if self.tensor_meta is None:
            raise ValueError("tensor_meta is not set")
        return len(self.tensor_meta.shape)

    @property
    def num_shards(self) -> int:
        num_shards = 1
        for i, placement in enumerate(self.placements):
            if placement.is_shard():
                num_shards *= self.mesh.size(i)
        return num_shards

    @property
    def device_mesh(self) -> DeviceMesh:
        # simple aliasing for the mesh field, make some
        # checks that mixes DTensor/DTensorSpec easier
        return self.mesh

    @property
    def dim_map(self) -> List[int]:
        """
        dim_map is a property we derive from `placements` of
        the distributed tensor. It simply return a list of ints
        where dim_map[i] denotes the sharding mapping to the mesh
        dimension, and len(dim_map) == dist_tensor.ndim
        dim_map[i] = -1: means tensor dim i replicate on mesh
        dim_map[i] = j: means tensor dim i shard on mesh dim j

        For example, we have a dist tensor that have the shape of
        [18, 20, 30], and device_mesh([0, 1, 2, 3]), placements:
        [Shard(1)], the dim_map of this placement would be:
        [-1, 0, -1]. This representation is pretty helpful during
        sharding propagation where we could know exactly each
        tensor dimension is sharded or not.

        Note that if placements contains `_Partial`, we have to
        explicitly deal with it, so that when we create a DTensorSpec
        with dim_map, we could properly record the pending sums.
        """
        # dims mapping of dist tensor sharding
        # return size of tensor ndim, -1 represent replicate
        # and int >=0 represent shard on that device mesh dim
        r = [-1] * self.ndim
        for i, placement in enumerate(self.placements):
            if placement.is_shard():
                shard_dim = cast(Shard, placement).dim
                if r[shard_dim] > -1:
                    raise ValueError(
                        f"Tensor dim {shard_dim} is already sharded on mesh dim {r[shard_dim]},"
                        " DTensor operator implementation does not support things like hybrid"
                        " sharding strategies yet (i.e. [Shard(0), Shard(0)])"
                    )
                r[shard_dim] = i
        return r

    @property
    def sums(self) -> List[int]:
        """
        sums is a property we derive from `placements` of the
        distributed tensor. It simply return a list of ints where
        sums[i] denotes the pending sum (partial) on mesh dim i
        """
        return [
            idx
            for idx, placement in enumerate(self.placements)
            if placement.is_partial()
        ]

    @classmethod
    def from_dim_map(
        cls,
        mesh: DeviceMesh,
        dim_map: List[int],
        sums: List[int],
        tensor_meta: Optional[TensorMeta] = None,
    ) -> "DTensorSpec":
        """
        Construct a DTensorSpec from dim_map list and pending sum.

        Args:
            mesh (class:`DeviceMesh`): device mesh to be used in the DTensorSpec
            dim_map (List[int]): a list of integer that represents sharding on each
                tensor dimension, see `dim_map` property doc for details
            sums (List[int]): a list of integer that represents the dist tensor have
                pending sum on which device mesh dimension.
            tensor meta (TensorMeta): DTensor metadata

        Return:
            a class:`DTensorSpec` object
        """
        # by default replicate on device mesh dims
        placements: List[Placement] = [Replicate() for _ in range(mesh.ndim)]

        # find all mesh dims that need pending reductions
        for s in sums:
            placements[s] = _Partial()

        for i, m in enumerate(dim_map):
            if m >= 0:
                placement = placements[m]
                if placement.is_shard():
                    placement = cast(Shard, placement)
                    raise RuntimeError(
                        f"DeviceMesh dimension cann't be mapped to two dimension of the same tensor: {i} and {placement.dim}"
                    )
                elif placement.is_partial():
                    raise RuntimeError(
                        f"DeviceMesh dimension {m} cannot be both shard and partial!"
                    )
                placements[m] = Shard(i)

        return cls(mesh, tuple(placements), tensor_meta=tensor_meta)

    def is_replicated(self):
        """
        return True if the current DTensorSpec replicates on all mesh dims (devices)
        """
        return all(placement.is_replicate() for placement in self.placements)

    def is_sharded(self):
        """
        return True if the current DTensorSpec is sharded on any mesh dims (devices)
        """
        return any(placement.is_shard() for placement in self.placements)

    def shallow_copy_with_tensor_meta(
        self, tensor_meta: Optional[TensorMeta]
    ) -> "DTensorSpec":
        """
        Shallow copy the DTensorSpec with a new tensor_meta.
        """
        assert tensor_meta is not None, "shallow copy with no tensor_meta!"
        return DTensorSpec(
            self.mesh,
            self.placements,
            tensor_meta=tensor_meta,
        )<|MERGE_RESOLUTION|>--- conflicted
+++ resolved
@@ -7,10 +7,7 @@
 import torch.distributed._functional_collectives as funcol
 
 from torch.distributed._tensor._collective_utils import (
-<<<<<<< HEAD
-=======
     fill_empty_tensor_to_shards,
->>>>>>> 8bf9e99c
     mesh_broadcast,
     mesh_scatter,
     pad_tensor,
@@ -90,28 +87,6 @@
         pad_sizes = [full_chunk_size - chunk_size for chunk_size in chunk_sizes]
 
         # Reuse tensor to fill empty chunk with empty tensor
-<<<<<<< HEAD
-        num_empty_tensors = num_chunks - len(tensor_list)
-        tensor_size = list(tensor_list[0].size())
-        tensor_size = [
-            size if idx != self.dim else 0 for idx, size in enumerate(tensor_size)
-        ]
-        tensor = tensor.new_zeros(tensor_size)
-        for _ in range(num_empty_tensors):
-            tensor_list.append(tensor)
-
-        if with_padding or contiguous:
-            shard_list = []
-            for shard, pad_size in zip(tensor_list, pad_sizes):
-                # Fill the empty tensor with zeroes with padding.
-                if with_padding and pad_size > 0:
-                    shard = pad_tensor(shard, self.dim, pad_size)
-                shard = shard.contiguous() if contiguous else shard
-                shard_list.append(shard)
-            return shard_list, pad_sizes
-        else:
-            return tensor_list, pad_sizes
-=======
         tensor_list = fill_empty_tensor_to_shards(
             tensor_list, self.dim, num_empty_tensors
         )
@@ -123,7 +98,6 @@
             shard = shard.contiguous() if contiguous else shard
             shard_list.append(shard)
         return shard_list, pad_sizes
->>>>>>> 8bf9e99c
 
     @staticmethod
     def _local_shard_size_on_dim(
@@ -176,14 +150,8 @@
         mesh_scatter(output, scatter_list, mesh, mesh_dim=mesh_dim)
 
         # Only unpad if the local_tensor was padded on the dimension.
-<<<<<<< HEAD
-        pad_size = pad_sizes[my_coordinate[mesh_dim]]
-        if pad_size > 0:
-            output = unpad_tensor(output, self.dim, pad_size)
-=======
         if pad_sizes and pad_sizes[mesh_dim_local_rank] > 0:
             output = unpad_tensor(output, self.dim, pad_sizes[mesh_dim_local_rank])
->>>>>>> 8bf9e99c
         return output
 
     def _reduce_shard_tensor(
