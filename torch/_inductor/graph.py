--- conflicted
+++ resolved
@@ -1236,6 +1236,8 @@
                                 torch.ops.aten.mkldnn_rnn_layer.default,
                                 torch.ops.onednn.qlinear_pointwise.default,
                                 torch.ops.onednn.qlinear_pointwise.tensor,
+                                torch.ops.onednn.qlinear_pointwise.binary,
+                                torch.ops.onednn.qlinear_pointwise.binary_tensor,
                             ]
                             need_fixed_channels_last_layout += [
                                 torch.ops.mkldnn._convolution_pointwise.default,
@@ -1244,13 +1246,6 @@
                                 torch.ops.mkldnn._convolution_transpose_pointwise.default,
                                 torch.ops.onednn.qconv2d_pointwise.default,
                                 torch.ops.onednn.qconv2d_pointwise.binary,
-<<<<<<< HEAD
-                                torch.ops.onednn.qlinear_pointwise.default,
-                                torch.ops.onednn.qlinear_pointwise.tensor,
-                                torch.ops.onednn.qlinear_pointwise.binary,
-                                torch.ops.onednn.qlinear_pointwise.binary_tensor,
-=======
->>>>>>> 3e56454b
                             ]
                             if torch._C.has_mkl:
                                 need_fixed_layout += [torch.ops.mkl._mkl_linear.default]
