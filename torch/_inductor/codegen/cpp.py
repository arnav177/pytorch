import contextlib
import dataclasses
import functools
import itertools
import logging
import math
import re
import sys
from copy import copy, deepcopy
from enum import Enum
from typing import Any, cast, Dict, List, Optional, Sequence, Set, Tuple, Union

import sympy

import torch
import torch.fx
from torch._inductor import dependencies
from torch._prims_common import is_float_dtype
from torch.utils import _pytree as pytree
from torch.utils._sympy.functions import CeilDiv, FloorDiv, ModularIndexing
from torch.utils._sympy.symbol import free_symbol_is_type, symbol_is_type, SymT
from torch.utils._sympy.value_ranges import bound_sympy, ValueRanges
from ..._dynamo.utils import counters

from .. import codecache, config, ir, metrics
from ..codegen.wrapper import WrapperCodeGen
from ..optimize_indexing import range_expressable_in_32_bits
from ..scheduler import (
    BaseSchedulerNode,
    BaseScheduling,
    ForeachKernelSchedulerNode,
    FusedSchedulerNode,
    Scheduler,
    SchedulerNode,
)
from ..utils import (
    cache_on_self,
    get_bounds_index_expr,
    get_fused_kernel_name,
    is_welford_reduction,
    parallel_num_threads,
    Placeholder,
    sympy_index_symbol,
    sympy_index_symbol_with_prefix,
    sympy_product,
    sympy_subs,
)

from ..virtualized import NullKernelHandler, ops, OpsValue, V
from .common import (
    BracesBuffer,
    CppWrapperKernelArgs,
    CSE,
    CSEVariable,
    DataTypePropagation,
    DeferredLine,
    DTYPE_TO_COMPUTATION_DTYPE,
    IndentedBuffer,
    Kernel,
    KernelArgs,
    OpOverrides,
    OptimizationContext,
)

from .cpp_utils import (
    cexpr,
    cexpr_index,
    DTYPE_TO_CPP,
    INDEX_TYPE,
<<<<<<< HEAD
    LocalBuffer,
    LocalBufferCase,
=======
    unify_mask_base_type,
>>>>>>> b08e09d0
    value_to_cpp,
)

schedule_log = torch._logging.getArtifactLogger(__name__, "schedule")

NATIVE_OMP_RTYPES = {"+", "*", "^", "||", "min", "max"}
RTYPE_TO_CPP = {
    "sum": "+",
    "prod": "*",
    "xor_sum": "^",
    "min": "min",
    "max": "max",
    "argmin": "argmin",
    "argmax": "argmax",
    "any": "||",
    "welford_reduce": "welford",
    "welford_combine": "welford",
}
VECTORIZABLE_RTYPES = {
    "max",
    "min",
    "sum",
    "prod",
    "xor_sum",
    "welford_reduce",
    "welford_combine",
}

PYTHON_TO_CPP = {
    "Tensor": "at::Tensor",
    "int": "long",
    "float": "double",
    "bool": "bool",
    "str": "std::string",
    "ScalarType": "c10::ScalarType",
    "MemoryFormat": "at::MemoryFormat",
    "Layout": "at::Layout",
    "Device": "at::Device",
    "number": "at::Scalar",
}

CONTAINER_PYTHON_TO_CPP = {
    "List": "std::vector",
    "Optional": "c10::optional",
}

DTYPE_LOWP_FP = [
    torch.bfloat16,
    torch.float16,
]


BIN_CMP_OPS = ["eq", "ne", "le", "ge", "lt", "gt"]


def reduction_init(reduction_type, dtype):
    if dtype in DTYPE_LOWP_FP:
        # Since load promotes all half-precision inputs to float, the initial
        # constant for reduction must be promoted as well
        dtype = torch.float32
    if reduction_type in ("xor_sum", "sum", "any"):
        return 0
    if reduction_type == "prod":
        return 1
    if reduction_type in {"max", "argmax"}:
        return (
            f"-std::numeric_limits<{DTYPE_TO_CPP[dtype]}>::infinity()"
            if is_float_dtype(dtype)
            else f"std::numeric_limits<{DTYPE_TO_CPP[dtype]}>::min()"
        )
    if reduction_type in {"min", "argmin"}:
        return (
            f"std::numeric_limits<{DTYPE_TO_CPP[dtype]}>::infinity()"
            if is_float_dtype(dtype)
            else f"std::numeric_limits<{DTYPE_TO_CPP[dtype]}>::max()"
        )
    if is_welford_reduction(reduction_type):
        return f"Welford<{DTYPE_TO_CPP[dtype]}>()"
    raise AssertionError(reduction_type)


def reduction_acc_type(reduction_type, dtype):
    assert reduction_type not in {"argmin", "argmax"}
    scalar_type = DTYPE_TO_CPP[DTYPE_TO_COMPUTATION_DTYPE[dtype]]
    if is_welford_reduction(reduction_type):
        return f"Welford<{scalar_type}>"

    return scalar_type


def reduction_combine(reduction_type, var, next_value):
    if reduction_type == "sum":
        return f"{var} + {next_value}"
    if reduction_type == "prod":
        return f"{var} * {next_value}"
    if reduction_type == "xor_sum":
        return f"{var} ^ {next_value}"
    if reduction_type == "any":
        return f"{var} || {next_value}"
    if reduction_type in ("min", "max"):
        return f"{reduction_type}_propagate_nan({var}, {next_value})"
    if reduction_type == "welford_reduce":
        return f"welford_combine({var}, {next_value})"
    if reduction_type == "welford_combine":
        if isinstance(next_value, tuple):
            mean, m2, weight = next_value
        else:
            mean, m2, weight = reduction_project(reduction_type, next_value)
        return f"welford_combine({var}, {{{mean}, {m2}, {weight}}})"
    raise AssertionError(reduction_type)


def reduction_project(reduction_type, acc):
    if is_welford_reduction(reduction_type):
        return f"{acc}.mean", f"{acc}.m2", f"{acc}.weight"
    elif reduction_type in {"argmin", "argmax"}:
        return f"{acc}.index"
    return acc


def is_to_lowp_dtype(expr):
    to_exprs = ["convert<half>", "convert<bfloat16>"]
    return any(to_expr in expr for to_expr in to_exprs)


def get_lowp_to_fp32_expr(lowp_var, kernel):
    if isinstance(kernel, CppVecKernel):
        return f"at::vec::convert<float>({lowp_var})"
    else:
        assert isinstance(kernel, CppKernel)
        return f"c10::convert<float>({lowp_var})"


index_value_name_counter = 1


def argmax_argmin_prefix(reduction_type, src_dtype, tmpvar):
    global index_value_name_counter
    num_threads = (
        "max_threads" if config.cpp.dynamic_threads else parallel_num_threads()
    )
    struct_name = f"IndexValue_{index_value_name_counter}"
    index_value_name_counter += 1

    # A small annoyance, due to it being a little cumbersome to just throw {} into strings
    prefix = [
        f"struct {struct_name} {{size_t index; {DTYPE_TO_CPP[src_dtype]} value;}};",
        f"{struct_name} {tmpvar}{{0, {reduction_init(reduction_type, src_dtype)}}};",
    ]
    local_init = [
        f"{struct_name} {tmpvar}_local{{0, {reduction_init(reduction_type, src_dtype)}}};",
    ]
    tmpvar_per_thd = f"{tmpvar}_arr[{num_threads}]"
    parallel_prefix = [
        f"{struct_name} {tmpvar_per_thd};",
    ]
    return prefix, parallel_prefix, local_init


@functools.lru_cache
def stride_at(index: sympy.Expr, var: sympy.Symbol):
    replacement = {var: var + 1}
    new_index = sympy_subs(index, replacement)  # type: ignore[arg-type]
    return sympy.simplify(new_index - index)


@functools.lru_cache
def simplify_index_in_vec_range(index: sympy.Expr, var: sympy.Expr, vec_length: int):
    """
    Simplifies the index expression within the range of a vectorized loop.
    Given a vectorized loop variable `var` in the range of a loop with `vec_length`,
    this function transforms the `index` into an equivalent form. It handles
    simplifications for cases where `var` can be expressed as `vec_length * a + b`,
    where `b` ranges from 0 to `vec_length - 1`. The function reduces occurrences
    of `FloorDiv` and `ModularIndexing` in the `index` with best-effort optimizations.

    NOTE:
    The simplified index expression is intended for analysis purposes only, not
    for code generation. It replaces `FloorDiv` and `ModularIndexing` with free variables
    which are not dependent on the loop variable `var` in the vectorized range. Check
    https://github.com/pytorch/pytorch/pull/117221#discussion_r1449746217 for more details.

    Examples:
    1. If `var` is `x3` and `vec_length` is 16, and `x3 = 16*a + b`, then
       `FloorDiv(x3, div)` or `ModularIndexing(x3, div, mod)` becomes a free variable
       when `div` is divisible by 16.
    2. `ModularIndexing(x3, 1, mod)` can be simplified to `x3 + c` where `c` is a free
       variable when `mod` is divisible by 16.
    """

    div_freevar_id = 0
    mod_freevar_id = 0

    def visit_indexing_div(divisor):
        nonlocal div_freevar_id
        result = FloorDiv(var, divisor)
        if sympy.gcd(divisor, vec_length) == vec_length:
            result = sympy.Symbol(f"{var}_div_c{div_freevar_id}")
            div_freevar_id += 1
        return result

    def visit_modular_indexing(divisor, modulus):
        nonlocal mod_freevar_id
        result = ModularIndexing(var, divisor, modulus)
        if sympy.gcd(divisor, vec_length) == vec_length:
            result = sympy.Symbol(f"{var}_mod_c{mod_freevar_id}")
            mod_freevar_id += 1
        elif divisor == 1 and sympy.gcd(modulus, vec_length) == vec_length:
            result = var + sympy.Symbol(f"{var}_mod_c{mod_freevar_id}")
            mod_freevar_id += 1
        return result

    original_index = index

    div = sympy.Wild("divisor")
    if index.has(FloorDiv):
        index = index.replace(FloorDiv(var, div), visit_indexing_div)

    mod = sympy.Wild("modulus")
    if index.has(ModularIndexing):
        index = index.replace(ModularIndexing(var, div, mod), visit_modular_indexing)

    index = sympy.simplify(index)
    if index != original_index:
        return simplify_index_in_vec_range(index, var, vec_length)

    return index


@functools.lru_cache
def stride_at_vec_range(index: sympy.Expr, var: sympy.Symbol, vec_length: int):
    index_vec_simplified = simplify_index_in_vec_range(index, var, vec_length)
    return stride_at(index_vec_simplified, var)


class OuterLoopFusedSchedulerNode(FusedSchedulerNode):
    @classmethod
    def fuse(  # type: ignore[override]
        cls, node1: BaseSchedulerNode, node2: BaseSchedulerNode, outer_loop_fusion_depth
    ):
        assert node1.scheduler is node2.scheduler
        assert all(
            type(node)
            in (
                OuterLoopFusedSchedulerNode,
                SchedulerNode,
                FusedSchedulerNode,
            )
            for node in (node1, node2)
        )
        if any(type(node) is OuterLoopFusedSchedulerNode for node in (node1, node2)):
            return cls(
                node1.scheduler,
                (
                    list(node1.get_outer_nodes())
                    if type(node1) is OuterLoopFusedSchedulerNode
                    else [
                        node1,
                    ]
                )
                + (
                    list(node2.get_outer_nodes())
                    if type(node2) is OuterLoopFusedSchedulerNode
                    else [
                        node2,
                    ]
                ),
                outer_loop_fusion_depth,
            )
        else:
            return cls(node1.scheduler, [node1, node2], outer_loop_fusion_depth)  # type: ignore[list-item]

    def __init__(
        self,
        scheduler: "Scheduler",
        outer_fused_nodes: List[Union[FusedSchedulerNode, SchedulerNode]],
        outer_loop_fusion_depth,
    ):
        self.outer_fused_nodes: List[
            Union[FusedSchedulerNode, SchedulerNode]
        ] = outer_fused_nodes
        self.outer_loop_fusion_depth = outer_loop_fusion_depth
        flatten_snodes = []
        for _node in self.outer_fused_nodes:
            assert isinstance(_node, (SchedulerNode, FusedSchedulerNode))
            flatten_snodes.extend(list(_node.get_nodes()))
        super().__init__(scheduler, flatten_snodes)  # type: ignore[arg-type]

    def get_outer_nodes(self):
        return self.outer_fused_nodes

    def check_outer_fusion_loop_level_attr(
        self, cpp_kernel_proxy_list, outer_loop_fusion_depth
    ):
        # This function ensures that the same tiling split is applied at each loop level within the outer loop fusion depth.
        # In the fusion stage, we only examine nodes with same vars and reduce.
        # However, for nodes with same vars and reduce, the loops may still have different tile splits.
        # For example (test_expr_vec_non_contiguous in test_cpu_repro.py):
        #   * buf0 tiling along the 2nd loop level, buf1 tiling along the 3rd loop level.
        # If the check failed, we should fall back to standard loop codegen.
        def _inner(
            left_loop_level: LoopLevel,
            right_loop_level: LoopLevel,
            loop_fusion_depth: int,
        ) -> bool:
            # Check if same loop level attr
            outer_loops_attr_compare_list = [
                "var",
                "size",
                "offset",
                "steps",
            ]
            if not (
                all(
                    getattr(left_loop_level, attr_compare)
                    == getattr(right_loop_level, attr_compare)
                    for attr_compare in outer_loops_attr_compare_list
                )
            ):
                return False

            assert loop_fusion_depth >= 1
            if (loop_fusion_depth := loop_fusion_depth - 1) > 0:
                # If the next loop level is expected to undergo outer loop fusion,
                # there should be no kernel present at the current loop level.
                assert (
                    left_loop_level.kernel is None and right_loop_level.kernel is None
                )
                # Check next loop level attr
                if any(
                    # Assume no main/tail loop split at any outer loop fusion depth
                    # Given no clear performance benefit for this complex case
                    len(loop_level.inner) != 1
                    for loop_level in [left_loop_level, right_loop_level]
                ) or not _inner(
                    left_loop_level.inner[0],
                    right_loop_level.inner[0],
                    loop_fusion_depth,
                ):
                    return False

            return True

        for idx in range(len(cpp_kernel_proxy_list) - 1):
            left_loop_nest = cpp_kernel_proxy_list[idx].loop_nest
            right_loop_nest = cpp_kernel_proxy_list[idx + 1].loop_nest
            if any(
                # Assume no main/tail loop split at any outer loop fusion depth
                len(loop_nest.root) != 1
                for loop_nest in [left_loop_nest, right_loop_nest]
            ) or not _inner(
                left_loop_nest.root[0], right_loop_nest.root[0], outer_loop_fusion_depth
            ):
                return False

        return True

    def merge_outer_fusion_kernels(
        self,
        cpp_kernel_proxy_list,
    ):
        loop_nest_list: List[LoopNestWithSplit] = [
            kernel.loop_nest for kernel in cpp_kernel_proxy_list
        ]
        metrics.cpp_outer_loop_fused_inner_counts.append(len(loop_nest_list))

        kernel_group = cpp_kernel_proxy_list[0].kernel_group

        def _merge_outer_fusion_loop_levels(
            loop_level_nested_list: List[List["LoopLevel"]],
            outer_loop_fusion_depth,
        ):
            assert outer_loop_fusion_depth >= 1
            # Assume no main/tail loop split at any outer loop fusion depth
            assert all(
                len(loop_level_list) == 1 for loop_level_list in loop_level_nested_list
            )
            if (outer_loop_fusion_depth := outer_loop_fusion_depth - 1) >= 1:
                # Further merge the next loop level
                next_loop_level_nested_list = [
                    loop_level_list[0].inner
                    for loop_level_list in loop_level_nested_list
                ]
                _merge_outer_fusion_loop_levels(
                    next_loop_level_nested_list,
                    outer_loop_fusion_depth,
                )
            else:
                outer_loop_fused_kernel = OuterLoopFusedKernel(kernel_group)
                loop_level_of_first_kernel = loop_level_nested_list[0][0]
                for kernel_idx in range(len(loop_level_nested_list)):
                    outer_loop_fused_kernel.inner.append(
                        deepcopy(loop_level_nested_list[kernel_idx][0]),
                    )
                loop_level_of_first_kernel.inner = []
                loop_level_of_first_kernel.kernel = outer_loop_fused_kernel

        # Merge the List[LoopNestWithSplit] from cpp_kernel_proxy_list
        # into cpp_kernel_proxy_list[0].loop_nest
        _merge_outer_fusion_loop_levels(
            [_loop_nest.root for _loop_nest in loop_nest_list],  # type: ignore[misc]
            self.outer_loop_fusion_depth,
        )
        return cpp_kernel_proxy_list[0]


class RecordOptimizationContext:
    def __init__(self, func_name: str = ""):
        self.func_name = func_name
        self.current_node: Optional[torch.fx.Node] = None
        self.opt_ctx: Optional[OptimizationContext] = None

    def __enter__(self):
        assert V.interpreter
        assert V.interpreter.current_node

        self.current_node = V.interpreter.current_node
        assert self.current_node is not None
        if OptimizationContext.key in self.current_node.meta:
            self.opt_ctx = self.current_node.meta[OptimizationContext.key]
        else:
            self.opt_ctx = OptimizationContext()
        assert self.opt_ctx is not None
        self.opt_ctx.ops_name = self.func_name
        return self

    def __exit__(self, exc_type, exc_val, exc_tb):
        assert self.current_node
        assert self.opt_ctx
        self.current_node.meta[OptimizationContext.key] = self.opt_ctx

    def get_opt_ctx(self):
        return self.opt_ctx

    def get_fx_node(self):
        assert self.current_node
        return self.current_node


def get_opt_ctx(node: torch.fx.Node) -> OptimizationContext:
    return node.meta.get(OptimizationContext.key, None)


def get_current_node_opt_ctx() -> OptimizationContext:
    assert V.interpreter.current_node
    return get_opt_ctx(V.interpreter.current_node)


class CppCSEVariable(CSEVariable):
    def __init__(self, name, bounds: ValueRanges[Any]):
        super().__init__(name, bounds)
        self.is_vec = False
        self.dtype: Optional[torch.dtype] = None
        self.dependent_itervars: Set[sympy.Symbol] = set()

    def __repr__(self):
        return (
            f"CppCSEVariable(name: {self.name}, bounds: {self.bounds}, is_vec: {self.is_vec}, dtype: {self.dtype}, "
            f"dependent_itervars: {self.dependent_itervars})"
        )

    def update_on_args(self, name, args, kwargs):
        if name == "load":
            # args[1] is index
            self._set_dependent_itervars(args[1])
        else:
            # propagate relevant itervars and is_vec from args
            self.dependent_itervars.update(
                *[
                    arg.dependent_itervars
                    for arg in args
                    if isinstance(arg, CppCSEVariable)
                ]
            )
            if name == "index_expr":
                self._set_dependent_itervars(args[0])
            if any(arg.is_vec for arg in args if isinstance(arg, CppCSEVariable)):
                self.is_vec = True
        # NOTE [dtype of CppCSEVariable]
        # Deciding dtype according to the current optimization context is not
        # always accurate since the dtypes are initialized during dtype propagation
        # at the beginning of the codegen. It is possible that some ops are invoked
        # during the codegen of the current op and take different dtypes from the
        # current op.
        # TODO(jgong5): A more accurate way of deciding the dtype of the variables is to
        # propagate the dtypes here inside `update_on_args`.
        if (
            hasattr(V.interpreter, "current_node")
            and get_current_node_opt_ctx() is not None
        ):
            self.dtype = get_current_node_opt_ctx().dtype

        if name in BIN_CMP_OPS:
            self.dtype = torch.bool

    def _set_dependent_itervars(self, index: sympy.Expr):
        """
        Set the relevant itervars for this variable based on the `index` expression.
        This includes the itervars directly used in the `index` as well as relevant itervars
        of other cse variables used in the `index`.
        """
        for s in index.free_symbols:
            if s in V.kernel.itervars:
                self.dependent_itervars.add(s)  # type: ignore[arg-type]
            elif s.name in V.kernel.cse.varname_map:  # type: ignore[attr-defined]
                self.dependent_itervars.update(
                    V.kernel.cse.varname_map[s.name].dependent_itervars  # type: ignore[attr-defined]
                )

    def depends_on(self, itervar: sympy.Symbol):
        return itervar in self.dependent_itervars


class CppOverrides(OpOverrides):
    """Map element-wise ops to C++"""

    @staticmethod
    def add(a, b):
        return f"decltype({a})({a} + {b})"

    @staticmethod
    def sub(a, b):
        return f"decltype({a})({a} - {b})"

    @staticmethod
    def mul(a, b):
        return f"decltype({a})({a} * {b})"

    @staticmethod
    def to_dtype(x, dtype, src_dtype=None):
        assert dtype in DTYPE_TO_CPP, f"{dtype} missing from {__name__}.DTYPE_TO_CPP"
        return f"c10::convert<{DTYPE_TO_CPP[dtype]}>({x})"

    @staticmethod
    def to_dtype_bitcast(x, dtype, src_dtype):
        assert dtype in DTYPE_TO_CPP, f"{dtype} missing from {__name__}.DTYPE_TO_CPP"
        if src_dtype in (torch.float16, torch.bfloat16):
            # c10::bit_cast requires the source and target have the bitwidth.
            # Because the input tensor's dtype could be promoted, e.g. from float16 to
            # float, we have to cast the tensor to its original source dtype before
            # invoking bit_cast. We also need to convert the bit-casted tensor
            # back to float to make sure we keep using higher precision values
            # for the rest of the computation.
            cast_x = f"c10::convert<{DTYPE_TO_CPP[src_dtype]}>({x})"
            cast_x = f"c10::bit_cast<{DTYPE_TO_CPP[dtype]}>({cast_x})"
            return f"c10::convert<{DTYPE_TO_CPP[torch.float32]}>({cast_x})"
        else:
            return f"c10::bit_cast<{DTYPE_TO_CPP[dtype]}>({x})"

    @staticmethod
    def abs(x):
        return f"std::abs({x})"

    @staticmethod
    def sin(x):
        return f"std::sin({x})"

    @staticmethod
    def cos(x):
        return f"std::cos({x})"

    @staticmethod
    def neg(x):
        return f"decltype({x})(-{x})"

    @staticmethod
    def exp(x):
        # return f"Sleef_expf_u10({x})"
        return f"std::exp({x})"

    @staticmethod
    def exp2(x):
        return f"std::exp2({x})"

    @staticmethod
    def expm1(x):
        return f"std::expm1({x})"

    @staticmethod
    def erf(x):
        return f"std::erf({x})"

    @staticmethod
    def erfc(x):
        return f"std::erfc({x})"

    @staticmethod
    def erfinv(x):
        return f"calc_erfinv({x})"

    @staticmethod
    def sqrt(x):
        return f"std::sqrt({x})"

    @staticmethod
    def rsqrt(x):
        return f"1 / std::sqrt({x})"

    @staticmethod
    def log1p(x):
        bug = config.cpp.inject_log1p_bug_TESTING_ONLY
        if bug == "accuracy":
            return f"{x} + decltype({x})(1)"
        elif bug is None:
            return f"std::log1p({x})"
        else:
            raise AssertionError(
                f"unrecognized config cpp.inject_log1p_bug_TESTING_ONLY = {bug!r}"
            )

    @staticmethod
    def tan(x):
        return f"std::tan({x})"

    @staticmethod
    def tanh(x):
        return f"std::tanh({x})"

    @staticmethod
    def signbit(x):
        return f"std::signbit({x})"

    @staticmethod
    def pow(a, b):
        return f"std::pow({a}, {b})"

    @staticmethod
    def log(x):
        return f"std::log({x})"

    @staticmethod
    def round(x):
        return f"std::nearbyint({x})"

    @staticmethod
    def floor(x):
        return f"std::floor({x})"

    @staticmethod
    def floordiv(a, b):
        # a and b are integer type
        quot = f"{a} / {b}"
        rem = f"{a} % {b}"
        return f"(({a} < 0) != ({b} < 0) ? ({rem} != 0 ? {quot} - 1 : {quot}) : {quot})"

    @staticmethod
    def ceil(x):
        return f"std::ceil({x})"

    @staticmethod
    def trunc(x):
        return f"std::trunc({x})"

    @staticmethod
    def truncdiv(a, b):
        # a and b are integer type
        return f"{a} / {b}"

    @staticmethod
    def fmod(a, b):
        return f"std::fmod({a}, {b})"

    @staticmethod
    def isinf(x):
        return f"std::isinf({x})"

    @staticmethod
    def isnan(x):
        return f"std::isnan({x})"

    @staticmethod
    def lgamma(x):
        return f"std::lgamma({x})"

    @staticmethod
    def acos(x):
        return f"std::acos({x})"

    @staticmethod
    def acosh(x):
        return f"std::acosh({x})"

    @staticmethod
    def cosh(x):
        return f"std::cosh({x})"

    @staticmethod
    def sinh(x):
        return f"std::sinh({x})"

    @staticmethod
    def asin(x):
        return f"std::asin({x})"

    @staticmethod
    def asinh(x):
        return f"std::asinh({x})"

    @staticmethod
    def atan2(x, y):
        return f"std::atan2({x}, {y})"

    @staticmethod
    def atan(x):
        return f"std::atan({x})"

    @staticmethod
    def atanh(x):
        return f"std::atanh({x})"

    @staticmethod
    def copysign(x, y):
        return f"std::copysign({x}, {y})"

    @staticmethod
    def frexp(x):
        cache_keys = f"frexp({x})[0]", f"frexp({x})[1]"
        if all(cache_key in V.kernel.cse.cache for cache_key in cache_keys):
            return tuple(V.kernel.cse.cache[cache_key] for cache_key in cache_keys)

        code = BracesBuffer()
        exponent = V.kernel.cse.newvar()
        mantissa = V.kernel.cse.newvar()
        code.writeline(f"int32_t {exponent};")
        code.writeline(f"auto {mantissa} = std::frexp({x}, &{exponent});")
        V.kernel.compute.splice(code)
        cse_vars = (mantissa, exponent)
        for cache_key, cse_var in zip(cache_keys, cse_vars):
            V.kernel.cse.cache[cache_key] = cse_var
        return mantissa, exponent

    @staticmethod
    def hypot(x, y):
        return f"std::hypot({x}, {y})"

    @staticmethod
    def log10(x):
        return f"std::log10({x})"

    @staticmethod
    def log2(x):
        return f"std::log2({x})"

    @staticmethod
    def nextafter(x, y):
        return f"std::nextafter({x}, {y})"

    @staticmethod
    def relu(x):
        bug = config.cpp.inject_relu_bug_TESTING_ONLY
        if bug == "compile_error":
            return "compile error!"
        elif bug == "runtime_error":
            return f"{x}; throw 1"
        elif bug == "accuracy":
            return f"{x} + decltype({x})(1)"
        elif bug is None:
            return f"std::max({x}, decltype({x})(0))"
        else:
            raise AssertionError(
                f"unrecognized config cpp.inject_relu_bug_TESTING_ONLY = {bug!r}"
            )

    @staticmethod
    def minimum(a, b):
        return f"min_propagate_nan({a}, {b})"

    @staticmethod
    def maximum(a, b):
        return f"max_propagate_nan({a}, {b})"

    @staticmethod
    def where(a, b, c):
        return f"{a} ? {b} : {c}"

    @staticmethod
    def mod(a, b):
        return f"mod({a}, {b})"

    @staticmethod
    def constant(val, dtype):
        opt_ctx: OptimizationContext = get_current_node_opt_ctx()
        assert opt_ctx and opt_ctx.dtype is not None, opt_ctx
        dtype = opt_ctx.dtype
        if dtype in DTYPE_LOWP_FP:
            # Since load promotes all half-precision inputs to float, constants
            # must be promoted as well
            dtype = torch.float32
        return value_to_cpp(val, DTYPE_TO_CPP[dtype])

    @staticmethod
    def index_expr(expr, dtype):
        opt_ctx: OptimizationContext = get_current_node_opt_ctx()
        assert opt_ctx and opt_ctx.dtype is not None
        dtype = opt_ctx.dtype

        idx_str = cexpr(V.kernel.rename_indexing(expr))
        var = V.kernel.cse.generate(
            V.kernel.compute, idx_str, bounds=get_bounds_index_expr(expr)
        )
        return ops.to_dtype(var, dtype)

    @staticmethod
    def masked(mask, body, other):
        code = BracesBuffer()

        # Write masked operation into a lambda
        body_var = V.kernel.cse.newvar()
        code.writeline(f"auto {body_var} = [&]")
        with V.kernel.swap_buffers(code), code.indent():
            result = body()
            code.writeline(f"return {result};")
        code.writeline(";")
        V.kernel.compute.splice(code)

        # Use the lambda's return type as the type of other
        other_code = value_to_cpp(other, f"decltype({body_var}())")
        return f"{mask} ? {body_var}() : {other_code}"

    @staticmethod
    def logical_and(a, b):
        return f"{a} && {b}"

    @staticmethod
    def logical_not(a):
        return f"!{a}"

    @staticmethod
    def logical_or(a, b):
        return f"{a} || {b}"

    @staticmethod
    def logical_xor(a, b):
        return f"{a} != {b}"

    @staticmethod
    def bitwise_and(a, b):
        return f"decltype({a})({a} & {b})"

    @staticmethod
    def bitwise_not(a):
        return f"decltype({a})(~{a})"

    @staticmethod
    def bitwise_or(a, b):
        return f"decltype({a})({a} | {b})"

    @staticmethod
    def bitwise_xor(a, b):
        return f"decltype({a})({a} ^ {b})"

    @staticmethod
    def bitwise_left_shift(a, b):
        return f"decltype({a})({a} << {b})"

    @staticmethod
    def bitwise_right_shift(a, b):
        return f"decltype({a})({a} >> {b})"

    @staticmethod
    def rand(seed: sympy.Expr, offset: sympy.Expr):
        return f"normalized_rand_cpu({seed}, {offset})"

    @staticmethod
    def randn(seed: sympy.Expr, offset: sympy.Expr):
        return f"randn_cpu({seed}, {offset})"

    @staticmethod
    def randint64(seed: sympy.Expr, offset: sympy.Expr, low, high):
        return f"randint64_cpu({seed}, {offset}, {low}, {high})"

    @staticmethod
    def sigmoid(x):
        return f"decltype({x})(1) / (decltype({x})(1) + std::exp(-{x}))"

    @staticmethod
    def sign(x):
        code = BracesBuffer()
        scalar_zero = f"decltype({x})(0)"
        scalar_one = f"decltype({x})(1)"
        code.writeline("[&]()")
        with code.indent():
            code.writeline(f"auto left = {x} > 0 ? {scalar_one} : {scalar_zero};")
            code.writeline(f"auto right = {x} < 0 ? {scalar_one} : {scalar_zero};")
            code.writeline("return left - right;")
        code.writeline("()")
        return code


CppOverrides._initialize_pointwise_overrides("cpp")


class CppVecOverrides(CppOverrides):
    """Map element-wise ops to aten vectorization C++"""

    def __new__(cls, *args, **kargs):
        self = super().__new__(cls)

        def wrap(func):
            # `CppVecKernel` generates both scalar ops and vector ops according to
            # whether the inputs are scalars or vectors while all ops in `CppVecOverrides`
            # (except for some ops explained below) assume the inputs are vectors. We wrap the ops in
            # `CppVecOverrides` to broadcast scalar inputs to vectors if needed or fallback to
            # `CppOverrides` when all inputs are scalars.
            #
            # Notes on ops handled separately in their own functions:
            # `ops.masked`:
            #     needs recursive handling of masked body.
            # `ops.index_expr`:
            #     needs to further analyze the dependency of the index expression on
            #     the tiling itervar.
            def wrapper(*args, **kwargs):
                scalars = [
                    arg
                    for arg in args
                    if isinstance(arg, (int, sympy.Expr))
                    or (isinstance(arg, CppCSEVariable) and not arg.is_vec)
                ]
                vectors = [
                    arg
                    for arg in args
                    if isinstance(arg, CppCSEVariable) and arg.is_vec
                ]
                new_args = list(args)
                if scalars and vectors:
                    # broadcast scalar args to vector if needed
                    new_args = []
                    vec_dtype = vectors[0].dtype
                    for arg in args:
                        if isinstance(arg, (int, sympy.Expr)):
                            arg_dtype = torch.int64
                            opt_ctx: OptimizationContext = get_current_node_opt_ctx()
                            assert opt_ctx
                            if opt_ctx.dtype is not None:
                                arg_dtype = opt_ctx.dtype
                            if isinstance(arg, sympy.Expr) and not arg.is_number:
                                arg = ops.index_expr(arg, arg_dtype)
                            else:
                                arg = ops.constant(arg, arg_dtype)
                            arg = arg.value if isinstance(arg, OpsValue) else arg
                        if isinstance(arg, CppCSEVariable) and not arg.is_vec:
                            assert isinstance(V.kernel, CppVecKernel)
                            # align scalar data type to the vector for binary ops
                            if len(args) == 2 and arg.dtype != vec_dtype:
                                arg = ops.to_dtype(arg, vec_dtype)
                                arg = arg.value if isinstance(arg, OpsValue) else arg
                                # See NOTE [dtype of CppCSEVariable]: we have to fix arg.dtype since
                                # the dtype from optimization context could be wrong.
                                assert isinstance(arg, CppCSEVariable)
                                arg.dtype = vec_dtype
                            new_arg = V.kernel.broadcast(arg)
                            new_args.append(new_arg)
                        else:
                            new_args.append(arg)
                if vectors:
                    return func(*new_args, **kwargs)
                else:
                    # fallback to scalar ops
                    scalar_ops = super(CppVecOverrides, self)
                    scalar_func = getattr(
                        scalar_ops, func.__name__, scalar_ops.__getattr__(func.__name__)  # type: ignore[attr-defined]
                    )
                    assert scalar_func is not None
                    return scalar_func(*args, **kwargs)

            return wrapper

        for name, method in vars(CppVecOverrides).items():
            if getattr(method, "__class__", None) == staticmethod and name not in [
                "masked",
                "index_expr",
            ]:
                setattr(self, name, wrap(method.__func__))
        return self

    @staticmethod
    def add(a, b):
        return f"{a} + {b}"

    @staticmethod
    def sub(a, b):
        return f"{a} - {b}"

    @staticmethod
    def mul(a, b):
        return f"{a} * {b}"

    @staticmethod
    def truediv(a, b):
        return f"{a} / {b}"

    @staticmethod
    def abs(x):
        return f"{x}.abs()"

    @staticmethod
    def sin(x):
        return f"{x}.sin()"

    @staticmethod
    def cos(x):
        return f"{x}.cos()"

    @staticmethod
    def exp(x):
        return f"{x}.exp()"

    @staticmethod
    def exp2(x):
        return f"{x}.exp2()"

    @staticmethod
    def expm1(x):
        # decompose for a better performance
        vec_one = f"decltype({x})(1)"
        return f"{x}.exp() - {vec_one}"

    @staticmethod
    def erf(x):
        return f"{x}.erf()"

    @staticmethod
    def erfc(x):
        return f"{x}.erfc()"

    @staticmethod
    def erfinv(x):
        return f"{x}.erfinv()"

    @staticmethod
    def sqrt(x):
        return f"{x}.sqrt()"

    @staticmethod
    def eq(x, y):
        assert isinstance(V.kernel, CppVecKernel)
        assert isinstance(x, CppCSEVariable)
        assert x.dtype is not None
        return f"{V.kernel._get_mask_type(x.dtype)}({x} == {y})"

    @staticmethod
    def ne(x, y):
        assert isinstance(V.kernel, CppVecKernel)
        assert isinstance(x, CppCSEVariable)
        if x.dtype == torch.bool:
            assert y.dtype == torch.bool
            x_cast, y_cast = unify_mask_base_type(V.kernel.compute, (x, y))
            return f"{x_cast} != {y_cast}"
        else:
            assert x.dtype is not None
            return f"{V.kernel._get_mask_type(x.dtype)}({x} != {y})"

    @staticmethod
    def lt(x, y):
        assert isinstance(V.kernel, CppVecKernel)
        assert isinstance(x, CppCSEVariable)
        assert x.dtype is not None
        return f"{V.kernel._get_mask_type(x.dtype)}({x} < {y})"

    @staticmethod
    def gt(x, y):
        assert isinstance(V.kernel, CppVecKernel)
        assert isinstance(x, CppCSEVariable)
        assert x.dtype is not None
        return f"{V.kernel._get_mask_type(x.dtype)}({x} > {y})"

    @staticmethod
    def le(x, y):
        assert isinstance(V.kernel, CppVecKernel)
        assert isinstance(x, CppCSEVariable)
        assert x.dtype is not None
        return f"{V.kernel._get_mask_type(x.dtype)}({x} <= {y})"

    @staticmethod
    def ge(x, y):
        assert isinstance(V.kernel, CppVecKernel)
        assert isinstance(x, CppCSEVariable)
        assert x.dtype is not None
        return f"{V.kernel._get_mask_type(x.dtype)}({x} >= {y})"

    @staticmethod
    def and_(x, y):
        return f"{x} & {y}"

    @staticmethod
    def rsqrt(x):
        return f"{x}.rsqrt()"

    @staticmethod
    def pow(a, b):
        return f"{a}.pow({b})"

    @staticmethod
    def log(x):
        return f"{x}.log()"

    @staticmethod
    def round(x):
        return f"{x}.round()"

    @staticmethod
    def floor(x):
        return f"{x}.floor()"

    @staticmethod
    def ceil(x):
        return f"{x}.ceil()"

    @staticmethod
    def trunc(x):
        return f"{x}.trunc()"

    @staticmethod
    def fmod(a, b):
        return f"{a}.fmod({b})"

    @staticmethod
    def lgamma(x):
        return f"{x}.lgamma()"

    @staticmethod
    def logical_and(a, b):
        return f"{a} & {b}"

    @staticmethod
    def logical_not(a):
        return f"~{a}"

    @staticmethod
    def logical_or(a, b):
        return f"{a} | {b}"

    @staticmethod
    def logical_xor(a, b):
        return f"{a} ^ {b}"

    @staticmethod
    def tan(a):
        return f"{a}.tan()"

    @staticmethod
    def tanh(a):
        vec_one = f"decltype({a})(1)"
        vec_two = f"decltype({a})(2)"
        vec_minus_two = f"decltype({a})(-2)"
        return f"{vec_two} / ({vec_one} + ({vec_minus_two} * {a}).exp()) - {vec_one}"

    @staticmethod
    def reciprocal(a):
        return f"{a}.reciprocal()"

    @staticmethod
    def atan(x):
        return f"{x}.atan()"

    @staticmethod
    def acos(x):
        return f"{x}.acos()"

    @staticmethod
    def asin(x):
        return f"{x}.asin()"

    @staticmethod
    def cosh(x):
        return f"{x}.cosh()"

    @staticmethod
    def sinh(x):
        return f"{x}.sinh()"

    @staticmethod
    def log10(x):
        return f"{x}.log10()"

    @staticmethod
    def log2(x):
        return f"{x}.log2()"

    @staticmethod
    def nextafter(x):
        return f"{x}.nextafter()"

    @staticmethod
    def copysign(a, b):
        return f"{a}.copysign({b})"

    @staticmethod
    def atan2(a, b):
        return f"{a}.atan2({b})"

    @staticmethod
    def hypot(a, b):
        return f"{a}.hypot({b})"

    @staticmethod
    def atanh(x):
        # For real x, atanh(x) = 1/2 * log((1+x)/(1-x))
        vec_one = f"decltype({x})(1)"
        vec_one_half = f"decltype({x})(0.5)"
        return f"{vec_one_half} * (({vec_one} + {x})/({vec_one} - {x})).log()"

    @staticmethod
    def asinh(x):
        # For real x, asinh(x) = log(x + sqrt(1 + x**2))
        vec_one = f"decltype({x})(1)"
        return f"({x} + ({vec_one} + {x}*{x}).sqrt()).log()"

    @staticmethod
    def acosh(x):
        return f"{x}.acosh()"

    @staticmethod
    def relu(x):
        bug = config.cpp.inject_relu_bug_TESTING_ONLY
        if bug == "compile_error":
            return "compile error!"
        elif bug == "runtime_error":
            return f"{x}; throw 1"
        elif bug == "accuracy":
            return f"{x} + decltype({x})(1)"
        elif bug is None:
            return f"at::vec::clamp_min({x}, decltype({x})(0))"
        else:
            raise AssertionError(
                f"unrecognized config cpp.inject_relu_bug_TESTING_ONLY = {bug!r}"
            )

    # TODO: this seems to be dead
    @staticmethod
    def sigmoid(x):
        return f"decltype({x})(1)/(decltype({x})(1) + {x}.neg().exp())"

    @staticmethod
    def neg(x):
        return f"{x}.neg()"

    @staticmethod
    def floordiv(a, b):
        # a and b are integer type
        _t = f"decltype({a})"
        quot = f"{a} / {b}"
        has_rem = f"({a} % {b} != {_t}(0))"
        is_neg = f"(({a} < {_t}(0)) != ({b} < {_t}(0)))"
        return f"{_t}::blendv({quot}, {quot} - {_t}(1), {has_rem} & {is_neg})"

    @staticmethod
    def truncdiv(a, b):
        # a and b are integer type
        return f"{a} / {b}"

    @staticmethod
    def minimum(a, b):
        if a.dtype == torch.bool:
            assert b.dtype == torch.bool
            a_cast, b_cast = unify_mask_base_type(V.kernel.compute, (a, b))
            return f"{a_cast} & {b_cast}"
        else:
            return f"at::vec::minimum({a}, {b})"

    @staticmethod
    def maximum(a, b):
        if a.dtype == torch.bool:
            assert b.dtype == torch.bool
            a_cast, b_cast = unify_mask_base_type(V.kernel.compute, (a, b))
            return f"{a_cast} | {b_cast}"
        else:
            return f"at::vec::maximum({a}, {b})"

    @staticmethod
    def square(a):
        return f"{a} * {a}"

    @staticmethod
    def where(a, b, c):
        assert isinstance(V.kernel, CppVecKernel)
        if b.dtype == torch.bool:
            assert c.dtype == torch.bool
            blendv_a, blendv_b, blendv_c = unify_mask_base_type(
                V.kernel.compute, (a, b, c)
            )
            return f"decltype({blendv_b})::blendv({blendv_c}, {blendv_b}, {blendv_a})"
        else:
            return f"decltype({b})::blendv({c}, {b}, {V.kernel._get_mask_cast(a, b.dtype)})"

    @staticmethod
    def sign(x):
        code = BracesBuffer()
        vec_zero = f"decltype({x})(0)"
        vec_one = f"decltype({x})(1)"
        blendv_l = f"decltype({x})::blendv({vec_zero}, {vec_one}, {vec_zero} < {x})"
        blendv_r = f"decltype({x})::blendv({vec_zero}, {vec_one}, {x} < {vec_zero})"
        code.writeline("[&]()")
        with code.indent():
            code.writeline(f"auto left = {blendv_l};")
            code.writeline(f"auto right = {blendv_r};")
            code.writeline("return left - right;")
        code.writeline("()")
        return code

    @staticmethod
    def to_dtype(x, dtype, src_dtype=None):
        assert dtype in [
            torch.bool,
            torch.float,
            torch.bfloat16,
            torch.float16,
            torch.uint8,
            torch.int8,
            torch.int32,
            torch.int64,
        ], f"{__name__} does not support {dtype}"
        node: torch.fx.Node = V.interpreter.current_node
        assert node and isinstance(node, torch.fx.Node)
        opt_ctx_x = get_opt_ctx(node.args[1])
        assert opt_ctx_x
        assert opt_ctx_x.dtype is not None
        assert isinstance(V.kernel, CppVecKernel)
        src_dtype = opt_ctx_x.dtype
        src_cpp_type = DTYPE_TO_CPP[src_dtype]
        src_num_vectors = V.kernel._get_num_vectors(src_dtype)
        dst_cpp_type = DTYPE_TO_CPP[dtype]
        dst_num_vectors = V.kernel._get_num_vectors(dtype)
        if src_dtype != torch.bool and dtype == torch.bool:
            return f"{V.kernel._get_mask_type(src_dtype)}::from<{src_cpp_type},{src_num_vectors}>({x})"
        if opt_ctx_x.dtype == torch.bool and dtype != torch.bool:
            return f"{x}.to<{dst_cpp_type},{dst_num_vectors}>()"
        if src_dtype != dtype:
            if src_num_vectors == dst_num_vectors == 1:
                return f"at::vec::convert<{dst_cpp_type}>({x})"
            else:
                return f"at::vec::convert<{dst_cpp_type},{dst_num_vectors},{src_cpp_type},{src_num_vectors}>({x})"
        return f"({x})"

    @staticmethod
    def log1p(x):
        bug = config.cpp.inject_log1p_bug_TESTING_ONLY
        if bug == "accuracy":
            return f"{x} + decltype({x})(1)"
        elif bug is None:
            return f"{x}.log1p()"
        else:
            raise AssertionError(
                f"unrecognized config cpp.inject_log1p_bug_TESTING_ONLY = {bug!r}"
            )

    @staticmethod
    def masked(mask, body, other):
        assert isinstance(V.kernel, CppVecKernel)
        code = BracesBuffer()
        var = V.kernel.cse.newvar()
        with V.kernel.masked(mask) as new_mask:
            code.writeline(f"auto {var} = [&]")
            with V.kernel.swap_buffers(code), code.indent():
                result = body()
                code.writeline(f"return {result};")
        code.writeline(";")
        V.kernel.compute.splice(code)

        dtype = result.dtype
        body_code = f"{var}()"
        body_code_vec = (
            body_code
            if result.is_vec
            else f"{V.kernel._get_vec_type(dtype)}({body_code})"
        )
        other_code = value_to_cpp(other, DTYPE_TO_CPP[dtype])
        # loading bool as VecMask<float, N>
        other_code_vec = (
            f"{V.kernel._get_mask_type()}::from({other_code})"
            if dtype == torch.bool
            else f"{V.kernel._get_vec_type(dtype)}({other_code})"
        )
        assert isinstance(new_mask, CppCSEVariable), new_mask
        if new_mask.is_vec:
            code = BracesBuffer()
            code.writeline("[&]")
            with V.kernel.swap_buffers(code), code.indent():
                code.writeline(f"if ({new_mask}.all_zero())")
                with code.indent():
                    code.writeline(f"return {other_code_vec};")
                code.writeline("else")
                with code.indent():
                    # Create cse variable to reuse kernel.overrides.where
                    body_vec_var = V.kernel.cse.generate(
                        V.kernel.compute,
                        body_code_vec,
                    )
                    other_vec_var = V.kernel.cse.generate(
                        V.kernel.compute,
                        other_code_vec,
                    )
                    assert isinstance(body_vec_var, CppCSEVariable), body_vec_var
                    assert isinstance(other_vec_var, CppCSEVariable), other_vec_var
                    body_vec_var.dtype = dtype
                    other_vec_var.dtype = dtype
                    code.writeline(
                        f"return {V.kernel.overrides.where(new_mask, body_vec_var, other_vec_var)};"
                    )
            code.writeline("()")
            csevar = V.kernel.cse.generate(
                V.kernel.compute,
                code,
            )
        elif result.is_vec:
            csevar = V.kernel.cse.generate(
                V.kernel.compute, f"{mask} ? {body_code_vec} : {other_code_vec}"
            )
        else:
            csevar = V.kernel.cse.generate(
                V.kernel.compute, f"{mask} ? {body_code} : {other_code}"
            )
        # `result` is explicitly added to the args for correct propagation
        # of relevant itervars and vectorization status.
        csevar.update_on_args("masked", (mask, body, other, result), {})
        return csevar

    @staticmethod
    def index_expr(expr, dtype):
        opt_ctx: OptimizationContext = get_current_node_opt_ctx()
        assert opt_ctx and opt_ctx.dtype is not None
        dtype = opt_ctx.dtype
        assert isinstance(V.kernel, CppVecKernel)
        index = V.kernel.rename_indexing(expr)
        tiling_var = V.kernel.itervars[V.kernel.tiling_idx]
        stride = V.kernel._try_get_const_stride(index, tiling_var)
        if stride == 0:
            return CppOverrides.index_expr(expr, dtype)
        elif stride is not None:
            idx = V.kernel.cse.generate(
                V.kernel.compute, cexpr(index), bounds=get_bounds_index_expr(expr)
            )
            value = ops.to_dtype(idx, dtype)
            if isinstance(value, OpsValue):
                value = value.value
            csevar = V.kernel.arange(value, stride)
        else:
            csevar = V.kernel._load_or_store_non_contiguous(  # type: ignore[assignment]
                None, index, dtype, V.kernel.compute
            )
        csevar.update_on_args("index_expr", (expr, dtype), {})
        return csevar


CppVecOverrides._initialize_pointwise_overrides("cppvec")


class CppTile2DOverrides(CppVecOverrides):
    @staticmethod
    def index_expr(expr, dtype):
        assert isinstance(V.kernel, CppTile2DKernel)
        expr = V.kernel.transform_indexing(expr)
        return CppVecOverrides.index_expr(expr, dtype)


class CppKernel(Kernel):
    overrides = CppOverrides  # type: ignore[assignment]
    sexpr = cexpr
    newvar_prefix = "auto "
    suffix = ";"

    def __init__(self, args, num_threads):
        super().__init__(args)
        self.call_ranges: Optional[Tuple[sympy.Expr, ...]] = None
        self.ranges: List[sympy.Expr] = []
        self.itervars: List[sympy.Symbol] = []
        self.reduction_depth = None
        self.reduction_prefix = IndentedBuffer()
        self.reduction_suffix = IndentedBuffer()
        self.parallel_reduction_prefix = IndentedBuffer()
        self.parallel_reduction_suffix = IndentedBuffer()
        self.local_reduction_init = IndentedBuffer()
        self.local_reduction_stores = IndentedBuffer()
        self.is_reduction = False
        self.non_parallel_reduction_prefix = IndentedBuffer()
        self.reduction_cse = CSE(self.newvar_prefix, self.suffix, name_prefix="tmp_acc")
        self.preloads = IndentedBuffer()
        self.poststores = IndentedBuffer()
        self.num_threads = num_threads  # num_threads the kernel specialized for
        self.reduction_omp_dec: Dict[Tuple[str, str], str] = {}

    def _gen_parallel_reduction_buffers(
        self,
        acc,
        acc_type,
        reduction_type,
        dtype,
        reduction_combine_fn=reduction_combine,
        reduction_init_fn=reduction_init,
        welford_weight_reciprocal_vec_fn=None,
    ):
        if config.cpp.dynamic_threads and not self.parallel_reduction_prefix:
            self.parallel_reduction_prefix.writeline(
                "int max_threads = omp_get_max_threads();"
            )
        acc_local = f"{acc}_local"
        num_threads = (
            "max_threads" if config.cpp.dynamic_threads else parallel_num_threads()
        )
        acc_per_thread = f"{acc}_arr[{num_threads}]"
        acc_local_in_array = acc_per_thread.replace(f"[{num_threads}]", "[tid]")
        self.local_reduction_init.writeline(
            f"{acc_type} {acc_local} = {reduction_init_fn(reduction_type, dtype)};"
        )
        self.parallel_reduction_prefix.writeline(f"{acc_type} {acc_per_thread};")
        self.parallel_reduction_prefix.writelines(
            [
                f"for (int tid = 0; tid < {num_threads}; tid++)",
                "{",
                f"    {acc_local_in_array} = {reduction_init_fn(reduction_type, dtype)};",
                "}",
            ],
        )
        self.local_reduction_stores.writelines(
            [
                f"{acc_local_in_array} = {acc_local};",
            ]
        )
        self.parallel_reduction_suffix.writelines(
            [
                f"for (int tid = 0; tid < {num_threads}; tid++)",
                "{",
                f"    {acc} = {reduction_combine_fn(reduction_type, acc, acc_local_in_array)};",
                "}",
            ],
        )
        if (
            reduction_type == "welford_reduce"
            and welford_weight_reciprocal_vec_fn
            and hasattr(self, "weight_recp_vec_range")
            and "vec" in f"{acc_type}"
        ):
            self.local_reduction_init.writeline(
                welford_weight_reciprocal_vec_fn(dtype, num_threads)
            )

    def get_reduction_var_pattern(self, line: str):
        return re.search("tmp_acc[0-9]+", line)

    def update_stores_with_parallel_reduction(self):
        for i, line in enumerate(self.stores._lines):
            if isinstance(line, str):
                m = self.get_reduction_var_pattern(line)
                if m:
                    var_name = m.group(0)
                    self.stores._lines[i] = line.replace(var_name, f"{var_name}_local")

    @contextlib.contextmanager
    def masked(self, mask):
        """Context manager to add an additional mask to loads and stores."""
        prior = self._load_mask
        if prior:
            mask = ops.and_(mask, prior)
            if isinstance(mask, OpsValue):
                mask = mask.value
                assert isinstance(mask, CppCSEVariable)
                # see NOTE [dtype of CppCSEVariable]
                # mask's dtype should be bool
                mask.dtype = torch.bool

        self._load_mask = mask
        try:
            yield mask
        finally:
            self._load_mask = prior

    def cache_fp32_cse_var_before_lowp_store(self, var_to_store):
        """
        https://github.com/pytorch/pytorch/issues/115260
        For FusedSchedulerNode[node1, node2], the node2 loads what node1 stores and the buffer is
        in low-precision floating point data type. When the output of node1 also serves as the output of the
        kernel, the result of nodes would be different from the case when output of node1 is not the output
        of the kernel (where we don't need to insert `to_dtype` for legalization). To address the problem, on
        storing the lowp node1 output, we also add the inverse dtype conversion to high precision data type
        to the cse cache.

        Example (pseudo code):
            node1_output = ...
            node1_output_lowp = to_dtype(node1_output, dtype=torch.bfloat16)
            store(buf, node1_output_lowp)
            node2_input_lowp = load(buf)
            node2_input = to_dtype(node2_input_lowp, dtype=torch.float)

        Without cse cache trick:
            node1_output = ...
            node1_output_lowp = to_dtype(node1_output, dtype=torch.bfloat16)
            store(buf, node1_output_lowp)
            node2_input_lowp = node_output_lowp # hit store cache
            node2_input = to_dtype(node2_input_lowp, dtype=torch.float)

        With cse cache trick:
            node1_output = ...
            node1_output_lowp = to_dtype(node1_output, dtype=torch.bfloat16)
            # also add `to_dtype(node1_input_lowp, dtype=torch.float)` -> `node1_output` to cse cache
            store(buf, node1_output_lowp)
            node2_input_lowp = node_output_lowp # hit store cache
            node2_input = node1_output # hit cse cache
        """

        if var_to_store.dtype not in DTYPE_LOWP_FP:
            # only need to cache fp32 cse var while var_to_store is lowp data
            return

        def find_fp32_var(var, cache):
            fp32_cse_var = None
            fp32_cse_var_name = None
            for expr, cse_var in cache.items():
                if cse_var == var:
                    if is_to_lowp_dtype(expr):
                        m = re.search(r"tmp\d+", expr)
                        if m is not None:
                            fp32_cse_var_name = m.group()
            if fp32_cse_var_name:
                for cse_var in cache.values():
                    if cse_var.name == fp32_cse_var_name:
                        fp32_cse_var = cse_var
                        break
                assert fp32_cse_var is not None
            return fp32_cse_var

        fp32_var = find_fp32_var(var_to_store, self.cse.cache)
        if fp32_var:
            self.cse.cache[get_lowp_to_fp32_expr(var_to_store, self)] = fp32_var

    def scale_index_with_offset(
        self, index: sympy.Expr, scale=1, itervar_idx=-1, offset=0
    ):
        var = self.itervars[itervar_idx]
        replacement = {var: var * scale + offset}
        new_index = sympy_subs(index, replacement)
        return new_index

    def index_to_str(self, index: sympy.Expr) -> str:
        """
        Convert an index expr to a string that can be used in cpp code.
        e.g. a sympy expression "s2" may actually appear as "ks1" in the cpp kernel.
        """
        return cexpr(self.rename_indexing(index))

    def index_indirect_depends_on(self, index: sympy.Expr, itervar: sympy.Symbol):
        """
        Check if an index has free symbol CppCSEVariable that depends on `itervar`.
        """
        return any(
            self.cse.varname_map[s.name].depends_on(itervar)  # type: ignore[attr-defined]
            for s in index.free_symbols
            if s.name in self.cse.varname_map  # type: ignore[attr-defined]
            and isinstance(self.cse.varname_map[s.name], CppCSEVariable)  # type: ignore[attr-defined]
        )

    def index_depends_on(self, index: sympy.Expr, itervar: sympy.Symbol):
        return itervar in index.free_symbols or self.index_indirect_depends_on(
            index, itervar
        )

    def load(self, name: str, index: sympy.Expr):
        var = self.args.input(name)
        index = self.rename_indexing(index)
        line = f"{var}[{cexpr_index(index)}]"
        if V.graph.get_dtype(name) in [torch.float16]:
            line = f"static_cast<float>({line})"
        csevar = self.cse.generate(self.loads, line)
        csevar.update_on_args("load", (name, index), {})
        return csevar

    def store(self, name, index, value, mode=None):
        assert "buf" in name
        var = self.args.output(name)
        self.cache_fp32_cse_var_before_lowp_store(value)
        index = self.rename_indexing(index)
        if mode is None:
            line = f"{var}[{cexpr_index(index)}] = {value};"
        elif mode == "atomic_add":
            if not config.cpp.dynamic_threads and self.num_threads == 1:
                line = f"{var}[{cexpr_index(index)}] += {value};"
            else:
                dtype = V.graph.get_dtype(name)
                # mirroring static_cast<float>(...) in load:
                value = f"static_cast<{DTYPE_TO_CPP[dtype]}>({value})"
                line = f"atomic_add(&{var}[{cexpr_index(index)}], {value});"
        else:
            raise NotImplementedError(f"store mode={mode}")
        self.stores.writeline(DeferredLine(name, line))

    def reduction(self, dtype, src_dtype, reduction_type, value):
        argmax_or_argmin = reduction_type in {"argmax", "argmin"}

        reduction_key = src_dtype, reduction_type, value
        if reduction_key in self.reduction_cse.reduction_cache:
            return self.reduction_cse.reduction_cache[reduction_key]

        acc = self.reduction_cse.generate(
            self.loads, f"reduction {reduction_key}", write=False
        )
        self.is_reduction = True
        if argmax_or_argmin:
            prefix, parallel_prefix, local_init = argmax_argmin_prefix(
                reduction_type, src_dtype, acc
            )
            self.local_reduction_init.writelines(local_init)
            self.reduction_prefix.writelines(prefix)
            self.parallel_reduction_prefix.writelines(parallel_prefix)
            compare_op = (
                "greater_or_nan" if reduction_type == "argmax" else "less_or_nan"
            )
            assert self.reduction_depth is not None
            index = self.itervars[self.reduction_depth]
            for i in range(self.reduction_depth + 1, len(self.itervars)):
                index = index * self.ranges[i] + self.itervars[i]
            self.stores.writelines(
                [
                    f"if(!({compare_op}({acc}.value, {value}, {acc}.index, {cexpr_index(index)}))) {{",
                    f"    {acc}.index = {cexpr_index(index)}; {acc}.value = {value};",
                    "}",
                ]
            )
            acc_local = f"{acc}_local"
            num_threads = parallel_num_threads()
            acc_per_thread = f"{acc}_arr[{num_threads}]"
            acc_local_in_array = acc_per_thread.replace(f"[{num_threads}]", "[tid]")
            self.parallel_reduction_suffix.writelines(
                [
                    f"for (int tid = 0; tid < {num_threads}; tid++)",
                    "{",
                    f"    if(!({compare_op}({acc}.value, {acc_local_in_array}.value, {acc}.index, {acc_local_in_array}.index))) {{",
                    f"        {acc}.index = {acc_local_in_array}.index; {acc}.value = {acc_local_in_array}.value;",
                    "    }",
                    "}",
                ],
            )
            self.local_reduction_stores.writelines(
                [
                    f"{acc_local_in_array} = {acc_local};",
                ]
            )
        else:
            acc_type = reduction_acc_type(reduction_type, dtype)

            self.reduction_prefix.writeline(
                f"{acc_type} {acc} = {reduction_init(reduction_type, dtype)};"
            )
            self.stores.writeline(
                f"{acc} = {reduction_combine(reduction_type, acc, value)};"
            )
            self._gen_parallel_reduction_buffers(acc, acc_type, reduction_type, dtype)
        result = reduction_project(reduction_type, acc)
        self.reduction_cse.reduction_cache[reduction_key] = result
        return result

    def store_reduction(self, name, index, value):
        index = self.rename_indexing(index)
        var = self.args.output(name)
        self.reduction_suffix.writeline(
            DeferredLine(name, f"{var}[{cexpr_index(index)}] = {value};")
        )

    def set_ranges(self, lengths, reduction_lengths):
        if self.call_ranges:
            assert self.call_ranges == tuple(lengths) + tuple(
                reduction_lengths
            ), f"{self.call_ranges} == {tuple(lengths)} + {tuple(reduction_lengths)}"
            assert self.reduction_depth == len(lengths)
        else:
            self.call_ranges = tuple(lengths) + tuple(reduction_lengths)
            self.ranges = [self.rename_indexing(x) for x in self.call_ranges]
            self.itervars = [
                sympy_index_symbol_with_prefix(SymT.XBLOCK, n)
                for n in range(len(self.ranges))
            ]
            self.reduction_depth = len(lengths)
        return (
            self.itervars[: self.reduction_depth],
            self.itervars[self.reduction_depth :],
        )

    def size_hint(self):
        return V.graph.sizevars.size_hint(
            sympy_product(self.call_ranges), fallback=8192
        )

    def codegen_loops_impl(self, loop_nest, code, worksharing):
        threads = parallel_num_threads()
        assert self.call_ranges is not None
        kernels = loop_nest.get_kernels()
        has_outer_loop_kernel = any(
            isinstance(kernel, OuterLoopFusedKernel) for kernel in kernels
        )
        if has_outer_loop_kernel:
            assert len(kernels) == 1
            assert isinstance(kernels[0], OuterLoopFusedKernel)
            par_depth = kernels[0].decide_parallel_depth(
                loop_nest.max_parallel_depth(), threads
            )
        else:
            par_depth = self.decide_parallel_depth(
                loop_nest.max_parallel_depth(), threads
            )

        with contextlib.ExitStack() as stack:
            if par_depth:
                if loop_nest.is_reduction_only():
                    # need to close the worksharing scope to define reduction vars outside it
                    worksharing.close()
                else:
                    worksharing.parallel(threads)
                loop_nest.mark_parallel(par_depth)
            elif threads > 1:
                if worksharing.single():
                    stack.enter_context(code.indent())

            def gen_loop_kernel(loop: LoopLevel):
                def is_parallel_reduction(loop):
                    root = loop.get_root()
                    return root.is_reduction and root.parallel

                kernels = loop.get_kernels()
                assert len(kernels) == 1
                if not isinstance(
                    kernels[0], OuterLoopFusedKernel
                ) and is_parallel_reduction(loop):
                    kernels[0].update_stores_with_parallel_reduction()
                gen_kernel(kernels[0])

            def gen_kernel(kernel):
                if isinstance(kernel, OuterLoopFusedKernel):
                    for loop in kernel.inner:
                        if loop.inner:
                            gen_loops(loop.inner, loop.is_reduction)
                        else:
                            with contextlib.ExitStack() as stack:
                                # If there is any kernel existing at the final outer loop fusion level,
                                # the kernel code should be placed within its respective indent to prevent
                                # the duplication of variable definitions.
                                stack.enter_context(code.indent())
                                gen_loop_kernel(loop)
                else:
                    with contextlib.ExitStack() as stack:
                        assert kernel
                        if hasattr(kernel, "codegen_inner_loops"):
                            code.splice(kernel.preloads)
                            kernel.codegen_inner_loops(code)
                            stack.enter_context(code.indent())
                        code.splice(kernel.loads)
                        code.splice(kernel.compute)
                        code.splice(kernel.stores)
                    if hasattr(kernel, "codegen_inner_loops"):
                        code.splice(kernel.poststores)

            def get_reduction_code_buffer(loops, buffer="prefix"):
                assert buffer in ("prefix", "suffix", "local")
                for loop in loops:
                    for kernel in loop.get_kernels():
                        if buffer == "local":
                            return (
                                kernel.local_reduction_init,
                                kernel.local_reduction_stores,
                            )
                        elif buffer == "suffix":
                            suffix = kernel.reduction_suffix
                            if loop.parallel:
                                suffix = kernel.parallel_reduction_suffix + suffix
                            return suffix
                        else:
                            prefix = kernel.reduction_prefix
                            if loop.parallel:
                                prefix = prefix + kernel.parallel_reduction_prefix
                            else:
                                prefix = prefix + kernel.non_parallel_reduction_prefix
                            return prefix

            def gen_loops(loops: List[LoopLevel], in_reduction=False):
                with contextlib.ExitStack() as stack_outer:
                    local_reduction_init = local_reduction_stores = None
                    if loops:
                        loop = loops[0]
                        if loop.is_reduction and not in_reduction:
                            reduction_prefix = get_reduction_code_buffer(loops)
                            if reduction_prefix:
                                stack_outer.enter_context(code.indent())
                            code.splice(reduction_prefix)
                        if loop_nest.is_reduction_only() and loop.parallel:
                            (
                                local_reduction_init,
                                local_reduction_stores,
                            ) = get_reduction_code_buffer(loops, "local")
                            worksharing.parallel(threads)
                            if local_reduction_init:
                                assert local_reduction_stores
                                code.splice(local_reduction_init)

                    for loop in loops:
                        gen_loop(loop)

                    if loops:
                        loop = loops[0]
                        if loop_nest.is_reduction_only() and loop.parallel:
                            if local_reduction_stores:
                                code.splice(local_reduction_stores)
                            worksharing.close()
                        if loop.is_reduction and not in_reduction:
                            code.splice(get_reduction_code_buffer(loops, "suffix"))

            def gen_loop(loop: LoopLevel):
                with contextlib.ExitStack() as stack:
                    loop_lines = loop.lines()
                    if loop_lines is None:
                        return
                    code.writelines(loop_lines)
                    stack.enter_context(code.indent())
                    # generate inner loops or loop body
                    if loop.inner:
                        gen_loops(loop.inner, loop.is_reduction)
                    else:
                        gen_loop_kernel(loop)

            stack.enter_context(code.indent())
            if loop_nest.root:
                if has_outer_loop_kernel and V.graph.scheduler.get_local_buffer():
                    # Allocate local buffer
                    local_buffers = V.graph.scheduler.get_local_buffer()
                    assert len(local_buffers.items()) == 1
                    local_buffer = next(iter(local_buffers.items()))[1]

                    # Checked in try_outer_loop_fusion_with_local_buf by assuming last dim size and contiguous
                    assert len(local_buffer.get_layout().size) == 1
                    # For dynamic size, rename s to ks
                    local_buf_size = self.rename_indexing(
                        local_buffer.get_layout().size[-1]
                    )
                    local_buf_dtype = DTYPE_TO_CPP[local_buffer.get_layout().dtype]
                    allocate = (
                        f"std::make_unique<{local_buf_dtype} []>({local_buf_size})"
                    )
                    code.splice(
                        f"std::unique_ptr<{local_buf_dtype} []> local_buffer = {allocate};"
                    )
                    local_buffer_name = local_buffer.get_name()
                    code.splice(
                        f"{local_buf_dtype}* {local_buffer_name} = local_buffer.get();"
                    )
                gen_loops(loop_nest.root)
            else:
                gen_kernel(loop_nest.kernel)

    def codegen_loops(self, code, worksharing):
        loop_nest = LoopNestWithSplit.build(self)
        self.codegen_loops_impl(loop_nest, code, worksharing)

    @property
    def assert_function(self) -> str:
        if V.graph.aot_mode:
            # TODO: Using AOTI_TORCH_CHECK is causing performance drop for some models
            # compared with JIT Inductor which uses TORCH_CHECK
            return "AOTI_TORCH_CHECK"
        else:
            return "TORCH_CHECK"

    def decide_parallel_depth(self, max_parallel_depth, threads):
        assert self.call_ranges is not None
        ranges = self.call_ranges[:max_parallel_depth]
        seq = self.size_hint()
        par = 1
        depth = 0
        for expr in ranges:
            hint = V.graph.sizevars.size_hint(expr, fallback=8192)
            if par >= 2 * threads or par == threads:
                break
            if seq // threads < config.cpp.min_chunk_size:
                # not enough work
                break
            depth += 1
            par *= hint
            seq /= hint
        # if we assume thread number is dynamic, make sure we
        # have at least one parallel scope and let OMP runtime
        # to manage the serial vs. parallel.
        if config.cpp.dynamic_threads and depth == 0 and len(ranges) > 0:
            depth = 1
        return depth

    @contextlib.contextmanager
    def write_to_suffix(self):
        prior = (self.loads, self.compute, self.stores, self.cse)
        self.loads = IndentedBuffer()
        self.compute = IndentedBuffer()
        self.stores = IndentedBuffer()
        self.cse = self.cse.clone()
        yield
        self.reduction_suffix.splice(self.loads)
        self.reduction_suffix.splice(self.compute)
        self.reduction_suffix.splice(self.stores)
        (self.loads, self.compute, self.stores, self.cse) = prior

    def create_cse_var(self, *args, **kwargs):
        return CppCSEVariable(*args, **kwargs)


class CppVecKernel(CppKernel):
    overrides = CppVecOverrides  # type: ignore[assignment]

    def __init__(
        self,
        args,
        num_threads,
        tiling_factor=0,
        tiling_idx=-1,
        tiling_dtype=torch.float,
    ):
        super().__init__(args, num_threads)
        self.vec_isa = codecache.pick_vec_isa()
        assert self.vec_isa
        if tiling_factor == 0:
            tiling_factor = self.vec_isa.nelements(dtype=tiling_dtype)
        self.tiling_factor = tiling_factor
        self.tiling_idx = tiling_idx

    def _try_get_const_stride(self, index: sympy.Expr, itervar: sympy.Symbol):
        if self.index_indirect_depends_on(index, itervar):
            return None
        for indirect_var in (
            self.cse.varname_map[s.name]  # type: ignore[attr-defined]
            for s in index.free_symbols
            if symbol_is_type(s, SymT.TMP)
        ):
            assert isinstance(indirect_var, CppCSEVariable)
            if indirect_var.is_vec:
                return None
        stride = stride_at_vec_range(index, itervar, self.tiling_factor)
        return stride if stride.is_number else None

    def _get_num_vectors(self, dtype: torch.dtype) -> int:
        num_vectors = math.ceil(
            self.tiling_factor * dtype.itemsize * 8 / self.vec_isa.bit_width()
        )
        assert num_vectors >= 1
        return num_vectors

    def _get_vec_type(self, dtype: torch.dtype) -> str:
        num_vectors = self._get_num_vectors(dtype)
        if num_vectors == 1:
            return f"at::vec::Vectorized<{DTYPE_TO_CPP[dtype]}>"
        else:
            return f"at::vec::VectorizedN<{DTYPE_TO_CPP[dtype]},{num_vectors}>"

    def _get_mask_type(self, dtype: torch.dtype = torch.float) -> str:
        if dtype == torch.bool:
            return ""
        num_vectors = self._get_num_vectors(dtype)
        return f"at::vec::VecMask<{DTYPE_TO_CPP[dtype]},{num_vectors}>"

    def _get_mask_cast(self, mask: CppCSEVariable, dtype: torch.dtype) -> str:
        assert mask.dtype == torch.bool, repr(mask)
        num_vectors = self._get_num_vectors(dtype)
        return f"{mask}.template cast<{DTYPE_TO_CPP[dtype]},{num_vectors}>()"

    def get_reduction_var_pattern(self, line: str):
        return re.search("tmp_acc[0-9]+_vec", line)

    def _get_vec_load_line(
        self,
        var: str,
        index: sympy.Expr,
        dtype: torch.dtype,
        load_mask: Optional[CppCSEVariable] = None,
    ):
        """
        Get a load line str that loads a vector from `var` at `index` of type `dtype`.
        If `load_mask` is not None, we do a masked load accordingly.
        Notes on the `dtype`:
        1. We always load `self.tiling_factor` number of elements regardless of the `dtype`.
           It means we load half of the vector lanes for 16-bit data types and quarter of the
           vector lanes for 8-bit data types.
        2. `torch.bool` and `torch.uint8` could mean masks and we load them as float mask vectors.
        """
        opt_ctx: OptimizationContext = get_current_node_opt_ctx()
        assert opt_ctx is not None
        cpp_type = DTYPE_TO_CPP[dtype]
        num_vectors = self._get_num_vectors(dtype)
        load_mask_str = None
        if load_mask:
            if not load_mask.is_vec:
                # TODO: avoid hard-code torch.float
                load_mask_str = f"{self._get_mask_type(torch.float)}::from({load_mask})"
            else:
                load_mask_str = f"{self._get_mask_cast(load_mask, torch.float)}"
        loadbuf = f"{var} + {cexpr_index(index)}" if index != 0 else var
        if dtype == torch.bool:
            # TODO: should we consider load mask here?
            line = f"{self._get_mask_type()}::from({loadbuf})"
        else:
            line = (
                f"{load_mask_str}.template loadu<{cpp_type},{num_vectors}>({loadbuf})"
                if load_mask_str
                else f"{self._get_vec_type(dtype)}::loadu({loadbuf}, {self.tiling_factor})"
            )
        return line

    def _load_or_store_non_contiguous(
        self,
        var: Optional[str],
        index: sympy.Expr,
        dtype: torch.dtype,
        buffer: Optional[IndentedBuffer] = None,
        store_value: Optional[Union[str, CppCSEVariable]] = None,
    ) -> Optional[CppCSEVariable]:
        """
        Load or store a vector in a non-contiguous way. The vector is initialized from an array that is
        filled in an inner loop over the tiling factor.
        :param var: buffer to load from or store to, i.e. `var[transformed(index)]`. If None, we load the index
                    as index expression, i.e. `transformed(index)`.
        :param index: index into the `var` or the index expression by its own if `var` is None.
                      The `index` could contain indirect indexing or the tiling itervar. When used in
                      the inner loop, the index is transformed as follows:
                      1. the index is linearized along the tiling dim.
                      2. the indirect indexing vector variables are transformed into arrays over the tiling dim.
        :param dtype: data type of `var` or `index` if `var` is None.
        :param buffer: the code buffer to write the generated code to. If None, we write to `self.loads`.
        :param store_value: the value to store. If None, we load the vector.
        :return: a CppCSEVariable that represents the loaded vector or None if it is a store.
        """
        assert not store_value or var is not None, "store var must be provided"

        if buffer is None:
            buffer = self.loads

        def get_result_size(dtype: torch.dtype) -> int:
            if dtype.itemsize < 4:
                return self.tiling_factor * (4 // dtype.itemsize)
            else:
                return self.tiling_factor

        def vec_to_array(vec_var: CppCSEVariable) -> CppCSEVariable:
            assert vec_var.is_vec
            code = BracesBuffer()
            code.writeline("[&]")
            with code.indent():
                vec_dtype = vec_var.dtype
                assert vec_dtype is not None
                if vec_dtype == torch.bool:
                    vec_dtype = torch.float
                result_size = get_result_size(vec_dtype)
                code.writeline(
                    f"__at_align__ std::array<{DTYPE_TO_CPP[vec_dtype]}, {result_size}> tmpbuf;"
                )
                line = f"{vec_var}.store(tmpbuf.data());"
                code.writeline(line)
                code.writeline("return tmpbuf;")
            code.writeline("()")
            csevar = self.cse.generate(buffer, code)
            assert isinstance(csevar, CppCSEVariable)
            return csevar

        opt_ctx: OptimizationContext = get_current_node_opt_ctx()
        assert opt_ctx is not None
        code = BracesBuffer()
        code.writeline("[&]")
        with code.indent():
            result_size = get_result_size(dtype)
            result_declare = (
                f"__at_align__ std::array<{DTYPE_TO_CPP[dtype]}, {result_size}> tmpbuf;"
            )
            code.writeline(result_declare)
            if store_value:
                code.writeline(f"{store_value}.store(tmpbuf.data());")
            itervar_inner = sympy_index_symbol(
                f"{self.itervars[self.tiling_idx]}_inner"
            )
            replacements = {}
            for indirect_var in (
                self.cse.varname_map[s.name]  # type: ignore[attr-defined]
                for s in index.free_symbols
                if symbol_is_type(s, SymT.TMP)
            ):
                assert isinstance(indirect_var, CppCSEVariable)
                if indirect_var.is_vec:
                    array_var = vec_to_array(indirect_var)
                    replacements[indirect_var] = f"{array_var}[{itervar_inner}]"
            index = self.scale_index_with_offset(
                index, itervar_idx=self.tiling_idx, offset=itervar_inner
            )
            load_mask = None
            if self._load_mask is not None:
                assert not store_value, "unexpected store with load mask"
                assert isinstance(self._load_mask, CppCSEVariable), self._load_mask
                if self._load_mask.is_vec:
                    load_mask = f"{self._load_mask}.is_masked({itervar_inner})"
                else:
                    load_mask = f"{self._load_mask} != 0"
            if codecache.is_gcc():
                code.writeline(f"#pragma GCC unroll {self.tiling_factor}")
            else:
                code.writeline(f"#pragma unroll {self.tiling_factor}")
            code.writeline(
                f"for (long {itervar_inner} = 0; {itervar_inner} < {self.tiling_factor}; {itervar_inner}++)"
            )
            with code.indent(), contextlib.ExitStack() as stack:
                index_c = cexpr_index(index)
                for indirect_var in replacements:
                    index_c = re.sub(
                        r"\b" + f"{indirect_var}" + r"\b",
                        replacements[indirect_var],
                        index_c,
                    )
                rhs = f"{var}[{index_c}]" if var is not None else f"{index_c}"
                if load_mask:
                    code.writeline(f"if ({load_mask})")
                    stack.enter_context(code.indent())
                if store_value:
                    code.writeline(f"{rhs} = tmpbuf[{itervar_inner}];")
                else:
                    code.writeline(f"tmpbuf[{itervar_inner}] = {rhs};")
            if not store_value:
                load_line = self._get_vec_load_line("tmpbuf.data()", 0, dtype)  # type: ignore[arg-type]
                code.writeline(f"return {load_line};")
        code.writeline("()")
        if store_value:
            code.writeline(";")
            buffer.splice(code)
            return None
        else:
            csevar = self.cse.generate(buffer, code)
            assert isinstance(csevar, CppCSEVariable)
            csevar.is_vec = True
            return csevar

    def load(self, name: str, index: sympy.Expr):
        opt_ctx: OptimizationContext = get_current_node_opt_ctx()
        var = self.args.input(name)
        index = self.rename_indexing(index)
        dtype = V.graph.get_dtype(name)
        tiling_var = self.itervars[self.tiling_idx]
        stride = self._try_get_const_stride(index, tiling_var)
        if stride == 0:
            # load scalar and lazily broadcast it on demand
            return super().load(name, index)
        elif stride == 1:
            # load contiguously
            line = self._get_vec_load_line(var, index, dtype, self._load_mask)
            csevar = self.cse.generate(self.loads, line)  # type: ignore[assignment]
        else:
            csevar = self._load_or_store_non_contiguous(var, index, dtype)  # type: ignore[assignment]
        assert isinstance(csevar, CppCSEVariable)
        csevar.update_on_args("load", (name, index), {})
        csevar.is_vec = True
        return csevar

    def _get_store_line(
        self,
        value: Union[str, CppCSEVariable],
        var: str,
        index: sympy.Expr,
        dtype: torch.dtype,
    ):
        """
        Get a store line buffer that stores `value` into `var` at `index` of `dtype`. It handles
        both contiguous and non-contiguous store cases.
        :param value: Vectorized type templaterized on `dtype`.
        :param var: buffer to store into.
        :index: index into the `var`.
        """
        # when value's type is str (e.g., welford reduction), caller should make sure
        # it is a vector
        assert isinstance(value, str) or (
            isinstance(value, CppCSEVariable) and value.is_vec
        ), value
        tiling_var = self.itervars[self.tiling_idx]
        var_expr = f"{var} + {cexpr_index(index)}"
        stride = self._try_get_const_stride(index, tiling_var)
        code = IndentedBuffer()
        if stride == 1:
            if dtype == torch.float:
                code.writeline(f"{value}.store({var_expr});")
            else:
                code.writeline(f"{value}.store({var_expr}, {self.tiling_factor});")
        else:
            self._load_or_store_non_contiguous(
                var, index, dtype, buffer=code, store_value=value
            )
        return code

    def store(self, name, index, value, mode=None):
        assert "buf" in name
        assert mode is None
        assert isinstance(value, CppCSEVariable), value
        if not value.is_vec:
            # this happens when we store a scalar into a vectorized buffer like "fill"
            value = self.broadcast(value)
        opt_ctx: OptimizationContext = get_current_node_opt_ctx()
        var = self.args.output(name)
        self.cache_fp32_cse_var_before_lowp_store(value)
        index = self.rename_indexing(index)
        code = self._get_store_line(value, var, index, V.graph.get_dtype(name))
        self.stores.splice(code.map(lambda x: DeferredLine(name, x)))

    def reduction(self, dtype, src_dtype, reduction_type, value):
        assert reduction_type in {
            "max",
            "min",
            "sum",
            "prod",
            "xor_sum",
            "welford_reduce",
            "welford_combine",
        }
        assert dtype == src_dtype
        assert dtype in [torch.float, torch.int64]
        assert isinstance(value, CppCSEVariable), value

        if not value.is_vec:
            value = self.broadcast(value)

        reduction_key = src_dtype, reduction_type, value
        if reduction_key in self.reduction_cse.reduction_cache:
            return self.reduction_cse.reduction_cache[reduction_key]

        vec_ns = "at::vec"
        vec = f"{vec_ns}::Vectorized<{DTYPE_TO_CPP[dtype]}>"
        acc_type = reduction_acc_type(reduction_type, dtype)
        acc_type_vec = self.reduction_acc_type_vec(reduction_type, dtype)

        acc = self.reduction_cse.generate(
            self.loads, f"reduction {reduction_key}", write=False
        )
        acc_vec = f"{acc}_vec"
        self.is_reduction = True
        self.reduction_prefix.writeline(
            f"{acc_type} {acc} = {reduction_init(reduction_type, dtype)};"
        )
        self.reduction_prefix.writeline(
            f"{acc_type_vec} {acc_vec} = {self.reduction_init_vec(reduction_type, dtype)};"
        )
        # save the reciprocal of weights for welford reduce if using static shape
        reduction_size = functools.reduce(
            lambda x, y: x * y, self.ranges[self.reduction_depth :]
        )
        if reduction_type == "welford_reduce":
            reduction_factor = (
                self.tiling_factor if self.tiling_idx >= self.reduction_depth else 1
            )
            self.weight_recp_vec_range = FloorDiv(reduction_size, reduction_factor)
            self.non_parallel_reduction_prefix.writeline(
                self.welford_weight_reciprocal_vec(dtype, None)
            )
            self.stores.writeline(
                f"{acc_vec} = {self.reduction_combine_vec(reduction_type, acc_vec, value, True)};"
            )
        else:
            self.stores.writeline(
                f"{acc_vec} = {self.reduction_combine_vec(reduction_type, acc_vec, value)};"
            )
        self._gen_parallel_reduction_buffers(
            acc,
            acc_type,
            reduction_type,
            dtype,
        )
        self._gen_parallel_reduction_buffers(
            acc_vec,
            acc_type_vec,
            reduction_type,
            dtype,
            reduction_combine_fn=self.reduction_combine_vec,
            reduction_init_fn=self.reduction_init_vec,
            welford_weight_reciprocal_vec_fn=self.welford_weight_reciprocal_vec,
        )
        tmpvar: Union[str, CSEVariable]
        if self.tiling_idx >= self.reduction_depth:
            # Horizontal reduction
            if is_welford_reduction(reduction_type):
                assert (
                    self._get_num_vectors(dtype) == 1
                ), "Welford reduction does not support VectorizedN (N>1)"
                next_value = f"welford_vec_reduce_all({acc_vec})"
            else:
                reduce_all_body = (
                    "{ return "
                    + self.reduction_combine_vec(reduction_type, "x", "y")
                    + "; }"
                )
                vec = f"at::vec::Vectorized<{DTYPE_TO_CPP[dtype]}>"
                vec_reduce_all_func = f"at::vec::vec_reduce_all<{DTYPE_TO_CPP[dtype]}>"
                next_value = f"{vec_reduce_all_func}([]({vec}& x, {vec}& y) {reduce_all_body}, {acc_vec})"

            self.reduction_suffix.writeline(
                f"{acc} = {reduction_combine(reduction_type, acc, next_value)};"
            )
            tmpvar = acc
        else:
            tmpvar = acc_vec

        result = reduction_project(reduction_type, tmpvar)
        self.reduction_cse.reduction_cache[reduction_key] = result
        return result

    def store_reduction(self, name, index, value):
        index = self.rename_indexing(index)
        var = self.args.output(name)
        out_dtype = V.graph.get_dtype(name)
        dtype = torch.float if out_dtype.is_floating_point else torch.int64
        code = IndentedBuffer()
        if self.tiling_idx >= self.reduction_depth:
            # Horizontal reduction
            code.writeline(
                f"{var}[{cexpr_index(index)}] = static_cast<{DTYPE_TO_CPP[out_dtype]}>({value});"
            )
        else:
            # Vertical reduction
            if out_dtype != dtype:
                converted_value = f"{DTYPE_TO_CPP[out_dtype]}_{value}"
                code.writeline(
                    f"auto {converted_value} = at::vec::convert<{DTYPE_TO_CPP[out_dtype]}>({value});"
                )
                value = converted_value
            code.splice(self._get_store_line(value, var, index, out_dtype))
        self.reduction_suffix.splice(code.map(lambda x: DeferredLine(name, x)))

    def broadcast(self, scalar_var: CppCSEVariable) -> CppCSEVariable:
        assert not scalar_var.is_vec
        if scalar_var.dtype == torch.bool:
            vec_var = self.cse.generate(
                self.compute, f"{self._get_mask_type()}::from({scalar_var.name})"
            )
        else:
            assert scalar_var.dtype is not None
            vec_var = self.cse.generate(
                self.compute,
                f"{self._get_vec_type(scalar_var.dtype)}({scalar_var.name})",
            )
        assert isinstance(vec_var, CppCSEVariable)
        vec_var.dtype = scalar_var.dtype
        vec_var.dependent_itervars = scalar_var.dependent_itervars
        vec_var.is_vec = True
        return vec_var

    def arange(self, index: CppCSEVariable, stride: sympy.Symbol) -> CppCSEVariable:
        assert not index.is_vec
        assert index.dtype is not None
        csevar = self.cse.generate(
            self.compute,
            f"{self._get_vec_type(index.dtype)}::arange({index}, {stride})",
        )
        assert isinstance(csevar, CppCSEVariable)
        csevar.dtype = index.dtype
        csevar.is_vec = True
        return csevar

    def reduction_init_vec(self, reduction_type, dtype):
        scalar_type = DTYPE_TO_COMPUTATION_DTYPE[dtype]
        vec_type = self._get_vec_type(scalar_type)

        if is_welford_reduction(reduction_type):
            return f"Welford<{vec_type}>()"

        scalar_init = reduction_init(reduction_type, dtype)
        return f"{vec_type}({scalar_init})"

    def reduction_acc_type_vec(self, reduction_type, dtype):
        assert reduction_type not in {"argmin", "argmax"}
        scalar_type = DTYPE_TO_COMPUTATION_DTYPE[dtype]
        vec_type = self._get_vec_type(scalar_type)
        if is_welford_reduction(reduction_type):
            return f"Welford<{vec_type}>"

        return vec_type

    def welford_weight_reciprocal_vec(self, dtype, num_threads=None):
        vec_num_range_thread = (
            CeilDiv(self.weight_recp_vec_range, num_threads)
            if num_threads
            else self.weight_recp_vec_range
        )
        vec_num_range_thread_expr = cexpr_index(vec_num_range_thread)
        return f"static WeightRecp<{self._get_vec_type(dtype)}> weight_recps({vec_num_range_thread_expr});"

    def reduction_combine_vec(
        self, reduction_type, var, next_value, use_weight_recps=False
    ):
        if reduction_type == "max":
            return f"at::vec::maximum({var}, {next_value})"
        elif reduction_type == "min":
            return f"at::vec::minimum({var}, {next_value})"
        elif reduction_type == "sum":
            return f"{var} + {next_value}"
        elif reduction_type == "prod":
            return f"{var} * {next_value}"
        elif reduction_type == "xor_sum":
            return f"{var} ^ {next_value}"
        elif reduction_type == "welford_reduce":
            if use_weight_recps:
                return f"welford_combine({var}, {next_value}, &weight_recps)"
            else:
                return f"welford_combine({var}, {next_value})"
        elif reduction_type == "welford_combine":
            if isinstance(next_value, tuple):
                # When reading a value from Inductor IR we have a tuple of variable names
                mean, m2, weight = next_value
            else:
                # When combining intermediate accumulators we have a Welford<T> struct
                mean, m2, weight = reduction_project(reduction_type, next_value)
            return f"welford_combine({var}, {{{mean}, {m2}, {weight}}})"
        else:
            raise NotImplementedError

    def indirect_assert(self, var, lower, upper, mask=None):
        assert not mask, "do not support mask in indirect_indexing assertion"
        assert isinstance(var, CppCSEVariable)
        assert var.dtype is not None
        if not var.is_vec:
            return super().indirect_assert(var, lower, upper, mask)
        lower_scalar = lower
        upper_scalar = upper
        if lower:
            lower = f"{self._get_vec_type(var.dtype)}({lower})"
        if upper:
            upper = f"{self._get_vec_type(var.dtype)}({upper})"
        if lower and upper:
            cond = f"({lower} <= {var}) & ({var} < {upper})"
            cond_print = f"{lower_scalar} <= {var} < {upper_scalar}"
        elif lower:
            cond = f"{lower} <= {var}"
            cond_print = f"{lower_scalar} <= {var}"
        else:
            assert upper
            cond = f"{var} < {upper}"
            cond_print = f"{var} < {upper_scalar}"
        cond = f"({self._get_mask_type(var.dtype)}({cond})).all_masked()"
        return f'{self.assert_function}({cond}, "index out of bounds: {cond_print}")'


class CppTile2DKernel(CppVecKernel):
    """
    A vector kernel that handles the 2d tiles with the tile size defined in `tiling_factor` on
    the inner-most loop level and one of the outer loop level (`outer_tiling_idx`). When the data
    tile is accessed in a contiguous way from the outer loop axis, a transposition is applied on the
    tile to make the access contiguous from the inner-most loop axis. Then, the same vectorization
    logic from its parent `CppVecKernel` is leveraged for load/store/compute. The transposed tile load
    and store are generated into kernel.preloads and kernel.poststores buffers.

    The loop structure looks like below:
    for ...
      for i_outer ...
        for ...
          for inner_most ...
            // generated by CppTile2DKernel
            float tmp0[16*16]; at::vec::transpose_mxn<...>(tmp0, in_ptr0 + ..., ...); // into kernel.preloads
            float tmp1[16*16]; // into kernel.preloads
            for i_inner ... { // the kernel inner loop
              vectorized loads/compute/stores (e.g., load tmp0, store tmp1) // into kernel.loads/compute/stores
            }
            at::vec::transpose_mxn(out_ptr0 + ..., tmp1, ...) // into kernel.poststores
          for inner_most ... (tail)
            // generated by CppVecKernel
            ...
      for i_outer ... (tail)
        for ...
          for ...
            // generated by CppKernel
            ...
    """

    overrides = CppTile2DOverrides  # type: ignore[assignment]

    def __init__(self, args, num_threads, tiling_factor, tiling_indices, tiling_dtype):
        super().__init__(
            args, num_threads, tiling_factor, tiling_indices[1], tiling_dtype
        )
        self.tiling_indices = tiling_indices

    def inner_itervar(self):
        return sympy_index_symbol(f"{self.itervars[self.outer_idx]}_inner")

    def need_vec_transpose(self, index):
        outer_var = self.itervars[self.outer_idx]
        inner_var = self.itervars[self.tiling_idx]
        outer_stride = stride_at_vec_range(index, outer_var, self.tiling_factor)
        inner_stride = stride_at_vec_range(index, inner_var, self.tiling_factor)
        return (
            self._load_mask is None  # TODO: support transposition with mask
            and outer_stride == 1
            and index.has(inner_var)
            and not inner_stride.has(inner_var)
            and not inner_stride.has(outer_var)
        )

    def gen_transposed_tile_load_store(self, name, var, index, is_store):
        # transposed tile load/store outside the kernel inner loop
        dtype = V.graph.get_dtype(name)
        factor = self.tiling_factor
        src = f"{var} + {cexpr_index(index)}"
        dst = "__place_holder__"
        ld_src = f"{cexpr_index(stride_at_vec_range(index, self.itervars[self.tiling_idx], self.tiling_factor))}"
        ld_dst = f"{factor}"
        if is_store:
            src, dst = dst, src
            ld_src, ld_dst = ld_dst, ld_src

        need_define = True
        load_or_store = f"at::vec::transpose_mxn<{DTYPE_TO_CPP[dtype]},{factor},{factor}>({src}, {ld_src}, {dst}, {ld_dst});"
        if is_store:
            tile_var = self.cse.newvar()
        elif load_or_store not in self.cse.cache:
            tile_var = self.cse.generate(self.preloads, load_or_store, write=False)
        else:
            need_define = False
            tile_var = self.cse.cache[load_or_store]

        if need_define:
            define_line = f"{DTYPE_TO_CPP[dtype]} {tile_var}[{factor}*{factor}] __attribute__ ((aligned ({factor})));"
            self.preloads.writeline(define_line)

        load_or_store = load_or_store.replace("__place_holder__", str(tile_var))
        if is_store:
            self.poststores.writeline(DeferredLine(name, load_or_store))
        else:
            self.preloads.writeline(load_or_store)

        return tile_var

    def load(self, name: str, index: sympy.Expr):
        opt_ctx: OptimizationContext = get_current_node_opt_ctx()
        var = self.args.input(name)
        index = self.rename_indexing(index)

        inner = self.inner_itervar()
        if self.need_vec_transpose(index):
            tile_var = self.gen_transposed_tile_load_store(
                name, var, index, is_store=False
            )
            # vector load inside the kernel inner loop
            loadbuf = f"{tile_var} + {cexpr_index(inner * self.tiling_factor)}"
            dtype = V.graph.get_dtype(name)
            line = self._get_vec_load_line(loadbuf, 0, dtype)  # type: ignore[arg-type]
            csevar = self.cse.generate(self.loads, line)
            csevar.update_on_args("load", (name, index), {})
            assert isinstance(csevar, CppCSEVariable)
            csevar.is_vec = True
            return csevar
        else:
            new_index = self.transform_indexing(index)
            return super().load(name, new_index)

    def store(self, name, index, value, mode=None):
        assert "buf" in name
        opt_ctx: OptimizationContext = get_current_node_opt_ctx()
        var = self.args.output(name)

        inner = self.inner_itervar()
        index = self.rename_indexing(index)
        assert mode is None
        if self.need_vec_transpose(index):
            tile_var = self.gen_transposed_tile_load_store(
                name, var, index, is_store=True
            )
            # vector store inside the kernel inner loop
            storebuf = f"{tile_var} + {cexpr_index(inner * self.tiling_factor)}"
            if V.graph.get_dtype(name) in DTYPE_LOWP_FP:
                line = f"{value}.store({storebuf}, {self.tiling_factor});"
            elif V.graph.get_dtype(name) in (torch.uint8, torch.int8):
                line = f"{value}.store({storebuf}, {self.tiling_factor});"
            else:
                line = f"{value}.store({storebuf});"
            self.stores.writeline(DeferredLine(name, line))
        else:
            new_index = self.transform_indexing(index)
            super().store(name, new_index, value, mode)

    def codegen_inner_loops(self, code):
        inner = self.inner_itervar()
        code.writeline(
            f"for (long {inner} = 0; {inner} < {self.tiling_factor}; {inner}++)"
        )

    def set_ranges(self, group, reduction_group):
        vars = super().set_ranges(group, reduction_group)
        # do vertical reduction as the tail loop
        self.outer_idx, self.tiling_idx = (
            self.tiling_indices
            if self.tiling_indices[1] < self.reduction_depth
            else reversed(self.tiling_indices)
        )
        return vars

    def transform_indexing(self, index: sympy.Expr) -> sympy.Expr:
        return self.scale_index_with_offset(
            index,
            itervar_idx=self.outer_idx,
            offset=self.inner_itervar(),
        )


class CppVecKernelChecker(CppVecKernel):
    def __init__(self, args, num_threads, tiling_factor, tiling_idx=-1):
        super().__init__(args, num_threads, tiling_factor, tiling_idx)

        # Since this kernel is only for checker but does not generate any
        # code, so we need to decrease the kernel count.
        metrics.generated_kernel_count -= 1

        # Used to record the graph wrapper code as the wrapper_code status could be
        # changed during graph run.
        self._orig_wrapper_code = None

        self.simd_vec = True

        self.fast_vec_list = []
        for k, v in CppVecOverrides.__dict__.items():
            if isinstance(v, staticmethod):
                self.fast_vec_list.append(k)
        self.exit_stack = contextlib.ExitStack()

        # Cache all the load result
        self.supported_dtypes: List[torch.dtype] = [
            torch.float,
            torch.bfloat16,
            torch.float16,
            torch.bool,
            torch.uint8,
            torch.int8,
            torch.int32,
            torch.int64,
        ]

    def disable_vec(self, msg=None):
        if schedule_log.isEnabledFor(logging.DEBUG):
            schedule_log.debug("Disabled vectorization: %s", msg)
        self.simd_vec = False

    def load(self, name: str, index: sympy.Expr):
        with RecordOptimizationContext(__name__) as node_ctx:
            load_dtype = V.graph.get_dtype(name)
            opt_ctx: OptimizationContext = node_ctx.get_opt_ctx()
            assert opt_ctx

            opt_ctx.dtype = load_dtype
            var = self.cse.newvar()

            if len(self.itervars) == 0:
                self.disable_vec("not a loop")
                return var

            if load_dtype not in self.supported_dtypes and (
                index.has(self.itervars[self.tiling_idx])
                or free_symbol_is_type(index, SymT.TMP)
            ):
                self.disable_vec(f"{load_dtype} not supported by load")
                return var

            return var

    def store(self, name, index, value, mode=None):
        with RecordOptimizationContext(__name__) as node_ctx:
            if len(self.itervars) == 0:
                self.disable_vec("not a loop")
                return self.simd_vec

            store_dtype = V.graph.get_dtype(name)

            opt_ctx: OptimizationContext = node_ctx.get_opt_ctx()
            assert opt_ctx
            opt_ctx.dtype = store_dtype

            if store_dtype not in self.supported_dtypes:
                self.disable_vec(f"{store_dtype} not supported by store")
                return self.simd_vec

            assert "buf" in name
            index = self.rename_indexing(index)

            if mode:
                self.disable_vec(f"store mode: {mode}")
                return self.simd_vec

            return self.simd_vec

    def reduction(self, dtype, src_dtype, reduction_type, value):
        if not (
            (dtype == torch.float and src_dtype == torch.float)
            or (dtype == torch.int64 and src_dtype == torch.int64)
            and reduction_type in VECTORIZABLE_RTYPES
        ):
            self.disable_vec(
                f"reduction: dtype {dtype}, src_dtype {src_dtype}, reduction_type {reduction_type}"
            )
        if is_welford_reduction(reduction_type):
            return tuple([self.simd_vec] * 3)
        return self.simd_vec

    def store_reduction(self, name, index, value):
        return self.simd_vec

    def __exit__(self, exc_type, exc_val, exc_tb):
        # Restore the wrapper_code
        V.graph.wrapper_code = self._orig_wrapper_code  # type: ignore[assignment]
        self.exit_stack.__exit__(exc_type, exc_val, exc_tb)

    def __enter__(self):
        # Record the graph wrapper code. The wrapper_code status could be
        # changed during graph run. Regarding this checker, we also need to
        # run the graph but we don't expect to change any status that would
        # impact the code generation. Hence, we record the graph wrapper code
        # and replace it with a dummy wrapper_code and then restore to the
        # original one as long as the checker is finished.
        self._orig_wrapper_code = V.graph.wrapper_code
        V.graph.wrapper_code = WrapperCodeGen()

        parent_handler = V.MockHandler()

        class VecCheckerProxy:
            @staticmethod
            def __getattr__(name):  # type: ignore[misc]
                def inner(*args, **kwargs):
                    if name not in self.fast_vec_list:
                        self.disable_vec(f"op: {name}")

                    parent_val = getattr(parent_handler, name)(*args, **kwargs)
                    return pytree.tree_map(lambda _: self.simd_vec, parent_val)

                return inner

            @staticmethod
            def load(name: str, index: sympy.Expr):
                return self.load(name, index)

            @staticmethod
            def store(name, index, value, mode=None):
                return self.store(name, index, value, mode=mode)

            @staticmethod
            def reduction(dtype, src_dtype, reduction_type, value):
                return self.reduction(dtype, src_dtype, reduction_type, value)

            @staticmethod
            def store_reduction(name, index, value):
                return self.store_reduction(name, index, value)

            @staticmethod
            def constant(val, dtype):
                with RecordOptimizationContext(__name__) as node_ctx:
                    opt_ctx: OptimizationContext = node_ctx.get_opt_ctx()
                    assert opt_ctx
                    # VecKernel override dtype for constant
                    # Vectorization only support int32/fp32 now
                    # So if dtype = int64/fp64, we will cast it to int32/fp32 if possible
                    i32_iinfo = torch.iinfo(torch.int32)
                    if (
                        dtype == torch.int64
                        and val <= i32_iinfo.max
                        and val >= i32_iinfo.min
                        and all(
                            user.target in BIN_CMP_OPS
                            for user in node_ctx.current_node.users
                        )
                    ):
                        opt_ctx.dtype = torch.int32

                    f32_iinfo = torch.finfo(torch.float32)
                    if dtype == torch.double:
                        if (
                            (val <= f32_iinfo.max and val >= f32_iinfo.min)
                            or (val == torch.inf)
                            or (val == -torch.inf)
                        ):
                            opt_ctx.dtype = torch.float32

                    if opt_ctx.dtype not in self.supported_dtypes:
                        self.disable_vec(f"constant dtype: {opt_ctx.dtype}")
                    return val

            @staticmethod
            def index_expr(expr, dtype):
                assert len(self.ranges) == len(self.itervars)

                def can_use_int32():
                    free_symbols = list(expr.free_symbols)
                    sizes = {
                        k: v
                        for k, v in zip(self.itervars, self.ranges)
                        if k in free_symbols
                    }
                    # Trivial case: Range empty
                    if any(v == 0 for v in sizes.values()):
                        return True

                    vars_ranges = {
                        k: ValueRanges(0, v - 1)
                        for k, v in sizes.items()
                        if not isinstance(v, sympy.Expr) or v.is_number
                    }
                    if not vars_ranges or len(vars_ranges) != len(free_symbols):
                        i32_iinfo = torch.iinfo(torch.int32)
                        return (
                            expr.is_number
                            and expr <= i32_iinfo.max
                            and expr >= i32_iinfo.min
                        )
                    expr_ranges = bound_sympy(expr, vars_ranges)
                    if math.isinf(expr_ranges.lower) or math.isinf(expr_ranges.upper):  # type: ignore[arg-type]
                        return False
                    # If something takes the values 0..7, we will compare in the loop
                    # x < 8. As such, for the loop not to overflow in the last iteration, we want
                    # to check that expr_ranges.upper + 1 is representable as well
                    return range_expressable_in_32_bits(
                        ValueRanges(
                            int(expr_ranges.lower), int(expr_ranges.upper) + 1  # type: ignore[arg-type]
                        )
                    )

                with RecordOptimizationContext(__name__) as node_ctx:
                    assert len(self.ranges) == len(self.itervars)
                    opt_ctx: OptimizationContext = node_ctx.get_opt_ctx()
                    assert opt_ctx
                    if (
                        dtype == torch.int64
                        and can_use_int32()
                        and all(
                            user.target in BIN_CMP_OPS
                            for user in node_ctx.current_node.users
                        )
                    ):
                        opt_ctx.dtype = torch.int32
                    else:
                        self.disable_vec(f"index_expr: {expr}, dtype {dtype}")

                    tmp_var = self.cse.newvar()
                    return tmp_var

            @staticmethod
            def indirect_indexing(index_var, size, check=True):
                return sympy_index_symbol(str(index_var))

            @staticmethod
            def masked(mask, body, other):
                body()
                return self.cse.newvar()

            @staticmethod
            def to_dtype(x, dtype, src_dtype=None):
                if dtype not in self.supported_dtypes:
                    self.disable_vec(f"to_dtype: {dtype}")
                return x

        self.exit_stack.enter_context(V.set_ops_handler(VecCheckerProxy()))
        self.exit_stack.enter_context(V.set_kernel_handler(self))
        return self


class CppKernelProxy(CppKernel):
    def __init__(self, kernel_group):
        super().__init__(kernel_group.args, kernel_group.ws.num_threads)
        self.kernel_group = kernel_group
        self.loop_nest = None
        self.call_ranges = None
        self.picked_vec_isa: codecache.VecISA = codecache.pick_vec_isa()

    def data_type_propagation(self, nodes):
        for _node in nodes:
            assert isinstance(_node, SchedulerNode)
            DataTypePropagation.propagate_scheduler_node(_node)

    # Check if all the nodes of a given fx graph can support BF16/FP16
    def is_lowp_fp_scheduler(self, scheduler_node: SchedulerNode):
        if not isinstance(scheduler_node._body, ir.LoopBody):
            return True

        _lowp_fp_type: Optional[torch.dtype] = None

        # Propagate the dtype to check if all the fx node is bf16/fp16
        DataTypePropagation.propagate_scheduler_node(scheduler_node)

        sub_blocks = [scheduler_node._body.root_block] + list(
            scheduler_node._body.subblocks.values()
        )
        for sub_block in sub_blocks:
            for _node in sub_block.graph.nodes:
                # TODO(Eikan): Regarding get_index and index_expr, we should conclude the
                # the data type as well.
                if _node.op == "placeholder" or _node.target in (
                    "get_index",
                    "index_expr",
                ):
                    continue

                # Fast path if all operations can support bf16/fp16 without converting to fp32
                if _node.target not in [
                    "load",
                    "store",
                    "abs",
                    "neg",
                    "output",
                ]:
                    return False

                if hasattr(_node, "meta") and _node.meta:
                    assert OptimizationContext.key in _node.meta
                    opt_ctx: OptimizationContext = _node.meta[OptimizationContext.key]
                    if not opt_ctx.dtype or opt_ctx.dtype not in DTYPE_LOWP_FP:
                        return False
                    if _lowp_fp_type:
                        assert (
                            _lowp_fp_type == opt_ctx.dtype
                        ), "scheduler node do not support bf16/fp16 mix"
                    else:
                        _lowp_fp_type = opt_ctx.dtype
                else:
                    return False

        scheduler_node._lowp_fp_type = _lowp_fp_type  # type: ignore[attr-defined]
        return True

    def legalize_lowp_fp_dtype_loopbody(self, loop_body: ir.LoopBody):
        def add_to_dtype(sub_graph: torch.fx.Graph):
            def is_lowp_fp_load(node: torch.fx.Node):
                if node.target not in ["load"]:
                    return False
                assert len(node.args) == 3
                load_dtype = V.graph.get_dtype(node.args[1])  # type: ignore[arg-type]
                return load_dtype in DTYPE_LOWP_FP

            def is_lowp_fp_store(node: torch.fx.Node):
                if node.target != "store":
                    return False
                _, store_var, _, _, _ = node.args
                store_dtype = V.graph.get_dtype(store_var)  # type: ignore[arg-type]
                return store_dtype in DTYPE_LOWP_FP

            sub_graph_nodes = list(sub_graph.nodes)
            to_lowp_fp_legalized_nodes = []
            for _node in sub_graph_nodes:
                if is_lowp_fp_load(_node):
                    # No need to promote to float if all users are direct stores
                    if all(user.target == "store" for user in _node.users):
                        continue
                    ops = _node.args[0]
                    with sub_graph.inserting_after(_node):
                        to_type_node = sub_graph.call_method(
                            "to_dtype", args=(ops, _node, torch.float)
                        )
                        to_type_node_args = to_type_node.args
                        _node.replace_all_uses_with(to_type_node)
                        to_type_node.args = to_type_node_args
                        metrics.cpp_to_dtype_count += 1
                elif is_lowp_fp_store(_node):
                    ops, name, _, value_var, _ = _node.args
                    # No need to promote to float if it is a user of a load which are all directly stored
                    if value_var.target == "load" and all(
                        user.target == "store" for user in value_var.users
                    ):
                        continue
                    dtype = V.graph.get_dtype(name)
                    with sub_graph.inserting_before(_node):
                        to_type_node = sub_graph.call_method(
                            "to_dtype", args=(ops, value_var, dtype)
                        )
                        _node.replace_input_with(value_var, to_type_node)
                        metrics.cpp_to_dtype_count += 1
                elif _node.target == "reduction":
                    (
                        ops,
                        dtype,
                        src_dtype,
                        reduction_type,
                        value,
                    ) = _node.args
                    if src_dtype in DTYPE_LOWP_FP:
                        # Since we always convert the load/store value to float if the tensor is bfloat16/float16.
                        # Therefore, the reduction should never work with bfloat16/float16 value. Hence, we update
                        # the bfloat16/float16 reduction by
                        #     1) updating the src_dtype to float
                        # and 2) updating the dtype to float if it is bfloat16/float16.
                        assert dtype in [
                            torch.float,
                            torch.bfloat16,
                            torch.float16,
                            torch.int64,
                        ]
                        _node.args = (
                            ops,
                            torch.float if dtype in DTYPE_LOWP_FP else dtype,
                            torch.float,
                            reduction_type,
                            value,
                        )
                elif _node.target == "to_dtype" and _node.args[-1] in DTYPE_LOWP_FP:
                    (ops, x, _) = _node.args
                    # The legalization always loads the BF16/FP16 tensor as FP32 for computation
                    # and converts back to BF16/FP16 after the computation.
                    # Hence, there should be no computation w/ BF16/FP16.
                    # Therefore, we update the to_dtype by replacing the bf16/fp16 dtype with fp32.
                    # Save the legalized to_dtype node for the elimination(eliminate_to_dtype step):
                    #  1) Eliminate the redundant to_dtype node if we have a pattern as follows:
                    #     graph():
                    #       %lowp_fp_legalized = call_method[target=to_dtype](args = (%ops, %input, torch.float))
                    #       %to_dtype2 = call_method[target=to_dtype](args = (%ops, %lowp_fp_legalized, torch.bfloat16/float16))
                    # Regarding the first to_dtype, it is redundant because
                    # the second to_type also converts to the torch.bfloat16/torch.float16.
                    # Hence, we remove the first to_type.
                    to_lowp_fp_legalized_nodes.append(_node)
                    _node.args = (ops, x, torch.float)
                else:
                    pass

            def eliminate_to_dtype(sub_graph: torch.fx.Graph):
                def _eliminate_duplicate_to_node(sub_graph: torch.fx.Graph):
                    # Eliminate the redundant to_dtype node. Let's consider a pattern as follows:
                    #   graph():
                    #     %to_dtype1 = call_method[target=to_dtype](args = (%ops, %input, torch.float), kwargs = {})
                    #     %to_dtype2 = call_method[target=to_dtype](args = (%ops, %to_dtype1, torch.float), kwargs = {})
                    # Regarding the first to_dtype, it is redundant because the second to_type also converts to the
                    # torch.float. Hence, we remove the first to_type
                    def _used_by_to(to_node: torch.fx.Node):
                        return all(usr.target == "to_dtype" for usr in to_node.users)

                    all_to_nodes = [
                        node for node in sub_graph.nodes if node.target == "to_dtype"
                    ]
                    all_to_nodes_and_users = [
                        {node: node.users} for node in all_to_nodes if _used_by_to(node)
                    ]
                    for node_users in all_to_nodes_and_users:
                        for node, users in node_users.items():
                            if node in sub_graph.nodes and (
                                all(usr.args[-1] == node.args[-1] for usr in users)
                                or (
                                    node in to_lowp_fp_legalized_nodes
                                    and all(
                                        usr.args[-1] in DTYPE_LOWP_FP for usr in users
                                    )
                                )
                            ):
                                val_node = node.all_input_nodes[-1]
                                node.replace_all_uses_with(val_node)
                                sub_graph.erase_node(node)

                    # For debug mode, the graph of LoopBody will attach a new GraphModule as
                    # owning_module for debugging while the release mode will not. The lint will
                    # check whether the graph has owning_module to decide if it needs to check
                    # call_module. LoopBody might contain get_index as a module call. But it
                    # is just a function. Hence, it cannot pass the lint check for debug mode.
                    # We bypass the check if the owning_module is None. Eventually, we should call
                    # get_index via call_function but not call_module.
                    if sub_graph.owning_module is None:
                        sub_graph.lint()

                _eliminate_duplicate_to_node(sub_graph)

            eliminate_to_dtype(sub_graph)

        sub_blocks = [loop_body.root_block] + list(loop_body.subblocks.values())
        for sub_block in sub_blocks:
            add_to_dtype(sub_block.graph)

    def legalize_lowp_fp_dtype(self, nodes):
        if all(
            isinstance(_node, SchedulerNode) and self.is_lowp_fp_scheduler(_node)
            for _node in nodes
        ):
            # Mark the load node to load bf16/fp16
            for _node in nodes:
                sub_blocks = [_node._body.root_block] + list(
                    _node._body.subblocks.values()
                )
                for sub_block in sub_blocks:
                    for fx_node in sub_block.graph.nodes:
                        if fx_node.target in ["load", "store"]:
                            assert fx_node.meta
                            assert OptimizationContext.key in fx_node.meta
                            opt_ctx: OptimizationContext = fx_node.meta[
                                OptimizationContext.key
                            ]
                            assert opt_ctx.dtype in DTYPE_LOWP_FP

            # Bypass the legalization as the kernel can run with bf16/fp16 directly
            return

        for _node in nodes:
            assert isinstance(_node, SchedulerNode)
            assert isinstance(_node._body, ir.LoopBody)
            node: SchedulerNode = _node

            def is_memory_copy_scheduler_node(node: SchedulerNode):
                op_counts = node.read_writes.op_counts
                return (
                    len(op_counts) == 2 and "load" in op_counts and "store" in op_counts
                )

            should_legalize = not is_memory_copy_scheduler_node(node)
            if should_legalize:
                body: ir.LoopBody = node._body
                self.legalize_lowp_fp_dtype_loopbody(body)

    def codegen_functions(self, fn_list, var_sizes_list, vec_dtype=torch.float):
        # TODO(jgong5): remove vec_dtype arg with alternative tiling factors for various dtypes
        assert len(fn_list) == len(var_sizes_list)
        kernel_group = self.kernel_group
        group, reduction_group = max(var_sizes_list, key=lambda sizes: len(sizes[1]))

        self.set_ranges(group, reduction_group)

        def codegen_kernel(cls, *args):
            with kernel_group.new_kernel(cls, *args) as kernel:
                # Ugly hack to maintain the metrics kernel count since
                # we only count in CppKernelProxy, not those contained in it
                metrics.generated_kernel_count -= 1

                run(kernel)
                return kernel

        def run(kernel):
            vars, reduction_vars = kernel.set_ranges(group, reduction_group)
            in_suffix = False
            for fn, var_sizes in zip(fn_list, var_sizes_list):
                if var_sizes in [
                    (group, reduction_group),
                    (tuple(itertools.chain(group, reduction_group)), ()),
                ]:
                    assert not in_suffix
                    fn(vars, reduction_vars)
                else:
                    in_suffix = True
                    assert var_sizes == (
                        group,
                        (),
                    ), f"unexpected group: {var_sizes} != {group}, {reduction_group}"
                    # we can fuse in some extra pointwise into the suffix
                    with kernel.write_to_suffix():
                        fn(vars, ())

        scalar_kernel = codegen_kernel(CppKernel)
        V.graph.removed_buffers |= scalar_kernel.removed_buffers
        V.graph.inplaced_to_remove |= scalar_kernel.inplaced_to_remove
        self.loop_nest = LoopNestWithSplit.build(scalar_kernel)

        if not self.picked_vec_isa:
            return

        def select_tiling_indices(tiling_factor):
            all_index = []
            for fn, var_sizes in zip(fn_list, var_sizes_list):
                rw = dependencies.extract_read_writes(fn, *var_sizes)
                all_index += [dep.index for dep in itertools.chain(rw.reads, rw.writes)]
            contig_vars = set()
            contig_vars_list = []
            non_contig_stride_const = set()
            non_contig_stride_other = set()
            for index in all_index:
                for var in index.free_symbols:
                    if not re.search(r"^d\d+$", var.name):
                        continue
                    stride = stride_at_vec_range(index, var, tiling_factor)
                    if stride == 0:
                        continue
                    elif stride == 1:
                        contig_vars.add(int(var.name[1:]))
                        contig_vars_list.append(int(var.name[1:]))
                    elif all(symbol_is_type(s, SymT.SIZE) for s in stride.free_symbols):
                        non_contig_stride_const.add(int(var.name[1:]))
                    else:
                        non_contig_stride_other.add(int(var.name[1:]))
            contig_only = (
                contig_vars - non_contig_stride_const - non_contig_stride_other
            )
            if len(contig_vars) == 0:
                # no contiguous vars
                return [len(self.itervars) - 1]
            if contig_only:
                return sorted(contig_only)[-1:]
            contig_and_const_stride = (
                contig_vars & non_contig_stride_const
            ) - non_contig_stride_other
            contig_vars_sorted = sorted(contig_vars)
            if (
                len(contig_vars_sorted) == 2
                and contig_vars_sorted[-1] in contig_and_const_stride
                and contig_vars_sorted[-1] == len(self.itervars) - 1
            ):
                return contig_vars_sorted
            return sorted(contig_vars_sorted, key=contig_vars_list.count)[-1:]

        def select_tiling(dtype: torch.dtype = torch.float):
            # TODO(jgong5): support alternative tiling factors and data types
            tiling_factor = self.picked_vec_isa.nelements(dtype=dtype)
            tiling_indices = select_tiling_indices(tiling_factor)
            if tiling_indices:
                could_vec = True
                for tiling_indice in tiling_indices:
                    with CppVecKernelChecker(
                        deepcopy(self.kernel_group.args),
                        parallel_num_threads(),
                        tiling_factor,
                        tiling_indice,
                    ) as vec_checker:
                        run(vec_checker)
                        could_vec = could_vec and vec_checker.simd_vec
                        if not could_vec:
                            break
                if could_vec:
                    if len(tiling_indices) == 1:
                        return [tiling_factor], tiling_indices
                    if len(tiling_indices) == 2:
                        return [tiling_factor, tiling_factor], tiling_indices
            return [], []

        # Kernels share the same global contexts like V.graph.wrapper_code, V.kernel.args.
        # But the generated scalar kernel has updated these global contexts. Hence, the other kernels
        # should not do this again to avoid context conflict. By now, we only control the
        # config.inplace_buffers. In the future, we could maintain more contexts.
        with torch._inductor.config.patch(inplace_buffers=False):
            tiling_factors, tiling_indices = select_tiling(vec_dtype)
            assert len(tiling_factors) == len(tiling_indices)
            if len(tiling_indices) == 1:
                vec_kernel = codegen_kernel(
                    CppVecKernel, tiling_factors[0], tiling_indices[0], vec_dtype
                )
                metrics.generated_cpp_vec_kernel_count += 1
                main_loop, tail_loop = self.loop_nest.split_with_tiling(
                    tiling_indices[0], factor=tiling_factors[0]
                )
                main_loop.set_kernel(vec_kernel)
                tail_loop.set_kernel(scalar_kernel)
                main_loop.simd_vec = True
                tail_loop.simd_omp = True
                # We chop the loop into two cubes by the nelements - main loop and tail loop.
                # Regarding the main loop, it is straightforward that it could be vectorized with
                # nelements. But for the tail loop, it still could be vectorized. For example,
                # if the nelements is 8(256bits), then the tail loop still could be vectorized
                # as 4(128bits).
                tail_loop.simd_nelements = tiling_factors[0] // 2
            elif len(tiling_indices) == 2:
                assert (
                    tiling_indices[1] == len(self.itervars) - 1
                    and tiling_factors[0] == tiling_factors[1]
                )
                tile2d_kernel = codegen_kernel(
                    CppTile2DKernel, tiling_factors[0], tiling_indices, vec_dtype
                )
                vec_kernel = codegen_kernel(
                    CppVecKernel, tiling_factors[0], tiling_indices[0], vec_dtype
                )
                metrics.generated_cpp_vec_kernel_count += 2
                outer_main_loop, outer_tail_loop = self.loop_nest.split_with_tiling(
                    tiling_indices[0], factor=tiling_factors[0]
                )
                outer_tail_loop.set_kernel(scalar_kernel)
                (
                    inner_main_loop,
                    inner_tail_loop,
                ) = outer_main_loop.split_with_tiling(
                    tiling_indices[1] - tiling_indices[0], factor=tiling_factors[0]
                )
                inner_main_loop.set_kernel(tile2d_kernel)
                inner_tail_loop.set_kernel(vec_kernel)

    def codegen_loop_bodies(self, loop_bodies, var_sizes_list):
        for body in loop_bodies:
            self.legalize_lowp_fp_dtype_loopbody(body)
            DataTypePropagation.propagate_loopbody(body)
        self.codegen_functions(loop_bodies, var_sizes_list)

    def codegen_nodes(
        self,
        nodes: List[SchedulerNode],
        local_buffers: Optional[List[LocalBuffer]] = None,
    ):
        # Legalize BF16 node by adding to_dtype explicitly
        self.legalize_lowp_fp_dtype(nodes)
        self.data_type_propagation(nodes)

        assert len(nodes) >= 1
        first_node = nodes[0]
        vec_dtype = (
            first_node._lowp_fp_type  # type: ignore[attr-defined]
            if all(
                hasattr(_node, "_lowp_fp_type")
                and _node._lowp_fp_type == first_node._lowp_fp_type  # type: ignore[attr-defined]
                for _node in nodes
            )
            else torch.float
        )

        from .cpp_utils import LocalBufferScope, LocalizeBufferHandler

        can_use_local_buf = True
        with LocalBufferScope(self) as scope:
            if local_buffers:
                assert len(local_buffers) == 1
                scope.add_local_buffer(
                    local_buffers[0].local_buf, local_buffers[0].global_snode
                )

            def fn(node, *index_vars):
                op_handle = None
                ctx = contextlib.nullcontext()
                if local_buffers:
                    assert len(local_buffers) == 1
                    op_handle = LocalizeBufferHandler(
                        V.get_ops_handler(),
                        global_buf=local_buffers[0].global_snode.node,
                        local_buf=local_buffers[0].local_buf,
                        local_buffer_case=LocalBufferCase.OUTERLOOPFUSION,
                    )
                    ctx = V.set_ops_handler(op_handle)
                with ctx:
                    node.decide_inplace_update()
                    node.mark_run()
                    if isinstance(V.kernel, NullKernelHandler):
                        res = node._body(*index_vars)
                    else:
                        res = node.codegen(index_vars)
                    if op_handle:
                        nonlocal can_use_local_buf
                        can_use_local_buf = (
                            can_use_local_buf and op_handle.can_use_local_buf
                        )
                    return res

            fn_list = [functools.partial(fn, node) for node in nodes]
            var_sizes_list = [node.group[1] for node in nodes]
            self.codegen_functions(fn_list, var_sizes_list, vec_dtype)
            return can_use_local_buf

    def codegen_loops(self, code, worksharing):
        self.codegen_loops_impl(self.loop_nest, code, worksharing)


class OuterLoopFusedKernel(CppKernel):
    def __init__(self, kernel_group):
        super().__init__(kernel_group.args, kernel_group.ws.num_threads)
        self.inner: List[LoopLevel] = []

    def decide_parallel_depth(self, max_parallel_depth, threads) -> int:
        kernels_parallel_depth = []
        nested_kernels: List[List[CppKernel]] = [
            loop.get_kernels() for loop in self.inner
        ]
        for kernels in nested_kernels:
            # For any ScalarKernel, VecKernel, or Tile2DKernel,
            # they should all have the same call_ranges
            call_ranges = kernels[0].call_ranges
            assert call_ranges is not None
            assert all(kernel.call_ranges == call_ranges for kernel in kernels)
            kernels_parallel_depth.append(
                kernels[0].decide_parallel_depth(len(call_ranges), threads)
            )
        return min(
            max_parallel_depth,
            max(kernels_parallel_depth),
        )


class ReasonFusedNodes(Enum):
    SAME_VARS_REDUCE = "same_vars_reduce"
    COMPATIBLE_REDUCTION = "compatible_reduction"
    COMPATIBLE_RANGES_NO_REDUCTION = "compatible_ranges_no_reduction"


class CppScheduling(BaseScheduling):
    # ctypes limits the number of args to 1024, refer to:
    # https://github.com/python/cpython/commit/a285af7e626d1b81cf09f8b2bf7656f100bc1237
    # We set a conservative threshold here.
    MAX_FUSED_KERNEL_ARGS_NUM = 500

    def __init__(self, scheduler):
        self.scheduler = scheduler
        self.reset_kernel_group()
        self._ready_to_flush = False

    def _set_flush_status(self, status: bool):
        self._ready_to_flush = status

    def group_fn(self, sizes):
        return tuple(tuple(map(V.graph.sizevars.simplify, s)) for s in sizes)

    def reset_kernel_group(self):
        from .cpp_wrapper_cpu import CppWrapperCpu

        self.kernel_group: Union[CppWrapperKernelGroup, KernelGroup]
        if isinstance(V.graph.wrapper_code, CppWrapperCpu):
            self.kernel_group = CppWrapperKernelGroup()
        else:
            self.kernel_group = KernelGroup()

    def fuse(self, node1, node2):
        if node1.is_foreach() or node2.is_foreach():
            return ForeachKernelSchedulerNode.fuse(node1, node2)
        elif node1.is_template():
            assert not node2.is_template()
            return FusedSchedulerNode.fuse(node1, node2)
        else:
            if (
                self._why_fuse_nodes(node1, node2)
                == ReasonFusedNodes.COMPATIBLE_RANGES_NO_REDUCTION
            ):
                assert isinstance(node1, (SchedulerNode, FusedSchedulerNode))
                assert isinstance(node2, (SchedulerNode, FusedSchedulerNode))

                _, (vars1, reduce1) = node1.group
                _, (vars2, reduce2) = node2.group
                assert reduce1 == () and reduce2 == (), (reduce1, reduce2)

                def get_indexing_ranges_exprs(node):
                    if isinstance(node, FusedSchedulerNode):
                        assert len(node.snodes) > 0, node.snodes
                        var_ranges = None
                        indexing_exprs = set()
                        for snode in node.snodes:
                            v, exprs = get_indexing_ranges_exprs(snode)
                            if var_ranges is None:
                                var_ranges = v
                            assert var_ranges == v, (var_ranges, v, node.snodes)
                            indexing_exprs.update(exprs)
                        return var_ranges, list(indexing_exprs)
                    else:
                        assert isinstance(node, SchedulerNode)
                        comp_buffer = node.node
                        assert isinstance(comp_buffer, ir.ComputedBuffer)
                        _, body, _ = comp_buffer.get_default_sizes_body()
                        return body.var_ranges, list(body.indexing_exprs.values())

                node_to_recomp = node1 if len(vars1) < len(vars2) else node2
                assert isinstance(node_to_recomp, SchedulerNode)

                ref_node = node2 if len(vars1) < len(vars2) else node1

                extra_indexing_constraints = get_indexing_ranges_exprs(ref_node)

                node_to_recomp.recompute_size_and_body(
                    extra_indexing_constraints=extra_indexing_constraints
                )

                _, (vars1, _) = node1.group
                _, (vars2, _) = node2.group
                assert vars1 == vars2, (vars1, vars2)
                return FusedSchedulerNode.fuse(node1, node2)
            elif self.can_fuse_vertical_outer_loop(node1, node2):
                return OuterLoopFusedSchedulerNode.fuse(
                    node1, node2, self._get_outer_loop_fusion_depth(node1, node2)
                )
            else:
                return FusedSchedulerNode.fuse(node1, node2)

    def _why_fuse_nodes(self, node1, node2) -> Optional[ReasonFusedNodes]:
        _, (vars1, reduce1) = node1.group
        _, (vars2, reduce2) = node2.group

        if vars1 == vars2 and reduce1 == reduce2:
            return ReasonFusedNodes.SAME_VARS_REDUCE
        if reduce1 == () and vars1 == vars2 + reduce2:
            return ReasonFusedNodes.COMPATIBLE_REDUCTION
        if self._can_fuse_nodes_with_compatible_ranges(node1, node2):
            return ReasonFusedNodes.COMPATIBLE_RANGES_NO_REDUCTION
        # TODO(jansel): allow fusion pointwise (vars1, ()) suffix?
        return None

    def _can_fuse_nodes_with_compatible_ranges(self, node1, node2):
        # Here we try to fuse SchedulerNode/FusedSchedulerNode with compatible ranges
        # e.g. (s0, s1, s2) and (s0 * s1 * s2)
        _, (vars1, reduce1) = node1.group
        _, (vars2, reduce2) = node2.group

        c1 = reduce1 == () and reduce2 == ()
        c2 = math.prod(vars1) == math.prod(vars2)
        c3 = len(vars1) == 1 or len(vars2) == 1
        if not (c1 and c2 and c3):
            return False

        node_to_recomp = node1 if len(vars1) < len(vars2) else node2
        ref_node = node2 if len(vars1) < len(vars2) else node1

        # We can not recompute sizes and body for nodes other than SchedulerNode
        # TODO: we can extend fusion support with compatible ranges for FusedSchedulerNode
        if isinstance(node_to_recomp, FusedSchedulerNode):
            return False

        # It may happen that node1 and node2 compatible number of elements
        # but different original ranges, for example:
        # {d0: s0, d1: s1, d2: s2} vs {d0: s0*s1*s2}
        # See https://github.com/pytorch/pytorch/pull/120077/files#r1500427848 for more details
        # TODO: we can fix if it allows us to CSE at least one of the variables

        assert isinstance(node_to_recomp, SchedulerNode)
        if isinstance(node_to_recomp.node, ir.TemplateBuffer):
            return False
        assert isinstance(node_to_recomp.node, ir.ComputedBuffer)
        # node.data.get_size() is a cheaper version of node.get_read_writes().var_ranges
        # but without variable name
        ranges2 = node_to_recomp.node.data.get_size()
        ranges1 = None
        if isinstance(ref_node, FusedSchedulerNode):
            ranges_set = set()
            for snode in ref_node.snodes:
                if isinstance(snode.node, ir.TemplateBuffer):
                    break
                assert isinstance(snode.node, ir.ComputedBuffer)
                ranges_set.add(tuple(snode.node.data.get_size()))

            if len(ranges_set) != 1:
                return False

            ranges1 = list(next(iter(ranges_set)))
        else:
            assert isinstance(ref_node, SchedulerNode)
            assert isinstance(ref_node.node, ir.ComputedBuffer)
            ranges1 = ref_node.node.data.get_size()

        if ranges1 != ranges2:
            return False

        return True

    def _can_fuse_horizontal_impl(self, node1, node2):
        assert isinstance(node1, (FusedSchedulerNode, SchedulerNode))
        assert isinstance(node2, (FusedSchedulerNode, SchedulerNode))
        if any(
            isinstance(node, OuterLoopFusedSchedulerNode) for node in (node1, node2)
        ):
            return False
        return self._why_fuse_nodes(node1, node2) is not None

    def can_fuse_horizontal(self, node1, node2):
        if node1.is_template() or node2.is_template():
            return False
        if (
            len(node1.get_nodes()) + len(node2.get_nodes())
            > config.cpp.max_horizontal_fusion_size
        ):
            return False

        return self._can_fuse_horizontal_impl(node1, node2)

    def _get_outer_loop_fusion_depth(self, node1, node2):
        DISABLE_OUTER_LOOP_FUSION = 0
        if not all(
            type(node)
            in (OuterLoopFusedSchedulerNode, FusedSchedulerNode, SchedulerNode)
            for node in (node1, node2)
        ):
            return DISABLE_OUTER_LOOP_FUSION

        _node1 = (
            node1.get_outer_nodes()[-1]
            if isinstance(node1, OuterLoopFusedSchedulerNode)
            else node1
        )
        assert isinstance(_node1, (FusedSchedulerNode, SchedulerNode))
        _node2 = (
            node2.get_outer_nodes()[0]
            if isinstance(node2, OuterLoopFusedSchedulerNode)
            else node2
        )
        assert isinstance(_node2, (FusedSchedulerNode, SchedulerNode))

        _, (vars1, reduce1) = _node1.group
        _, (vars2, reduce2) = _node2.group
        if vars1 == () and vars2 == () and reduce1 != () and reduce2 != ():
            # Reduction only
            return DISABLE_OUTER_LOOP_FUSION
        if all(type(node) is OuterLoopFusedSchedulerNode for node in (node1, node2)):
            return (
                node1.outer_loop_fusion_depth
                if node1.outer_loop_fusion_depth == node2.outer_loop_fusion_depth
                else DISABLE_OUTER_LOOP_FUSION
            )
        outer_loop_fusion_depth = min(len(vars1), len(vars2))
        if (
            outer_loop_fusion_depth >= 1
            and vars1[:outer_loop_fusion_depth] == vars2[:outer_loop_fusion_depth]
        ):
            if any(
                type(node) is OuterLoopFusedSchedulerNode for node in (node1, node2)
            ):
                _compare_node = (
                    node1 if type(node1) is OuterLoopFusedSchedulerNode else node2
                )
                if _compare_node.outer_loop_fusion_depth == outer_loop_fusion_depth:
                    # Same outer loop fusion depth as prev nodes in OuterLoopFusedSchedulerNode
                    return outer_loop_fusion_depth
                else:
                    return DISABLE_OUTER_LOOP_FUSION
            else:
                # First 2 nodes to generate OuterLoopFusedSchedulerNode
                return outer_loop_fusion_depth
        return DISABLE_OUTER_LOOP_FUSION

    def can_fuse_vertical_outer_loop(self, node1, node2):
        return (
            not node1.is_template()
            and not node2.is_template()
            and node1.get_names() & node2.ancestors
            and not (
                self._can_fuse_horizontal_impl(node1, node2)
                and not node1.is_reduction()
            )
            and self._get_outer_loop_fusion_depth(node1, node2) >= 1
        )

    def get_fusion_pair_priority(self, node1, node2):
        if self.can_fuse_vertical_outer_loop(node1, node2):
            # Outer loop fusion with lower priority
            return 1
        else:
            return 0

    def can_fuse_vertical(self, node1, node2):
        if node2.is_template():
            # TODO(jgong5): support pre-op fusion with template
            return False
        if node1.is_template():
            return not node2.is_reduction()
        return (
            self._can_fuse_horizontal_impl(node1, node2) and not node1.is_reduction()
        ) or self.can_fuse_vertical_outer_loop(node1, node2)

    def codegen_outer_loop_node(
        self,
        node: OuterLoopFusedSchedulerNode,
    ):
        """
        Generate the code for the outer loop fused node.
        1. Codegen code with fused outer loop and local Buffer.
        2. If failed, codegen code with fused outer loop and without local Buffer.
        3. If failed, fallback to standard codegen.
        """
        kernel_group = self.kernel_group
        generated_cpp_vec_kernel_count = metrics.generated_cpp_vec_kernel_count
        cpp_kernel_proxy_list: List[CppKernelProxy] = []
        nodes_list: List[List[SchedulerNode]] = []
        assert isinstance(node, OuterLoopFusedSchedulerNode)

        def try_outer_loop_fusion_with_local_buf(node: OuterLoopFusedSchedulerNode):
            """
            Codegen code with fused outer loop and local Buffer.
            """
            assert isinstance(node, OuterLoopFusedSchedulerNode)
            cpp_kernel_proxy_list.clear()
            nodes_list.clear()

            def get_call_ranges(node: BaseSchedulerNode):
                assert isinstance(node, (SchedulerNode, FusedSchedulerNode))
                nodes: List[SchedulerNode] = node.get_nodes()  # type: ignore[assignment]
                _, (group, reduction_group) = max(
                    nodes, key=lambda x: int(x.is_reduction())
                ).group
                call_ranges = tuple(group) + tuple(reduction_group)
                return call_ranges

            if not all(
                len(get_call_ranges(_node)) == node.outer_loop_fusion_depth + 1
                for _node in node.get_outer_nodes()
            ):
                # Ref to the typical case of local buffer
                # in https://github.com/pytorch/pytorch/blob/
                # 1115a25c36340554442f28f9570abd42f0aface2/aten/src/ATen/native/cpu/SoftMaxKernel.cpp#L159
                # where the buffer is with size of last dim and contiguous.
                # Only support this typical case at first.
                return False

            local_buffers: List[LocalBuffer] = []
            for scheduler_node in node.get_nodes():
                # all users inside same OuterLoopFusedSchedulerNode
                if not scheduler_node.is_reduction() and all(
                    user.node in node.get_nodes() for user in scheduler_node.users
                ):
                    global_buffer = scheduler_node.node
                    assert isinstance(global_buffer, ir.ComputedBuffer)
                    global_buffer_layout = global_buffer.get_layout()
                    # Previous check ensure that local buffer is with size of last dim and contiguous.
                    local_buffer_layout = ir.FixedLayout(
                        global_buffer_layout.device,
                        global_buffer_layout.dtype,
                        global_buffer_layout.size[-1:],
                        global_buffer_layout.stride[-1:],
                    )
                    local_buffers.append(
                        LocalBuffer(
                            local_buf=ir.Buffer(
                                "local_buffer_data", local_buffer_layout
                            ),
                            global_snode=scheduler_node,
                        )
                    )
                    # At most 1 node with local buf for each OuterLoopFusedSchedulerNode
                    break
            if len(local_buffers) == 0:
                # No local buffer found
                return False
            assert len(local_buffers) == 1

            for _node in node.get_outer_nodes():
                assert isinstance(_node, (FusedSchedulerNode, SchedulerNode))
                cpp_kernel_proxy = CppKernelProxy(kernel_group)
                if not cpp_kernel_proxy.codegen_nodes(_node.get_nodes(), local_buffers):  # type: ignore[arg-type]
                    # Failed to use local buf by checking the kernel codegn
                    return False
                cpp_kernel_proxy_list.append(cpp_kernel_proxy)
                nodes_list.append(_node.get_nodes())  # type: ignore[arg-type]

            if not node.check_outer_fusion_loop_level_attr(
                cpp_kernel_proxy_list, node.outer_loop_fusion_depth
            ):
                return False
            outer_fusion_cpp_kernel_proxy = node.merge_outer_fusion_kernels(
                cpp_kernel_proxy_list,
            )
            from .cpp_utils import LocalBufferScope

            with LocalBufferScope(outer_fusion_cpp_kernel_proxy) as scope:
                # Also need the local buffer inform in codegen loop
                # which is used to allocate the local buffer.
                if local_buffers:
                    assert len(local_buffers) == 1
                    scope.add_local_buffer(
                        local_buffers[0].local_buf, local_buffers[0].global_snode
                    )
                kernel_group.finalize_kernel(
                    outer_fusion_cpp_kernel_proxy,
                    [_node for _nodes in nodes_list for _node in _nodes],
                )

            return True

        if not try_outer_loop_fusion_with_local_buf(node):
            # Reset generated_cpp_vec_kernel_count to codegen again
            metrics.generated_cpp_vec_kernel_count = generated_cpp_vec_kernel_count
            cpp_kernel_proxy_list.clear()
            nodes_list.clear()
            # Similar as comment in
            # https://github.com/pytorch/pytorch/blob/469383755fe416eb1c41fa724762ad3eaecdff07/torch/_inductor/codegen/cpp.py#L3269-L3272
            # Kernels share the same global contexts like V.graph.wrapper_code, V.kernel.args.
            with torch._inductor.config.patch(inplace_buffers=False):
                for _node in node.get_outer_nodes():
                    assert isinstance(_node, (FusedSchedulerNode, SchedulerNode))
                    _nodes: List[SchedulerNode] = _node.get_nodes()  # type: ignore[assignment]
                    cpp_kernel_proxy = CppKernelProxy(kernel_group)
                    cpp_kernel_proxy.codegen_nodes(_nodes)

                    cpp_kernel_proxy_list.append(cpp_kernel_proxy)
                    nodes_list.append(_nodes)

                # Note that, in the future, when every kernel can be vectorized,
                # the function select_tiling will be much easier, and we'll be able to lift
                # check_outer_fusion_loop_level_attr to the fusion phase,
                # avoiding grouping kernels at fusion time that "look like we'll be able to fuse them"
                # but then we actually won't.
                if node.check_outer_fusion_loop_level_attr(
                    cpp_kernel_proxy_list, node.outer_loop_fusion_depth
                ):
                    outer_fusion_cpp_kernel_proxy = node.merge_outer_fusion_kernels(
                        cpp_kernel_proxy_list,
                    )
                    kernel_group.finalize_kernel(
                        outer_fusion_cpp_kernel_proxy,
                        [_node for _nodes in nodes_list for _node in _nodes],
                    )
                else:
                    # Fall back to standard loop codegen
                    for _kernel_proxy, _nodes in zip(cpp_kernel_proxy_list, nodes_list):
                        kernel_group.finalize_kernel(_kernel_proxy, _nodes)

    def codegen_node(
        self,
        node: Union[OuterLoopFusedSchedulerNode, FusedSchedulerNode, SchedulerNode],
    ):
        """
        Turn an set of pre-fused nodes into a C++ kernel.
        """
        kernel_group = self.kernel_group

        if isinstance(node, OuterLoopFusedSchedulerNode):
            self.codegen_outer_loop_node(node)
        else:
            nodes: List[SchedulerNode] = node.get_nodes()  # type: ignore[assignment]
            cpp_kernel_proxy = CppKernelProxy(kernel_group)
            cpp_kernel_proxy.codegen_nodes(nodes)
            kernel_group.finalize_kernel(cpp_kernel_proxy, nodes)

        args_num = self._get_scheduled_num_args()
        if args_num > CppScheduling.MAX_FUSED_KERNEL_ARGS_NUM:
            self._set_flush_status(True)

    def is_cpp_template(self, node: BaseSchedulerNode) -> bool:
        return isinstance(node, SchedulerNode) and isinstance(
            node.node, ir.CppTemplateBuffer
        )

    def codegen_template(
        self,
        template_node: BaseSchedulerNode,
        epilogue_nodes: Sequence[BaseSchedulerNode],
    ):
        """
        Codegen a CPP template, possibly with fused epilogues
        """
        counters["inductor"]["cpp_epilogue_fusion_counter"] += len(epilogue_nodes)
        assert self.is_cpp_template(
            template_node
        ), "Template node passed to CppScheduler.codegen_template must be a SchedulerNode that wraps a CppTemplateBuffer"
        template_node = cast(SchedulerNode, template_node)
        _, (_, rnumel) = template_node.group
        assert rnumel == ()
        ctb: ir.CppTemplateBuffer = cast(ir.CppTemplateBuffer, template_node.node)
        epilogue_ir_nodes: List[Optional[ir.Buffer]] = [n.node for n in epilogue_nodes]
        assert all(
            isinstance(n, ir.ComputedBuffer) for n in epilogue_ir_nodes
        ), "Epilogue nodes must all be instances of ir.ComputedBuffer"
        kernel, render = ctb.make_kernel_render(ctb, epilogue_nodes=epilogue_ir_nodes)
        with kernel:
            for node in [template_node, *epilogue_nodes]:
                node.mark_run()  # type: ignore[attr-defined]
            src_code = render()

        with V.set_kernel_handler(kernel):
            node_schedule = [template_node, *epilogue_nodes]
            kernel_name = self.define_kernel(src_code, node_schedule, kernel.args)
        kernel.call_kernel(kernel_name, ctb)
        V.graph.removed_buffers |= kernel.removed_buffers
        self.scheduler.free_buffers()

    def _get_scheduled_num_args(self):
        return self.kernel_group.get_num_args()

    def ready_to_flush(self):
        return self._ready_to_flush

    def codegen_sync(self):
        pass

    def define_kernel(self, src_code, nodes, kernel_args=None):
        wrapper = V.graph.wrapper_code
        fused_name = (
            get_fused_kernel_name(nodes, config.cpp.descriptive_names)
            if config.cpp.descriptive_names
            else ""
        )
        kernel_name = "_".join(["cpp", fused_name, wrapper.next_kernel_suffix()])
        kernel_decl_name = kernel_name if V.graph.cpp_wrapper else "kernel"
        src_code = src_code.replace(str(Placeholder.KERNEL_NAME), kernel_decl_name)
        src_code = src_code.replace(str(Placeholder.DESCRIPTIVE_NAME), kernel_name)
        # TODO(voz): Ostensibly, we should not need this. But there are cases where C++ codegen does
        # not use BracesBuffer, so we have no good indicator of a C++ buffer atm.
        src_code = src_code.replace("#pragma CMT", "//")

        compile_wrapper = IndentedBuffer()
        args = self.kernel_group.args if kernel_args is None else kernel_args
        _, _, arg_types = args.cpp_argdefs()
        if not V.graph.cpp_wrapper:
            compile_wrapper.writeline(f"async_compile.cpp_pybinding({arg_types!r}, '''")
        compile_wrapper.splice(src_code, strip=True)
        if not V.graph.cpp_wrapper:
            compile_wrapper.writeline("''')")
        wrapper.define_kernel(kernel_name, compile_wrapper.getvalue(), cuda=False)
        return kernel_name

    def flush(self):
        src_code = self.kernel_group.codegen_group()
        if src_code:
            kernel_name = self.define_kernel(
                src_code, self.kernel_group.scheduled_nodes
            )
            self.kernel_group.call_kernel(V.graph.wrapper_code, kernel_name)
        self.reset_kernel_group()
        self._set_flush_status(False)


class KernelGroup:
    def __init__(self):
        super().__init__()
        self.args = KernelArgs()
        self.loops_code = BracesBuffer()
        self.ws = WorkSharing(self.loops_code)
        self.stack = contextlib.ExitStack()
        self.stack.enter_context(self.ws)
        self.scheduled_nodes = []

    def new_kernel(self, cls, *args):
        return cls(self.args, parallel_num_threads(), *args)

    def finalize_kernel(self, new_kernel, nodes):
        self.scheduled_nodes += nodes
        code = self.loops_code
        ws = self.ws
        new_kernel.codegen_loops(code, ws)

    def get_num_args(self):
        arg_defs, call_args, arg_types = self.args.cpp_argdefs()
        args_num = len(arg_defs)
        return args_num

    def codegen_group(self, name=None) -> str:
        self.stack.close()
        if not self.scheduled_nodes:
            return ""
        code = BracesBuffer()
        # 1. Include header files
        # TODO: support kernel profile on other platforms
        enable_kernel_profile = (
            config.cpp.enable_kernel_profile and sys.platform == "linux"
        )
        if enable_kernel_profile:
            code.writelines(["#include <ATen/record_function.h>"])
        code.writeline(codecache.cpp_prefix())

        # 2. Function definition
        kernel_decl_name = str(Placeholder.KERNEL_NAME) if name is None else name
        kernel_name = str(Placeholder.DESCRIPTIVE_NAME) if name is None else name
        arg_defs, _, _ = self.args.cpp_argdefs()
        arg_defs = ",\n".ljust(25).join(arg_defs)
        code.writeline(f'extern "C" void {kernel_decl_name}({arg_defs})')

        # 3. Function body
        with code.indent():
            if enable_kernel_profile:
                graph_id = V.graph.graph_id
                prefix = "graph_" + str(graph_id) + "_" if graph_id is not None else ""
                code.writelines(
                    [
                        f'RECORD_FUNCTION("{prefix + kernel_name}", c10::ArrayRef<c10::IValue>({{}}));'
                    ]
                )
            for old, new in self.args.aliases():
                code.writeline(f"auto {old} = {new};")
            code.splice(self.loops_code)
        return code.getvalue()

    def call_kernel(self, wrapper, kernel_name):
        _, call_args, arg_types = self.args.cpp_argdefs()
        wrapper.generate_kernel_call(
            kernel_name, call_args, cuda=False, arg_types=arg_types
        )


class CppWrapperKernelGroup(KernelGroup):
    def __init__(self):
        super().__init__()
        self.args = CppWrapperKernelArgs()


class WorkSharing:
    def __init__(self, code):
        self.code = code
        self.in_parallel = False
        self.num_threads = None
        self.stack = contextlib.ExitStack()

    def parallel(self, threads):
        if self.in_parallel and threads != self.num_threads:
            # wrong number of threads
            self.close()
        if not self.in_parallel:
            self.num_threads = threads
            self.in_parallel = True
            if config.cpp.dynamic_threads:
                self.code.writeline("#pragma omp parallel")
            else:
                self.code.writeline(f"#pragma omp parallel num_threads({threads})")
            self.stack.enter_context(self.code.indent())
            self.code.writeline(
                "int tid = omp_get_thread_num();",
            )

    def single(self):
        if self.in_parallel:
            self.code.writeline("#pragma omp single")
        return self.in_parallel

    def close(self):
        self.stack.close()
        self.in_parallel = False

    def __enter__(self):
        self.stack.__enter__()
        return self

    def __exit__(self, exc_type, exc_val, exc_tb):
        self.stack.__exit__(exc_type, exc_val, exc_tb)


@dataclasses.dataclass
class LoopLevel:
    var: Optional[sympy.Expr] = None
    size: Optional[sympy.Expr] = None
    offset: sympy.Expr = sympy.Integer(0)
    steps: sympy.Expr = sympy.Integer(1)
    parallel: int = 0
    simd_omp: bool = False
    simd_vec: bool = False
    collapsed: bool = False
    is_reduction: bool = False
    parent: Optional["LoopLevel"] = None
    # the next inner level of the loop, empty if it is inner-most
    # contains >1 LoopLevel if the inner level of loop is split
    inner: List["LoopLevel"] = dataclasses.field(default_factory=list)
    # kernel assigned to this loop level, only valid when it is a leaf
    kernel: Optional[CppKernel] = None

    def __post_init__(self):
        # Regarding the C++/OpenMP backend, `codecache.pick_vec_isa()` to check
        # vectorization ISA is a time-consuming and one-shot operation. It leads
        # to taking a longer time to import `codegen.cpp` package because the
        # `LoopLevel` of the package is decorated by `@dataclasses.dataclass` while
        # the decorator will invoke `codecache.pick_vec_isa()` to initialize the
        # `simd_nelements` of the `LoopLevel`. It might introduce additional compilation
        # overhead to the Triton backend. Therefore, we moved the `simd_nelements` to
        # `__post_init__`
        picked_vec_isa: codecache.VecISA = codecache.pick_vec_isa()
        self.simd_nelements: int = picked_vec_isa.nelements() if picked_vec_isa else 0

    def get_kernels(self) -> List[CppKernel]:
        """Get all kernel objects under this loop level"""
        if self.kernel:
            return [self.kernel]
        kernels = []
        for loop in self.inner:
            kernels += loop.get_kernels()
        return kernels

    def get_root(self):
        """Get all kernel objects under this loop level"""
        root = self
        while root.parent:
            root = root.parent
        return root

    def set_kernel(self, kernel: CppKernel):
        """
        Set the kernel under this loop level. No split is allowed under
        this loop level.
        """
        if not self.inner:
            self.kernel = kernel
            loop: Optional[LoopLevel] = self
            assert loop is not None
            return
        assert len(self.inner) == 1
        self.inner[0].set_kernel(kernel)

    def get_loops_at(self, depth) -> List["LoopLevel"]:
        if depth == 0:
            return [self]
        else:
            loops = []
            for loop in self.inner:
                loops += loop.get_loops_at(depth - 1)
            return loops

    def split_with_tiling(self, depth, factor):
        def clone_inner():
            inner = []
            if self.inner:
                for loop in self.inner:
                    inner.append(loop.clone())
            return inner

        def do_split_with_tiling():
            sympy_factor = sympy.Integer(factor)

            offset = FloorDiv(self.size, sympy_factor) * sympy_factor
            main_loop = LoopLevel(self.var, offset)
            main_loop.steps = sympy_factor
            main_loop.parallel = self.parallel
            main_loop.collapsed = False
            main_loop.is_reduction = self.is_reduction
            main_loop.inner = clone_inner()
            if main_loop.inner:
                for loop in main_loop.inner:
                    loop.parent = main_loop

            tail_loop = LoopLevel(self.var, self.size)
            tail_loop.offset = offset
            tail_loop.parallel = self.parallel
            tail_loop.collapsed = False
            tail_loop.is_reduction = self.is_reduction
            tail_loop.inner = clone_inner()
            if tail_loop.inner:
                for loop in tail_loop.inner:
                    loop.parent = tail_loop

            return main_loop, tail_loop

        if depth == 0:
            main_loop, tail_loop = do_split_with_tiling()
            parent = self.parent
            if parent:
                parent.inner = [main_loop, tail_loop]
                main_loop.parent = parent
                tail_loop.parent = parent
            return main_loop, tail_loop
        else:
            assert len(self.inner) == 1
            return self.inner[0].split_with_tiling(depth - 1, factor)

    def clone(self):
        loop = copy(self)
        loop.inner = []
        if self.inner:
            for inner_loop in self.inner:
                inner_loop_clone = inner_loop.clone()
                inner_loop_clone.parent = loop
                loop.inner.append(inner_loop_clone)
        loop.kernel = deepcopy(self.kernel)
        return loop

    def lines(self):
        offset_expr = cexpr_index(self.offset)
        size_expr = cexpr_index(self.size)
        if config.cpp.no_redundant_loops and offset_expr == size_expr:
            return None
        simd = (
            f"simd simdlen({self.simd_nelements}) "
            if self.simd_omp and self.simd_nelements > 1
            else ""
        )
        if self.parallel:
            # TODO(jansel): look into chunk size and other schedules
            line1 = "#pragma omp for"
            if self.parallel > 1:
                line1 += f" collapse({self.parallel})"
            if self.simd_omp:
                line1 = line1.replace(" for ", f" for {simd}")
        elif self.simd_vec:
            line1 = ""
        elif self.simd_omp:
            line1 = f"#pragma omp {simd}"
        elif not self.is_reduction and codecache.is_gcc():
            line1 = "#pragma GCC ivdep"
        else:
            line1 = ""
        offset_str = f"{INDEX_TYPE} {self.var}={offset_expr}"
        size_str = f"{self.var}<{size_expr}"
        steps_str = f"{self.var}+={cexpr_index(self.steps)}"
        line2 = f"for({offset_str}; {size_str}; {steps_str})"
        if self.collapsed or not line1:
            return [line2]
        return [line1, line2]


@dataclasses.dataclass
class LoopNestWithSplit:
    """
    A loop-nest like structure but with some loop level split along
    the loop range into the main tiling loop and the tail. It is built
    with the `build` method as a loop nest and then split with
    `split_with_tiling` at some depth.

    A typical case is for vectorization where we typically split at the inner-most
    loop level. A more complicated case is 2D tiling where we split at
    both inner-most and outer levels.
    """

    root: Optional[List[LoopLevel]] = None
    kernel: Optional[CppKernel] = None

    @staticmethod
    def build(kernel: CppKernel):
        """Build a LoopNest with the given `kernel` as the leaf"""
        itervars = kernel.itervars
        ranges = kernel.ranges
        reduction_depth = kernel.reduction_depth
        assert reduction_depth is not None

        root: List[LoopLevel] = []
        levels: List[LoopLevel] = root
        loop: Optional[LoopLevel] = None
        for loop_idx, (var, size) in enumerate(zip(itervars, ranges)):
            loop = LoopLevel(var, size, parent=loop)
            if loop_idx >= reduction_depth:
                loop.is_reduction = kernel.is_reduction
            levels.append(loop)
            levels = loop.inner
        loop_nest = LoopNestWithSplit(root)
        if loop:
            loop.kernel = kernel
        else:
            loop_nest.kernel = kernel
        return loop_nest

    def __bool__(self):
        return bool(self.root)

    def get_loops_at(self, depth) -> List[LoopLevel]:
        """Get all the loop levels at the given `depth` (most outer loop has depth 0)"""
        loops: List[LoopLevel] = []
        assert self.root is not None
        for loop in self.root:
            loops += loop.get_loops_at(depth)
        return loops

    @cache_on_self
    def max_parallel_depth(self):
        """
        Maximal allowed depth for parallelism:
        1) Levels without splitting and
        2) All reduction or non-reduction levels
        When the loop is split at the top level, the max depth is 1.
        """
        max_depth = 0
        assert self.root is not None
        loops = self.root
        if len(loops) > 1:
            return 1
        is_reduction = loops[0].is_reduction if loops else False
        while len(loops) == 1 and loops[0].is_reduction == is_reduction:
            max_depth += 1
            loops = loops[0].inner
        return max_depth

    def is_reduction_only(self):
        """
        Whether all the loops are for reduction. Reduction loops
        are always the inner most ones.
        """
        return (
            self.root is not None and len(self.root) > 0 and self.root[0].is_reduction
        )

    def mark_parallel(self, par_depth):
        assert (
            par_depth <= self.max_parallel_depth()
        ), "Parallel depth cannot exceed the maximal allowed parallel depth"
        assert self.root is not None
        loops = self.root
        for loop in loops:
            loop.parallel = par_depth
        for i in range(1, par_depth):
            loops = loops[0].inner
            loops[0].collapsed = True

    def split_with_tiling(self, depth, factor):
        """
        Split the loop into main and tail loops at given `depth` so that the range
        of the main loop has range `floor_div(range, factor) * factor` and
        the tail loop handles the remainder. The main loop is tiled
        according to the `factor`.
        """
        loops = self.get_loops_at(depth)
        assert len(loops) == 1
        split_loops = loops[0].split_with_tiling(0, factor)
        if depth == 0:
            self.root = split_loops
        return split_loops

    def get_kernels(self) -> List[CppKernel]:
        """Get all kernel objects under this loop nest"""
        if self.kernel:
            return [self.kernel]
        kernels: List[CppKernel] = []
        assert self.root is not None
        for loop in self.root:
            kernels += loop.get_kernels()
        return kernels<|MERGE_RESOLUTION|>--- conflicted
+++ resolved
@@ -67,12 +67,9 @@
     cexpr_index,
     DTYPE_TO_CPP,
     INDEX_TYPE,
-<<<<<<< HEAD
     LocalBuffer,
     LocalBufferCase,
-=======
     unify_mask_base_type,
->>>>>>> b08e09d0
     value_to_cpp,
 )
 
