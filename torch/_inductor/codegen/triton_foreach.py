--- conflicted
+++ resolved
@@ -158,13 +158,9 @@
         _, _, signature, _ = self.args.python_argdefs()
         triton_meta = {
             "signature": signature_to_meta(signature, size_dtype=size_dtype),
-<<<<<<< HEAD
-            "device": DeviceProperties.create(V.graph.scheduler.current_device),
-=======
             "device": DeviceProperties.create(
                 V.graph.scheduler.get_current_device_or_throw()
             ),
->>>>>>> f0366de4
             "constants": {},
         }
         triton_meta["configs"] = [config_of(signature)]
