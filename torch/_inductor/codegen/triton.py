from __future__ import annotations

import collections
import contextlib
import dataclasses
import functools
import itertools
import logging
import math
import operator
import os
import textwrap
from functools import lru_cache
from typing import (
    Any,
    Callable,
    cast,
    Counter,
    DefaultDict,
    Dict,
    Iterable,
    List,
    Optional,
    Set,
    Tuple,
    Union,
)

import sympy

import torch

import torch._logging
from torch._prims_common import is_integer_dtype
from torch.utils._sympy.functions import FloorDiv, ModularIndexing
from torch.utils._sympy.value_ranges import ValueRanges
from torch.utils._triton import has_triton_package

from ..._dynamo.utils import counters
from .. import config, ir, scheduler
from ..codecache import code_hash, get_path, PyCodeCache
from ..dependencies import Dep, MemoryDep, StarDep
from ..ir import IRNode, ReductionHint, TritonTemplateBuffer
from ..optimize_indexing import indexing_dtype_strength_reduction
<<<<<<< HEAD
from ..scheduler import BaseScheduling, WhyNoFuse, SchedulerNode
=======
from ..scheduler import BaseSchedulerNode, BaseScheduling, WhyNoFuse
>>>>>>> 76d51893
from ..triton_heuristics import AutotuneHint
from ..utils import (
    cache_on_self,
    do_bench,
    get_dtype_size,
    get_fused_kernel_name,
    get_kernel_metadata,
    green_text,
    is_welford_reduction,
    next_power_of_2,
    Placeholder,
    sympy_dot,
    sympy_index_symbol,
    sympy_product,
    sympy_subs,
    unique,
    yellow_text,
)
from ..virtualized import _ops as ops, OpsHandler, ReductionType, StoreMode, V
from ..wrapper_benchmark import get_kernel_category_by_source_code
from .common import (
    CSE,
    CSEVariable,
    DeferredLine,
    free_symbol_startswith,
    IndentedBuffer,
    index_prevent_reordering,
    Kernel,
    OpOverrides,
    PythonPrinter,
    SizeArg,
    TensorArg,
)
from .multi_kernel import MultiKernel
from .triton_utils import config_of, signature_of, signature_to_meta

log = logging.getLogger(__name__)
perf_hint_log = torch._logging.getArtifactLogger(__name__, "perf_hints")
schedule_log = torch._logging.getArtifactLogger(__name__, "schedule")
fusion_log = torch._logging.getArtifactLogger(__name__, "fusion")


@dataclasses.dataclass
class IndexingOptions:
    index_str: str
    mask_vars: Set[sympy.Symbol]
    mask_str: str
    expand_str: Optional[str]
    _has_rindex: bool

    def has_mask(self):
        return bool(self.mask_vars)

    def has_rindex(self):
        return self._has_rindex

    def has_tmpmask(self):
        return "tmp" in self.mask_str

    def has_rmask(self):
        return "rmask" in self.mask_str


@dataclasses.dataclass
class BlockPtrOptions:
    constant_offset: sympy.Expr
    shape: List[sympy.Expr]
    strides: List[sympy.Expr]
    block_shape: List[str]
    order: List[int]
    offsets: List[str]
    mask_vars: Set[sympy.Symbol]
    reshape_suffix: List[str]

    @staticmethod
    def create(
        strides: List[sympy.Expr],
        constant_offset: sympy.Expr,
        range_trees: List[IterationRangesEntry],
        mask_vars: Set[sympy.Symbol],
    ) -> BlockPtrOptions:
        """Helper to create a  BlockPtrOptions instance"""
        block_shape = [f"{t.prefix.upper()}BLOCK" for t in range_trees]
        reshape_suffix = [*block_shape]

        broadcasting_dim = [s == 0 for s in strides]
        for i, is_broadcasting in enumerate(broadcasting_dim):
            if is_broadcasting:
                # drop any stride==0 dimensions for performance
                reshape_suffix[i] = "1"

        if V.kernel.no_x_dim:
            assert range_trees[0].prefix == "x"
            reshape_suffix.pop(0)

        if (
            not V.kernel.inside_reduction
            and len(strides) == len(V.kernel.numels) - 1
            and V.kernel.numels[-1] != 1
        ):
            # Need to expand rank by 1 to match rank when self.inside_reduction=True
            reshape_suffix.append("1")

        def filter(it):
            """Removes any broadcasting dims from a given sequence"""
            assert len(it) == len(broadcasting_dim)
            return [
                item
                for item, is_broadcasting in zip(it, broadcasting_dim)
                if not is_broadcasting
            ]

        return BlockPtrOptions(
            constant_offset=V.graph.sizevars.lookup_precomputed_size(constant_offset),
            shape=[
                V.graph.sizevars.lookup_precomputed_size(t.numel)
                for t in filter(range_trees)
            ],
            strides=[*map(V.graph.sizevars.lookup_precomputed_size, filter(strides))],
            block_shape=filter(block_shape),
            order=V.graph.sizevars.guarded_order(filter(strides)),
            offsets=filter([f"{t.prefix}offset" for t in range_trees]),
            mask_vars=mask_vars,
            reshape_suffix=reshape_suffix,
        )

    def format(self, name: str, roffset=True) -> str:
        """
        Codegen a call to tl.make_block_ptr()

        Args:
            name: variable name for pointer
            roffset: should roffset be included in offsets=..., for use with tl.advance()

        Returns:
            "tl.make_block_ptr(...)"
        """
        f = V.kernel.index_to_str
        offsets = [*self.offsets]
        if not roffset:
            offsets[offsets.index("roffset")] = "0"
        args = [
            f"{name} + ({f(self.constant_offset)})"
            if self.constant_offset != 0
            else name,
            f"shape={f(self.shape)}",
            f"strides={f(self.strides)}",
            f"block_shape={f(self.block_shape)}",
            f"order={f(self.order)}",
            f"offsets={f(offsets)}",
        ]
        return f"tl.make_block_ptr({', '.join(args)})"

    @cache_on_self
    def boundary_check(self) -> List[int]:
        """List of indices to pass to tl.load(boundary_check=...)"""
        check = []
        for i in range(len(self.shape)):
            if (
                self.block_shape[i] != "1"
                and not V.graph.sizevars.statically_known_equals(self.strides[i], 0)  # type: ignore[arg-type]
                and not V.graph.sizevars.statically_known_multiple_of(
                    self.shape[i],
                    config.triton.max_block[self.block_shape[i][0]],  # type: ignore[arg-type]
                )
                and not (V.kernel.no_x_dim and self.block_shape[i] == "XBLOCK")
            ):
                check.append(i)
        return check

    def advance_roffset(self):
        """Codegen string to pass to tl.advance(name, ...)"""
        advance = ["0"] * len(self.shape)
        advance[self.offsets.index("roffset")] = "RBLOCK"
        return V.kernel.index_to_str(advance)

    def has_rindex(self):
        return "RBLOCK" in self.block_shape

    def has_rmask(self):
        return self.has_rindex()

    def has_tmpmask(self):
        return False  # block_ptr can't do indirect indexing

    def has_mask(self):
        return bool(self.boundary_check())


def triton_reshape(value: str, old_shape: List[str], new_shape: List[str]):
    """Workaround https://github.com/openai/triton/issues/2836"""
    assert isinstance(old_shape, list) and isinstance(new_shape, list)
    if old_shape == new_shape:
        return value
    if [s for s in new_shape if s != "1"] != old_shape:
        return f"tl.reshape({value}, [{', '.join(new_shape)}])"
    # rewrite to [:, None] syntax, which is less buggy
    idx = 0
    expand = []
    for size in new_shape:
        if idx < len(old_shape) and size == old_shape[idx]:
            expand.append(":")
            idx += 1
        else:
            assert size == "1"
            expand.append("None")
    assert idx == len(old_shape)
    return f"{value}[{', '.join(expand)}]"


class TritonPrinter(PythonPrinter):
    def _print_floor(self, expr):
        assert len(expr.args) == 1
        return f"tl.math.floor({self._print(expr.args[0])}).to({V.kernel.index_dtype})"

    def _print_ceiling(self, expr):
        assert len(expr.args) == 1
        return f"tl.math.ceil({self._print(expr.args[0])}).to({V.kernel.index_dtype})"

    def _helper_sqrt(self, expr):
        return f"tl.math.sqrt({self._print(expr)}.to(tl.float32))"

    def _print_Where(self, expr):
        c = self.doprint(expr.args[0])
        p = self.doprint(expr.args[1])
        q = self.doprint(expr.args[2])
        return f"tl.where({c}, {p}, {q})"

    @staticmethod
    @lru_cache(None)
    def _propagate_nan_arg():
        """
        Newer triton version added propagate_nan as required argument for
        tl.math.{min, max}. This method make inductor work with both old
        and new version of triton.
        """

        if not has_triton_package():
            # some tests run under environment without triton installed want to
            # check that the generated code is as expected.
            return ""
        import inspect

        import triton.language as tl

        if "propagate_nan" in inspect.signature(tl.math.min).parameters:
            # tl.PropagateNan.NONE is the default
            propagate_nan_arg = ", tl.PropagateNan.NONE"
        else:
            propagate_nan_arg = ""
        return propagate_nan_arg

    def _print_Min(self, expr):
        nargs = len(expr.args)
        if len(expr.args) == 1:
            return self._print(expr.args[0])

        mid = len(expr.args) // 2
        a = self._print(sympy.Min(*expr.args[:mid]))
        b = self._print(sympy.Min(*expr.args[mid:]))
        return f"tl.math.min({a}, {b}{TritonPrinter._propagate_nan_arg()})"

    def _print_Max(self, expr):
        nargs = len(expr.args)
        if len(expr.args) == 1:
            return self._print(expr.args[0])

        mid = len(expr.args) // 2
        a = self._print(sympy.Max(*expr.args[:mid]))
        b = self._print(sympy.Max(*expr.args[mid:]))

        return f"tl.math.max({a}, {b}{TritonPrinter._propagate_nan_arg()})"

    def _print_Abs(self, expr):
        assert len(expr.args) == 1
        return f"tl.abs({self._print(expr.args[0])})"

    def _print_cos(self, expr):
        assert len(expr.args) == 1
        return f"tl.math.cos(({self._print(expr.args[0])}).to(tl.float32))"

    def _print_cosh(self, expr):
        assert len(expr.args) == 1
        return f"tl.math.cosh(({self._print(expr.args[0])}).to(tl.float32))"

    def _print_acos(self, expr):
        assert len(expr.args) == 1
        return f"tl.math.acos(({self._print(expr.args[0])}).to(tl.float32))"

    def _print_sin(self, expr):
        assert len(expr.args) == 1
        return f"tl.math.sin(({self._print(expr.args[0])}).to(tl.float32))"

    def _print_sinh(self, expr):
        assert len(expr.args) == 1
        return f"tl.math.sinh(({self._print(expr.args[0])}).to(tl.float32))"

    def _print_asin(self, expr):
        assert len(expr.args) == 1
        return f"tl.math.asin(({self._print(expr.args[0])}).to(tl.float32))"

    def _print_tan(self, expr):
        assert len(expr.args) == 1
        return f"tl.math.tan(({self._print(expr.args[0])}).to(tl.float32))"

    def _print_tanh(self, expr):
        assert len(expr.args) == 1
        return f"tl.math.tanh(({self._print(expr.args[0])}).to(tl.float32))"

    def _print_atan(self, expr):
        assert len(expr.args) == 1
        return f"tl.math.atan(({self._print(expr.args[0])}).to(tl.float32))"

    def _print_FloorDiv(self, expr):
        if expr.is_integer:
            return super()._print_FloorDiv(expr)

        x, div = expr.args
        x = self.paren(self.doprint(x))
        div = self.paren(self.doprint(div))
        return f"tl.math.floor({x} / {div}).to({V.kernel.index_dtype})"

    def _print_Round(self, expr):
        assert len(expr.args) == 1
        return f"tl.math.llrint({self._print(expr.args[0])}).to({V.kernel.index_dtype})"

    def _print_RoundDecimal(self, expr):
        assert len(expr.args) == 2
        number, ndigits = expr.args
        if number.is_integer:
            # ndigits < 0 should have been filtered by the sympy function
            assert ndigits < 0
            raise ValueError(
                f"For integer inputs, only non-negative ndigits are currently supported, but got {ndigits}."
            )
        return f"tl.math.nearbyint(1e{ndigits} * {self.paren(self._print(number))}) * 1e{-ndigits}"


texpr = TritonPrinter().doprint
pexpr = PythonPrinter().doprint


def triton_compute_type(dtype):
    triton_type_name = str(dtype).split(".")[-1]
    if triton_type_name == "bool":
        triton_type_name = "int1"
    elif triton_type_name in ("float16", "bfloat16"):
        # float16 math is done in float32 inside the kernel
        triton_type_name = "float32"
    elif triton_type_name == "float8_e4m3fn":
        triton_type_name = "float8e4nv"
    elif triton_type_name == "float8_e5m2":
        triton_type_name = "float8e5"
    elif triton_type_name == "float8_e4m3fnuz":
        triton_type_name = "float8e4b8"
    elif triton_type_name == "float8_e5m2":
        triton_type_name = "float8e5b16"
    return f"tl.{triton_type_name}"


def triton_store_type(dtype):
    triton_type_name = str(dtype).split(".")[-1]
    if triton_type_name == "bool":
        triton_type_name = "int8"
    elif triton_type_name == "float8_e4m3fn":
        triton_type_name = "float8e4nv"
    elif triton_type_name == "float8_e5m2":
        triton_type_name = "float8e5"
    return f"tl.{triton_type_name}"


def triton_acc_type(dtype):
    if is_integer_dtype(dtype) and dtype.is_signed:
        nbits = 64 if dtype == torch.int64 else 32
        return f"tl.int{nbits}"
    return triton_compute_type(dtype)


def triton_constant(value):
    if value == float("inf"):
        return 'float("inf")'
    elif value == float("-inf"):
        return 'float("-inf")'
    elif math.isnan(value):
        return 'float("nan")'
    return repr(value)


class TritonCSEVariable(CSEVariable):
    def __init__(self, name, bounds: ValueRanges[Any]):
        super().__init__(name, bounds)
        # We'll use this to track which masks the variable needs when used for indirect indexing
        self.mask_vars: Set[str] = set()

    def update_on_args(self, name, args, kwargs):
        # When making a variable that is going to be used in indirect indexing
        # if a where clause is used it should mean that the result is always a
        # valid index, so you shouldn't include any of the dependent variables
        # in the resulting load mask
        if name == "where":
            return
        for arg in args:
            if isinstance(arg, TritonCSEVariable):
                self.mask_vars.update(arg.mask_vars)
            elif isinstance(arg, sympy.Symbol) and arg.name[0] in "xyr":
                # most of the time index vars don't need masks associated with them
                # however, when index vars are used to compute indices for indirect reads
                # those reads should subsequently be masked,
                self.mask_vars.update({f"{arg.name[0]}mask"})

    def __repr__(self):
        return f"TritonCSEVariable(name={self.name})"


class TritonOverrides(OpOverrides):
    """Map element-wise ops to Triton"""

    @staticmethod
    def to_dtype(x, dtype: torch.dtype, src_dtype: Optional[torch.dtype] = None):
        def _get_min_elements_per_thread(
            src_dtype: torch.dtype, dst_dtype: torch.dtype
        ) -> int:
            if src_dtype == dst_dtype:
                # No data type conversion is needed. No requirements on min_elem_per_thread.
                return 0

            # fp8 data type conversions has min_elem_per_thread requirements.
            # Refer to Triton implementations here:
            # https://github.com/openai/triton/blob/10f59d8ce04052521c1bc0cb3a3f8b98918fc7e3/lib/Conversion/TritonGPUToLLVM/ElementwiseOpToLLVM.cpp#L10.
            fp8_dtypes = {
                torch.float8_e4m3fn,
                torch.float8_e5m2,
            }
            # Triton doesn't support type conversions between fp8_e4m3 and fp8_e5m2.
            assert not (
                src_dtype in fp8_dtypes
                and dst_dtype in fp8_dtypes
                and src_dtype != dst_dtype
            ), "Conversions between float8_e5m2 and float8_e4m3fn is not supported!"
            if src_dtype == torch.float8_e5m2 or dst_dtype == torch.float8_e5m2:
                return 4
            if src_dtype == torch.float8_e4m3fn or dst_dtype == torch.float8_e4m3fn:
                return 2
            # No requirements on min_elem_per_thread.
            return 0

        if src_dtype is not None:
            # Both dtype and src_dtype are set. This is used by torch to(dtype=dtype).
            # It takes the maximum min_elem_per_thread if there are multiple fp8 conversions
            # in the same kernel.
            V.kernel.min_elem_per_thread = max(
                _get_min_elements_per_thread(src_dtype, dtype),
                V.kernel.min_elem_per_thread,
            )

        if dtype == torch.bool:
            return f"({x} != 0)"
        elif dtype == torch.uint8:
            # to work around llvm uint conversion semantics
            # that produces 0's for negative values
            return f"{x}.to(tl.int8).to(tl.uint8)"
        return f"{x}.to({triton_compute_type(dtype)})"

    @staticmethod
    def to_dtype_bitcast(x, dtype: torch.dtype, src_dtype: torch.dtype):
        triton_dtype = triton_compute_type(dtype)
        # We may promote float16 or bfloat16 to float32 and cause the
        # bitwidth of dtype to be different from the input tensor (i.e. float32).
        # In such as case, we will have to convert the input tensor to
        # its src_type, perform bitcast, and then convert the bit-casted
        # tensor back to float to ensure we use values with the right precision.
        if src_dtype in (torch.float16, torch.bfloat16):
            triton_src_dtype = str(src_dtype).split(".")[-1]
            cast_x = f"{x}.to(tl.{triton_src_dtype})"
            cast_x = f"{cast_x}.to({triton_dtype}, bitcast=True)"
            return f"{cast_x}.to(tl.float32)"
        else:
            return f"{x}.to({triton_dtype}, bitcast=True)"

    @staticmethod
    def _shaped_constant(value, dtype, shape):
        type_ = torch._prims_common.dtype_to_type(dtype)
        triton_val = triton_constant(type_(value))
        triton_type = triton_compute_type(dtype)

        if triton_type == "tl.float32":
            # Float constants are always f32 in triton
            return triton_val

        # NOTE: We use a tensor here in order to get the expected type.
        # Otherwise, e.g. float64 constants would be trunctated to float32.
        return f"tl.full({shape}, {triton_val}, {triton_type})"

    @classmethod
    def constant(cls, value, dtype):
        return cls._shaped_constant(value, dtype, shape=[])

    @staticmethod
    def abs(x):
        return f"tl.abs({x})"

    @staticmethod
    def libdevice_abs(x):
        return f"tl.math.abs({x})"

    @staticmethod
    def exp(x):
        return f"tl.exp({x})"

    @staticmethod
    def libdevice_exp(x):
        return f"tl.math.exp({x})"

    @staticmethod
    def exp2(x):
        return f"tl.math.exp2({x})"

    @staticmethod
    def expm1(x):
        return f"tl.math.expm1({x})"

    @staticmethod
    def sqrt(x):
        return f"tl.sqrt({x})"

    @staticmethod
    def libdevice_sqrt(x):
        return f"tl.math.sqrt({x})"

    @staticmethod
    def relu(x):
        bug = config.triton.inject_relu_bug_TESTING_ONLY
        if bug == "compile_error":
            return "compile error!"
        elif bug == "runtime_error":
            # NB: this only triggers runtime error as long as input
            # is not all zero
            return f'triton_helpers.device_assert_then({x} == 0, "injected assert fail", {x})'
        elif bug == "accuracy":
            return f"{x} + 1"
        elif bug is None:
            return ops.maximum("0", x)
        else:
            raise AssertionError(
                f"unrecognized config triton.inject_relu_bug_TESTING_ONLY = {bug!r}"
            )

    @staticmethod
    def minimum(a, b):
        return f"triton_helpers.minimum({a}, {b})"

    @staticmethod
    def maximum(a, b):
        return f"triton_helpers.maximum({a}, {b})"

    @staticmethod
    def where(a, b, c):
        return f"tl.where({a}, {b}, {c})"

    @staticmethod
    def cos(x):
        return f"tl.cos({x})"

    @staticmethod
    def libdevice_cos(x):
        return f"tl.math.cos({x})"

    @staticmethod
    def sin(x):
        return f"tl.sin({x})"

    @staticmethod
    def libdevice_sin(x):
        return f"tl.math.sin({x})"

    @classmethod
    def index_expr(cls, expr, dtype):
        raise NotImplementedError("ops.index_expr not implemented outside a kernel")

    @staticmethod
    def masked(mask, body, other):
        raise NotImplementedError("ops.masked not implemented outside a kernel")

    @staticmethod
    def lgamma(x):
        return f"tl.math.lgamma({x})"

    @staticmethod
    def erf(x):
        return f"tl.math.erf({x})"

    @staticmethod
    def cosh(x):
        return f"tl.math.cosh({x})"

    @staticmethod
    def sinh(x):
        return f"tl.math.sinh({x})"

    @staticmethod
    def acos(x):
        return f"tl.math.acos({x})"

    @staticmethod
    def acosh(x):
        return f"tl.math.acosh({x})"

    @staticmethod
    def asin(x):
        return f"tl.math.asin({x})"

    @staticmethod
    def asinh(x):
        return f"tl.math.asinh({x})"

    @staticmethod
    def atan2(x, y):
        return f"tl.math.atan2({x}, {y})"

    @staticmethod
    def atan(x):
        return f"tl.math.atan({x})"

    @staticmethod
    def atanh(x):
        return f"tl.math.atanh({x})"

    @staticmethod
    def copysign(x, y):
        return f"tl.math.copysign({x}, {y})"

    @staticmethod
    def erfc(x):
        return f"tl.math.erfc({x})"

    @staticmethod
    def erfinv(x):
        return f"tl.math.erfinv({x})"

    @staticmethod
    def hypot(x, y):
        return f"tl.math.hypot({x}, {y})"

    @staticmethod
    def log10(x):
        return f"tl.math.log10({x})"

    @staticmethod
    def nextafter(x, y):
        return f"tl.math.nextafter({x}, {y})"

    @staticmethod
    def logical_and(a, b):
        return f"{a} & {b}"

    @staticmethod
    def logical_not(a):
        return f"{a} == 0"

    @staticmethod
    def logical_or(a, b):
        return f"{a} | {b}"

    @staticmethod
    def logical_xor(a, b):
        return f"({a} ^ {b})"

    @staticmethod
    def bitwise_and(a, b):
        return f"{a} & {b}"

    @staticmethod
    def bitwise_not(a):
        return f"~{a}"

    @staticmethod
    def bitwise_or(a, b):
        return f"{a} | {b}"

    @staticmethod
    def bitwise_xor(a, b):
        return f"{a} ^ {b}"

    @staticmethod
    def bitwise_left_shift(a, b):
        return f"{a} << {b}"

    @staticmethod
    def bitwise_right_shift(a, b):
        return f"{a} >> {b}"

    @staticmethod
    def rand(seed, offset):
        offset = f"({offset}).to(tl.uint32)"
        return f"tl.rand({seed}, {offset})"

    @staticmethod
    def randn(seed, offset):
        offset = f"({offset}).to(tl.uint32)"
        return f"tl.randn({seed}, {offset})"

    @staticmethod
    def randint64(seed, offset, low, high):
        offset = f"({offset}).to(tl.uint32)"
        return f"triton_helpers.randint64({seed}, {offset}, {low}, {high})"

    @staticmethod
    def load_seed(name, offset):
        raise NotImplementedError("ops.load_seed not implemented outside a kernel")

    @staticmethod
    def rsqrt(x):
        return f"tl.math.rsqrt({x})"

    @staticmethod
    def log1p(x):
        return f"tl.math.log1p({x})"

    @staticmethod
    def tan(x):
        return f"tl.math.tan({x})"

    @staticmethod
    def tanh(x):
        return f"tl.math.tanh({x})"

    @staticmethod
    def sigmoid(x):
        return f"tl.sigmoid({x})"

    @staticmethod
    def libdevice_sigmoid(x):
        return f"1/(1 + tl.math.exp(-({x})))"

    @staticmethod
    def signbit(x):
        # XX: This is wrong for the value -0.0 in floating point
        return f"tl.math.signbit({x}) if ({x}).dtype is tl.float32 else {x} < 0"

    @staticmethod
    def fmod(a, b):
        return f"tl.math.fmod({a}, {b})"

    @staticmethod
    def pow(a, b):
        return f"tl.math.pow({a}, {b})"

    @staticmethod
    def log(x):
        return f"tl.log({x})"

    @staticmethod
    def libdevice_log(x):
        return f"tl.math.log({x})"

    @staticmethod
    def isinf(x):
        return f"tl.math.isinf({x}).to(tl.int1)"

    @staticmethod
    def isnan(x):
        return f"tl.math.isnan({x}).to(tl.int1)"

    @staticmethod
    def round(x):
        return f"tl.math.nearbyint({x})"

    @staticmethod
    def floor(x):
        return f"tl.math.floor({x})"

    @staticmethod
    def floordiv(a, b):
        # See the comment in lowering.div_mode. a and b are integer type.
        # Similar to div_floor_kernel_cuda in pytorch core.
        # Notice that // in triton behaves as truncdiv instead of floordiv
        quot = f"{a} // {b}"
        rem = f"{a} % {b}"
        return f"tl.where(({a} < 0) != ({b} < 0), tl.where({rem} != 0, {quot} - 1, {quot}), {quot})"

    @staticmethod
    def sign(x):
        def to_int(s):
            return f"{s}.to(tl.int8)"

        left = to_int(ops.lt("0", x))
        right = to_int(ops.lt(x, "0"))
        sub = ops.sub(left, right)
        return f"{sub}.to({x}.dtype)"

    @staticmethod
    def trunc(x):
        return f"tl.math.trunc({x})"

    @staticmethod
    def truncdiv(a, b):
        # See the comment in lowering.div_mode. a and b are integer type.
        # Notice that // in triton behaves as truncdiv instead of floordiv
        return f"{a} // {b}"

    @staticmethod
    def ceil(x):
        return f"tl.math.ceil({x})"


TritonOverrides._initialize_pointwise_overrides("triton")


# Use mypy to check protocol implemented correctly
def _typecheck_TritonOverrides(h: TritonOverrides) -> OpsHandler[str]:
    return h


class TritonKernelOverrides(TritonOverrides):
    """Map element-wise ops to Triton within a TritonKernel

    Unlike TritonOverrides, these assume the code is going to be inserted into
    the body of the main triton kernel and so it may use indexing and mask
    variables which are assumed to already be defined in the current scope.
    """

    @classmethod
    def constant(cls, value, dtype):
        # NOTE: Cannot use shape=[] as it's not supported by triton-rocm
        # We could use shape=[1] instead but starting with the correct
        # ndim avoids extra `tt.expand_dim` ops appearing in the triton IR.
        ndim = V.kernel.triton_tensor_ndim()
        shape = [1] * ndim
        return cls._shaped_constant(value, dtype, shape=shape)

    @classmethod
    def index_expr(cls, expr, dtype):
        indexing = V.kernel.indexing(expr, block_ptr=False)
        assert isinstance(indexing, IndexingOptions)
        # This is called from CSEProxy.__getattr__,  so we'll set the bounds there
        var = V.kernel.cse.generate(V.kernel.compute, indexing.index_str)

        if dtype not in {torch.int32, torch.int64}:
            var = V.kernel.cse.generate(V.kernel.compute, cls.to_dtype(var, dtype))
        var.mask_vars = indexing.mask_vars
        return var

    @staticmethod
    def masked(mask, body, other):
        with V.kernel.mask_loads(mask) as new_mask:
            result = body()

        # Take dtype from result to prevent accidental promotion
        other = V.kernel.cse.generate(
            V.kernel.compute,
            f"tl.full({result}.shape, {triton_constant(other)}, {result}.dtype)",
        )
        return ops.where(new_mask, result, other)

    @staticmethod
    def load_seed(name, offset):
        var = V.kernel.args.input(name)
        return (
            f"tl.load({var} + {V.kernel.args.seed_offset('load_seed_offset', offset)})"
        )


# Use mypy to check protocol implemented correctly
def _typecheck_TritonKernelOverrides(h: TritonKernelOverrides) -> OpsHandler[str]:
    return h


@dataclasses.dataclass
class IterationRanges:
    """
    Each range tree represents multiple sets of iteration indexing
    in a single tiled dimension in the output kernel.

    If you have two loops ranges one (4, 3, 2) and another (4, 6),
    then the range tree will be:
            4 (i0)
        3 (i1)  6 (i3)
        2 (i2)
    Where i0 is shared between both loops, but then the split into
    different indexing vars.  All loop ranges must iterate over
    the same number of elements.
    """

    def __init__(
        self,
        name: str,
        var_list: List[sympy.Symbol],
        var_ranges: Dict[sympy.Symbol, sympy.Expr],
        numel: sympy.Expr,
        prefix: str,
        *,
        kernel: TritonKernel,
        divisor=sympy.Integer(1),
        length=sympy.Integer(1),
        root: IterationRangesRoot,
    ):
        super().__init__()
        self.name = name
        self.var_list = var_list
        self.var_ranges = var_ranges
        self.numel = numel
        self.prefix = prefix
        self.divisor = divisor
        self.length = length
        self.kernel = kernel
        self.root = root

    def symbol(self):
        return sympy_index_symbol(self.name)


class IterationRangesRoot(IterationRanges):
    def __init__(
        self,
        name: str,
        numel: sympy.Expr,
        prefix: str,
        index: int,
        kernel: TritonKernel,
        pid_cache=None,
        *,
        is_loop: bool,
        tensor_dim: Optional[int],
        grid_dim: Optional[int],
    ):
        if pid_cache is None:
            pid_cache = {}
        super().__init__(
            name=name,
            var_list=[],
            var_ranges={},
            numel=numel,
            prefix=prefix,
            kernel=kernel,
            root=self,
        )
        self.index = index
        # Store all the nodes in one flat list
        self.nodes: Dict[sympy.Expr, IterationRangesEntry] = {}
        # This is for re-ordering program ID in triton mm template
        # pid_cache["tl.program_id(0)"] = pid_m
        self.pid_cache: Dict[str, str] = pid_cache

        # True if the dimension is implemented as a single program looping over
        # the full dimension (currently only used for non-persistent reduction)
        assert not is_loop or (prefix == "r" and grid_dim is None)
        self.is_loop = is_loop
        # Index of corresponding dimension on triton tensors
        self.tensor_dim = tensor_dim
        # Index of corresponding dimension in the triton grid
        self.grid_dim = grid_dim

    def __repr__(self):
        return f"IterationRangesRoot({self.name!r}, {self.numel}, ...)"

    def cache_clear(self):
        for node in self.nodes.values():
            node.cache_clear()

    def lookup(self, divisor, length):
        """
        Lookup a given RangeTreeEntry, creating it if needed
        """
        if V.graph.sizevars.statically_known_equals(divisor * length, self.numel):
            expr = FloorDiv(sympy_index_symbol(f"{self.prefix}index"), divisor)
        else:
            expr = ModularIndexing(
                sympy_index_symbol(f"{self.prefix}index"), divisor, length
            )

        if expr not in self.nodes:
            node = IterationRangesEntry(
                f"{self.prefix}{next(V.kernel.iter_vars_count)}",
                divisor,
                length,
                expr,
                self,
            )
            V.kernel.range_tree_nodes[node.symbol()] = node
            self.var_list.append(node.symbol())
            self.var_ranges[node.symbol()] = length
            self.nodes[expr] = node
        return self.nodes[expr]

    def construct_entries(self, lengths: List[sympy.Expr]):
        divisor = sympy.Integer(1)
        itervars = []
        for length in reversed(lengths):
            itervars.append(self.lookup(divisor, length))
            divisor = divisor * length
        return list(reversed(itervars))

    def construct(self, lengths: List[sympy.Expr]):
        return [e.symbol() for e in self.construct_entries(lengths)]

    def vars_and_sizes(self, index: sympy.Expr):
        """Figure out vars from this tree used in index"""
        nodes = [V.kernel.range_tree_nodes.get(s) for s in index.free_symbols]
        nodes = [n for n in nodes if n and n.prefix == self.prefix]
        nodes.sort(key=lambda x: V.graph.sizevars.size_hint(x.divisor))
        divisor = sympy.Integer(1)
        index_vars = []
        sizes = []

        def add(node):
            nonlocal divisor
            index_vars.append(node.symbol())
            sizes.append(node.length)
            divisor = divisor * node.length

        for node in nodes:
            if not V.graph.sizevars.statically_known_equals(node.divisor, divisor):
                # fill in unused index var
                add(self.lookup(divisor, FloorDiv(node.divisor, divisor)))
                divisor = node.divisor
            add(node)
        if not V.graph.sizevars.statically_known_equals(self.numel, divisor):
            # fill in unused index var
            add(self.lookup(divisor, FloorDiv(self.numel, divisor)))

        return list(reversed(index_vars)), list(reversed(sizes))

    def ranges_code(self):
        assert self.tensor_dim is not None
        size = self.kernel.indexing_size_str(self.tensor_dim)
        index_dtype = self.kernel.index_dtype
        convert = f".to({index_dtype})" if index_dtype != "tl.int32" else ""
        return f"tl.arange(0, {self.prefix.upper()}BLOCK){size}{convert}"

    def scalar_code(self, value):
        index_dtype = self.kernel.index_dtype
        ndim = self.kernel.triton_tensor_ndim()
        size = [1] * ndim
        return f"tl.full({size}, {value}, {index_dtype})"

    def get_pid(self):
        assert self.grid_dim is not None
        key = f"tl.program_id({self.grid_dim})"
        pid = self.pid_cache.get(key, key)
        if self.kernel.index_dtype != "tl.int32":
            return f"{pid}.to({self.kernel.index_dtype})"
        return pid

    def codegen_header(self, code):
        x = self.prefix
        if self.is_loop:
            code.writeline(f"{self.name} = {x}offset + {x}base")
        elif self.grid_dim is None:
            # no need to "{x}offset = "
            code.writeline(f"{self.name} = {self.ranges_code()}")
            code.writeline(f"{x}offset = 0")
        else:
            if self.tensor_dim is not None:
                line = f"{x}offset + {self.ranges_code()}"
            else:
                line = self.scalar_code(f"{x}offset")
            code.writelines(
                [
                    f"{x}offset = {self.get_pid()} * {x.upper()}BLOCK",
                    f"{self.name} = {line}",
                ]
            )
        code.writeline(f"{x}mask = {self.name} < {x}numel")


class IterationRangesEntry(IterationRanges):
    def __init__(
        self,
        name: str,
        divisor: sympy.Expr,
        length: sympy.Expr,
        expr: sympy.Expr,
        parent: IterationRanges,
    ):
        super().__init__(
            name=name,
            numel=parent.numel / length,
            var_list=parent.var_list,
            var_ranges=parent.var_ranges,
            prefix=parent.prefix,
            divisor=divisor,
            length=length,
            kernel=parent.kernel,
            root=parent.root,
        )
        self.parent = parent
        self.codegen = functools.lru_cache(None)(self._codegen)
        self.expr = expr

    def __repr__(self):
        return f"IterationRangesEntry({self.name}, {self.divisor}, {self.length}, {self.expr}, {self.var_ranges})"

    def set_name(self, name):
        self.codegen = lambda: name  # type: ignore[assignment]
        self.codegen.cache_clear = lambda: None  # type: ignore[method-assign]
        self.name = name

    def cache_clear(self):
        self.codegen.cache_clear()

    def writeline(self, line):
        if self.root.is_loop:
            V.kernel.indexing_code.writeline(line)
        else:
            # lift non-reduction stores outside loop
            V.kernel.body.writeline(line)

    def _codegen(self):
        self.writeline(f"{self.name} = " + texpr(V.kernel.rename_indexing(self.expr)))
        return self.name

    def precomputed_args(self):
        # for dynamic shapes, find parts of indexing expressions that have to be precomputed
        precomputed_args: List[sympy.Expr] = []
        if isinstance(self.expr, sympy.Symbol):
            return precomputed_args
        assert isinstance(self.expr, (FloorDiv, ModularIndexing)), type(self.expr)
        for arg in self.expr.args[1:]:
            if not isinstance(arg, (sympy.Integer, sympy.Symbol)):
                symbols = arg.free_symbols
                if len(symbols) > 0 and all(s.name.startswith("s") for s in symbols):
                    precomputed_args.append(arg)
        return precomputed_args

    def __hash__(self):
        return hash(self.name)

    def __eq__(self, other):
        return self.name == other.name


class HelperFunctions:
    """An ordered set of helper functions."""

    _templates_seen: Dict[str, str]  # Template code to function name
    finalized_helpers: List[str]

    def __init__(self):
        self._templates_seen = {}
        self.finalized_helpers = []

    def add(self, template_code: str) -> str:
        """This accepts a function definition with the function name
        left as a format specifier e.g.

            @triton.jit
            def {name}(arg0, arg1):
                return arg0 + arg1

        We add the templated code to the function set and return the name
        assigned to that function.

        """
        existing_name = self._templates_seen.get(template_code)
        if existing_name is not None:
            # Don't duplicate existing helpers
            return existing_name

        name = f"_triton_helper_fn{len(self.finalized_helpers)}"
        self._templates_seen[template_code] = name
        self.finalized_helpers.append(template_code.format(name=name))
        return name

    def __iter__(self):
        return iter(self.finalized_helpers)

    def __getitem__(self, idx):
        return self.finalized_helpers[idx]


class TritonKernel(Kernel):
    overrides = TritonKernelOverrides  # type: ignore[assignment]
    sexpr = pexpr

    helper_functions: HelperFunctions

    def __init__(
        self,
        *groups,
        index_dtype: str,
        mutations: Optional[Set[str]] = None,
        pid_cache=None,
        reduction_hint=ReductionHint.DEFAULT,
        min_elem_per_thread=0,
        disable_persistent_reduction=False,
    ):
        if pid_cache is None:
            pid_cache = {}
        super().__init__()
        self.numels = [V.graph.sizevars.simplify(s) for s in groups]
        self.mutations: Set[str] = mutations if mutations is not None else set()
        self.range_trees: List[IterationRangesRoot] = []
        self.range_tree_nodes: Dict[sympy.Symbol, IterationRangesEntry] = {}
        self.iter_vars_count = itertools.count()
        self.inside_reduction = self.numels[-1] != 1
        self.body = IndentedBuffer()
        self.indexing_code = IndentedBuffer()
        self.suffix: IndentedBuffer = IndentedBuffer()  # type: ignore[assignment]
        self.outside_loop_vars: Set[Any] = set()
        self.reduction_hint = reduction_hint
        self.index_dtype: str = index_dtype
        self.min_elem_per_thread = min_elem_per_thread
        self.last_usage: Set[str] = set()
        self.block_ptr_id = itertools.count()
        # buffer accesses in the kernel
        self.buf_accesses: DefaultDict[str, List[Dep]] = collections.defaultdict(list)

        self.persistent_reduction: bool = (
            not disable_persistent_reduction
        ) and self.should_use_persistent_reduction()
        self.no_x_dim = (
            self.reduction_hint == ReductionHint.INNER
            and self.persistent_reduction
            and len(self.numels) == 2
            and self.numels[-1] >= 256
        )
        self.initialize_range_tree(pid_cache)

        self.helper_functions = HelperFunctions()

        # A set of autotuning hints to pass as part of triton_meta
        self.autotune_hints: Set[AutotuneHint] = set()

        # define this in a closure to make cache local to object
        @functools.lru_cache(None)
        def simplify_indexing(index: sympy.Expr):
            index = V.graph.sizevars.simplify_with_ranges(index, self.var_ranges())
            for tree in self.range_trees:
                index = self.combine_contiguous_dims(index, tree)
            return index

        self.simplify_indexing = simplify_indexing
        self.code_hash = None

    def need_numel_args(self):
        r"""
        Indicate whether we need provide numel as arguments for the generated
        kernel calls in the benchmark.

        Should be true for pointwise/reduction kernels but false for triton
        matmul kernels.
        """
        return True

    def should_use_persistent_reduction(self) -> bool:
        """
        Heuristic to set self.persistent_reduction and add guards
        if needed.
        """
        if not (self.inside_reduction and config.triton.persistent_reductions):
            return False
        threshold = {
            ReductionHint.INNER: 1024,
        }.get(self.reduction_hint, 64)

        # If multi_kernel is enabled, we do more aggressive persistent reduction.
        # This may result in some persisent reductions slower than the
        # corresponding non-persistent reductions. MultiKernel will do benchmarking
        # to pick the faster one.
        if config.triton.multi_kernel:
            threshold *= 16
        last_numel = self.numels[-1]
        if not isinstance(last_numel, (int, sympy.Integer)):
            # Not static
            return False
        hint = V.graph.sizevars.size_hint(last_numel)
        if hint > threshold:
            return False
        # will need to recompile if we cross a larger power of 2 boundary
        V.graph.sizevars.guard_leq(self.numels[-1], next_power_of_2(hint))  # type: ignore[arg-type]
        return True

    def set_last_usage(self, nodes):
        if not self.inside_reduction or self.persistent_reduction:
            return
        self.last_usage = set(
            itertools.chain.from_iterable(
                n.last_usage for n in nodes if n is not EnableReduction
            )
        )

    def initialize_range_tree(self, pid_cache):
        no_r_dim = not self.inside_reduction or self.numels[-1] == 1

        prefixes = "zyxr"
        active_prefixes = prefixes[-len(self.numels) :]

        grid_dims = "xyz"
        if self.no_x_dim:
            tensor_dims = "r"
        elif no_r_dim:
            tensor_dims = "xyz"
        else:
            tensor_dims = "xyzr"

        tensor_dims = "".join(p for p in tensor_dims if p in active_prefixes)

        for i, prefix in enumerate(active_prefixes):
            is_reduction = prefix == "r"
            tensor_dim = tensor_dims.find(prefix) if prefix in tensor_dims else None
            grid_dim = None if is_reduction else grid_dims.find(prefix)
            index = i if grid_dim is None else grid_dim
            self.range_trees.append(
                IterationRangesRoot(
                    f"{prefix}index",
                    self.numels[i],
                    prefix,
                    index,
                    self,
                    pid_cache=pid_cache,
                    is_loop=is_reduction and not self.persistent_reduction,
                    tensor_dim=tensor_dim,
                    grid_dim=grid_dim,
                )
            )
        for tree in self.range_trees:
            # reduction indexing goes inside a loop
            if not tree.is_loop:
                tree.codegen_header(self.body)
        if self.inside_reduction and self.range_trees[-1].is_loop:
            # workaround for this issue:
            # https://gist.github.com/jansel/6527126f781559095c5531f98a4235a7
            self.body.writeline(f"rbase = {self.range_trees[-1].ranges_code()}")

    def disable_reduction(self):
        should_flush = self.range_trees[-1].is_loop

        @contextlib.contextmanager
        def ctx():
            if self.numels[-1] == 1:
                assert not self.inside_reduction
                yield
                return
            if should_flush:
                # calling codegen_body() will flush all the pending buffers
                # and write out a reduction loop
                self.codegen_body()
            self.inside_reduction = False
            try:
                yield
                if should_flush:
                    # flush out any code before opening the next loop
                    self.codegen_body()
            finally:
                self.inside_reduction = True

        return ctx()

    def set_ranges(self, *lengths):
        assert len(lengths) == len(self.range_trees)
        return [
            ranges.construct(length)
            for length, ranges in zip(lengths, self.range_trees)
        ]

    @staticmethod
    def _split_iteration_ranges(
        groups: Iterable[sympy.Expr], lengths: List[List[sympy.Expr]]
    ):
        sv = V.graph.sizevars
        new_ranges: List[List[sympy.Expr]] = [[] for _ in groups]
        remaining = [sv.simplify(g) for g in groups]
        var_count = itertools.count()

        def add_range(i, expr):
            expr = sv.simplify(expr)
            if not sv.statically_known_multiple_of(remaining[i], expr):
                raise CantSplit()
            # guard on the last item out
            remaining[i] = FloorDiv(remaining[i], expr)
            new_ranges[i].append(expr)
            return next(var_count)

        def make_combined(size, idx1, idx2):
            def getter(flat_vars):
                return size * flat_vars[idx1] + flat_vars[idx2]

            return getter

        return_getters_groups = []
        current_group = 0
        for length_group in lengths:
            return_getters = []
            for size in length_group:
                if sv.statically_known_equals(size, 1):  # type: ignore[arg-type]
                    return_getters.append(lambda _: sympy.Integer(0))
                    continue

                while (
                    current_group < len(remaining)
                    and sv.size_hint(remaining[current_group]) == 1
                ):
                    # scroll to next group with remaining elements
                    current_group += 1

                if sv.size_hint(size) > sv.size_hint(remaining[current_group]):
                    # need to break size in two
                    if not sv.statically_known_multiple_of(
                        size, remaining[current_group]
                    ):
                        raise CantSplit()
                    size1 = remaining[current_group]
                    size2 = FloorDiv(size, remaining[current_group])
                    return_getters.append(
                        make_combined(
                            size2,
                            add_range(current_group, size1),
                            add_range(current_group + 1, size2),
                        )
                    )
                else:
                    return_getters.append(
                        operator.itemgetter(add_range(current_group, size))
                    )
            return_getters_groups.append(return_getters)

        assert all(
            V.graph.sizevars.size_hint(s) == 1 for s in remaining
        ), f"failed to set ranges {remaining} {lengths}"

        return new_ranges, return_getters_groups

    @classmethod
    def is_compatible(
        cls, groups: Iterable[sympy.Expr], lengths: List[List[sympy.Expr]]
    ):
        try:
            cls._split_iteration_ranges(groups, lengths)
            return True
        except CantSplit:
            return False

    def split_and_set_ranges(self, lengths: List[List[sympy.Expr]]):
        """
        We may want to fuse `for i0 in s0*s1` into a tiled kernel with groups (s0, s1).

        To do this we need to split up the iteration space of i0 into something like:
            for i1 in s0:
              for i2 in s1:
                i0 = i1*s1 + i2
                ....

        This function matches and resplits lengths to the groups of
        this kernel to enable tiled + non-tiled fusions.
        """
        groups = [rt.numel for rt in self.range_trees]
        if not self.inside_reduction:
            groups[-1] = sympy.Integer(1)

        if len(lengths) == len(self.range_trees) and all(
            V.graph.sizevars.simplify(sympy_product(x) - g) == 0
            for x, g in zip(lengths, groups)
        ):
            return self.set_ranges(*lengths)

        new_ranges, return_getters_groups = self._split_iteration_ranges(
            groups, lengths
        )
        itervars = list(itertools.chain.from_iterable(self.set_ranges(*new_ranges)))
        return [[fn(itervars) for fn in fns] for fns in return_getters_groups]

    def is_indirect_indexing(self, index: sympy.Expr):
        # tmpX  means indirect indexing
        return free_symbol_startswith(index, "tmp")

    def is_broadcasted(self, index: sympy.Expr):
        # Note. This may not be correct when there is indirect indexing
        if self.is_indirect_indexing(index):
            return False

        index_numels = [1] * len(self.numels)
        for symbol in index.free_symbols:
            if symbol not in self.range_tree_nodes:
                # Non-iterated variables, e.g. strides
                continue
            entry = self.range_tree_nodes[symbol]  # type: ignore[index]
            assert isinstance(entry.parent, IterationRangesRoot)
            index_numels[entry.parent.index] *= entry.length

        # If the index variables only iterate over a subset of the kernel
        # numels, then it must be broadcasted.
        simplify = V.graph.sizevars.simplify
        return any(
            simplify(idx_range) != simplify(iter_range)  # type: ignore[arg-type]
            for idx_range, iter_range in zip(index_numels, self.numels)
        )

    def combine_contiguous_dims(self, index: sympy.Expr, tree: IterationRangesRoot):
        """
        More aggressive simplification to merge contiguous dims
        """
        if isinstance(index, (sympy.Integer, sympy.Symbol)):
            return index
        index_vars, sizes = tree.vars_and_sizes(index)
        if len(sizes) <= 1:
            return index
        new_sizes, reindex, prune = V.graph.sizevars._simplify_loops(
            index_vars, sizes, index_prevent_reordering([index], index_vars, sizes)
        )
        if new_sizes == sizes:
            return index
        new_index_vars = tree.construct(new_sizes)
        new_index = sympy_subs(index, dict(zip(index_vars, reindex(new_index_vars))))
        return new_index

    def index_to_str(self, index: sympy.Expr) -> str:
        """
        Convert an index expr to a string that can be used in triton code.
        e.g. a sympy expression "s2" may actually appear as "ks1" in the triton kernel.

        Index expressions often need to be passed in as arguments to the triton kernel.
        Rename_indexing and codegen_indexing keep track of the needed indices and add
        new parameters to the function signature.
        """
        if isinstance(index, list):
            return f"[{', '.join(map(self.index_to_str, index))}]"
        return texpr(self.rename_indexing(self.codegen_indexing(index)))

    def indexing(
        self,
        index: sympy.Expr,
        *,
        copy_shape=None,
        dense_indexing=False,
        override_mask=None,
        block_ptr=False,
    ) -> Union[IndexingOptions, BlockPtrOptions]:
        """
        Compute the index and mask to pass to tl.load() or tl.store()
        """
        index = self.simplify_indexing(index)
        index = sympy_subs(index, V.graph.sizevars.precomputed_replacements)
        # if simple replacements didn't get rid of floor/ceil, try full subs
        if len(index.atoms(sympy.floor)) or len(index.atoms(sympy.ceiling)):
            index = index.subs(V.graph.sizevars.precomputed_replacements)
        # last resort, if no range vars are in the expr, hoist it
        # TODO instead of trying to blindly find complicated exprs, we should hoist the
        # inputs/outputs sizes and strides, but at the time indexing is generated
        # kernel inputs and outputs are not set yet, we'd need a deeper refactor
        # to do it this way

        if len(index.atoms(sympy.ceiling)):
            for a in index.atoms(sympy.ceiling):
                # for nested exprs, atoms yields top level first (?)
                # so if everything goes fine, lower level replacements will come up empty
                symbols = a.free_symbols
                if len(symbols) > 0 and all(
                    s.name.startswith("s") or s.name.startswith("ps") for s in symbols
                ):
                    replacements = {a: V.graph.sizevars.lookup_precomputed_size(a)}
                    index = sympy_subs(index, replacements)

        index = self.simplify_indexing(index)
        index_vars = index.free_symbols
        has_rindex = False

        mask_vars: Set[str] = set()
        for var in index_vars:
            assert isinstance(var, sympy.Symbol)
            has_rindex = has_rindex or var.name.startswith("r")
            if override_mask:
                pass
            elif var.name.startswith("tmp"):
                # indirect indexing
                cse_var = self.cse.varname_map[var.name]
                mask_vars.update(cse_var.mask_vars)
            elif var.name.startswith(("s", "ps", "i", "u")):
                pass
            else:
                # var is one of xN, yN or rN
                assert var.name[0] in "xyr", var.name
                mask_vars.add(f"{var.name[0]}mask")

        need_dense = (
            config.triton.dense_indexing
            or dense_indexing
            or self._load_mask is not None
        ) and index != 0

        have_dense = True
        have_loop_vars = False
        dense_mask_vars = set()

        for tree in self.active_range_trees():
            if index_vars.intersection(tree.var_list):
                have_loop_vars = True
            else:
                have_dense = False
            dense_mask_vars.add(f"{tree.prefix}mask")

        if (
            block_ptr
            and config.triton.use_block_ptr
            and not override_mask
            and not self._load_mask
            and len(mask_vars - dense_mask_vars) == 0
            and not self.is_indirect_indexing(index)
            and have_loop_vars
            # workaround https://github.com/openai/triton/issues/2821
            and self.index_dtype == "tl.int32"
        ):
            index_relative_to_xyr_index = sympy_subs(
                index, {v: t.expr for v, t in self.range_tree_nodes.items()}
            )
            range_trees = self.active_range_trees(reorder=True)
            symbols = [t.symbol() for t in range_trees]
            strides = [sympy.Wild(f"stride_{s}", exclude=symbols) for s in symbols]
            offset = sympy.Wild("_offset", exclude=symbols)
            m = index_relative_to_xyr_index.match(sympy_dot(symbols, strides) + offset)
            # TODO(jansel): it is sometimes possible to do higher dimensional block_ptrs with
            #               a tl.reshape the correct block.  We will miss these cases today.
            if m:
                self.filter_masks(mask_vars)
                return BlockPtrOptions.create(
                    [m[s] for s in strides],
                    m[offset],
                    range_trees,
                    mask_vars,  # type: ignore[arg-type]
                )

        expand_str = None
        index_str = self.index_to_str(index)
        if isinstance(index, sympy.Integer):
            expand_str = f"{copy_shape}.shape" if copy_shape else self.dense_size_str()
            index_str = f"tl.full({expand_str}, {index_str}, tl.int32)"
            return IndexingOptions(index_str, set(), "None", expand_str, has_rindex)

        if need_dense and not have_dense:
            expand_str = f"{copy_shape}.shape" if copy_shape else self.dense_size_str()
            index_str = f"tl.broadcast_to({index_str}, {expand_str})"
            mask_vars = dense_mask_vars
        elif not have_loop_vars and copy_shape:
            index_str = f"tl.broadcast_to({index_str}, {copy_shape}.shape)"
            mask_vars = dense_mask_vars

        if override_mask:
            mask_vars = {override_mask}

        if self._load_mask:
            mask_vars.add(self._load_mask)

        self.filter_masks(mask_vars)

        mask_str = " & ".join(sorted(map(str, mask_vars))) if mask_vars else "None"
        return IndexingOptions(index_str, mask_vars, mask_str, expand_str, has_rindex)  # type: ignore[arg-type]

    def active_range_trees(self, reorder=False):
        trees = [
            t for t in self.range_trees if t.prefix != "r" or self.inside_reduction
        ]
        if reorder and len(trees) > 1:
            count = sum(t.prefix in "xyz" for t in trees)
            assert "".join(t.prefix for t in trees[:count]) == "zyx"[-count:], [
                t.prefix for t in trees[:count]
            ]
            trees[:count] = reversed(trees[:count])
        return trees

    def filter_masks(self, mask_vars):
        for tree in self.range_trees:
            # Masks are superfluous if we only have one element
            if V.graph.sizevars.statically_known_equals(tree.numel, 1):  # type: ignore[arg-type]
                mask_vars.discard(f"{tree.prefix}mask")
                continue
            # Masks are superfluous if numel is a multiple of BLOCK
            # (We use the fact that BLOCK is required by triton to be a power of 2)
            if tree.prefix.upper() not in config.triton.max_block:
                continue
            max_block = config.triton.max_block[tree.prefix.upper()]
            # Optional optimization: if block divides numel exactly, we will
            # never need to do a masked load to handle stragglers at the end.
            # It's faster to avoid masking at all.  But it is sound to always
            # mask.
            if V.graph.sizevars.statically_known_multiple_of(tree.numel, max_block):  # type: ignore[arg-type]
                mask_vars.discard(f"{tree.prefix}mask")

    def var_ranges(self):
        return dict(
            itertools.chain.from_iterable(
                tree.var_ranges.items() for tree in self.range_trees
            )
        )

    def codegen_indexing(self, expr: sympy.Expr):
        expr = V.graph.sizevars.simplify_with_ranges(expr, self.var_ranges())
        for sym in sorted(expr.free_symbols, key=str):
            if sym in self.range_tree_nodes:
                # if indexing expression is complicated, we precompute it on the host side
                # and send the result as a kernel argument
                replacements = {}
                for ps in self.range_tree_nodes[sym].precomputed_args():  # type: ignore[index]
                    replacements[ps] = V.graph.sizevars.lookup_precomputed_size(ps)
                if len(replacements) > 0:
                    self.range_tree_nodes[sym].expr = sympy_subs(  # type: ignore[index]
                        self.range_tree_nodes[sym].expr, replacements  # type: ignore[index]
                    )
                self.range_tree_nodes[sym].codegen()  # type: ignore[index]
        return expr

    @contextlib.contextmanager
    def mask_loads(self, mask):
        """Context manager to add an additional mask to tl.load/store"""
        prior = self._load_mask
        if prior:
            mask = self.cse.generate(self.compute, f"{mask} & {prior}")

        self._load_mask = mask
        try:
            # TODO(jansel): do we need a reshape here?
            yield mask
        finally:
            self._load_mask = prior

    def generate_assert(self, check):
        return torch.version.hip is None and super().generate_assert(check)

    def load_mask(self, var):
        mask = ""
        mask_vars = set(var.mask_vars)
        if self._load_mask:
            mask_vars.add(self._load_mask)

        if mask_vars:
            mask = (
                f"{next(iter(mask_vars))}"
                if len(mask_vars) == 1
                else f"({' & '.join(str(v) for v in mask_vars)})"
            )
        return mask

    @property
    def assert_function(self) -> str:
        return "tl.device_assert"

    def get_strides_of_load(self, index: sympy.Expr):
        """
        This gets the stride of the index for each of the tiling variables
        (technically, it does it at index 0)

        For example, if
        xindex = x0 + 512*x1 + 1024*r0
        x0 = (xindex//512)
        x1 = (xindex % 512)
        r0 = rindex // 1024

        this function would return
        {xindex: 512, rindex: 1024}
        """
        index_to_tile_indexes = {k: v.expr for k, v in self.range_tree_nodes.items()}
        index_in_tile_vars = sympy_subs(index, index_to_tile_indexes)  # type: ignore[arg-type]
        strides = {}
        for range_tree in self.range_trees:
            s = sympy_index_symbol(range_tree.name)
            strides[s] = sympy_subs(index_in_tile_vars, {s: 1}) - sympy_subs(
                index_in_tile_vars, {s: 0}
            )
        return strides

    def codegen_block_ptr(
        self, name: str, var: str, indexing: BlockPtrOptions, other=""
    ) -> Tuple[str, Optional[DeferredLine], str]:
        advance_block_ptr = None
        check = indexing.boundary_check()
        if not check:
            # workaround https://github.com/openai/triton/issues/2813
            other = ""
        elif other:
            assert other == ", other=0.0"
            other = f", boundary_check={check!r}, padding_option='zero'"
        else:
            other = f", boundary_check={check!r}"
        if (
            self.inside_reduction
            and self.range_trees[-1].is_loop
            and indexing.has_rindex()
        ):
            block_ptr = f"block_ptr{next(self.block_ptr_id)}"
            self.body.writeline(
                DeferredLine(
                    name, f"{block_ptr} = {indexing.format(var, roffset=False)}"
                )
            )
            advance_block_ptr = DeferredLine(
                name,
                f"{block_ptr} = tl.advance({block_ptr}, {indexing.advance_roffset()})",
            )
        else:
            block_ptr = indexing.format(var)
        return block_ptr, advance_block_ptr, other

    def codegen_block_ptr_store_line(self, name, indexing, block_ptr, value, other=""):
        # broadcasting is not implicit for block_ptrs
        value = (
            f"tl.broadcast_to({value}, {self.index_to_str(indexing.reshape_suffix)})"
        )
        # drop any extra size=1 dimensions
        value = triton_reshape(value, indexing.reshape_suffix, indexing.block_shape)
        # workaround https://github.com/openai/triton/issues/2814
        value = f"{value}.to({triton_store_type(V.graph.get_dtype(name))})"
        return f"tl.store({block_ptr}, {value}{other})"

    def load(self, name: str, index: sympy.Expr):
        var = self.args.input(name)
        indirect_indexing = self.is_indirect_indexing(index)
        original_index = index
        indexing = self.indexing(index, block_ptr=True)
        has_rindex = indexing.has_rindex()
        has_tmpmask = indexing.has_tmpmask()

        # Keep the variable in cache if were going to reuse it. Equiv., if any of the following hold
        #  1) We are doing broadcasting
        #  2) It is a non-coalesced load. The intuition is that if it's
        #  non-coalesced, we will likely load each element multiple times in
        #  practice.
        #  3) It will be used later and it won't be CSE'd. Equiv., if all the following hold
        #   3.1) We are in a reduction loop
        #   3.2) Its not its last use
        #   3.3) This load will not be lifted to the body
        #
        is_coalesced = any(
            i == 1 for i in self.get_strides_of_load(original_index).values()
        )
        if self.is_broadcasted(original_index):
            ep = ", eviction_policy='evict_last'"
        elif not is_coalesced:
            ep = ", eviction_policy='evict_last'"
        elif self.inside_reduction and self.range_trees[-1].is_loop:
            if name in self.args.inplace_buffers:
                names = set(self.args.inplace_buffers[name].other_names)
            else:
                names = {name}
            last_use = len(names & self.last_usage) > 0
            evict_last = not last_use and (has_rindex or indirect_indexing)
            if evict_last:
                ep = ", eviction_policy='evict_last'"
            else:
                ep = ", eviction_policy='evict_first'"
        else:
            ep = ""
        # "other" below is a workaround for https://github.com/openai/triton/issues/737
        # for bool, even though it's likely subject to the same bug, setting `other` leads
        # to LLVM errors so we are skipping it for now
        if (
            (has_tmpmask or has_rindex)
            and V.graph.get_dtype(name) != torch.bool
            and indexing.has_mask()
        ):
            other = ", other=0.0"
        else:
            other = ""

        advance_block_ptr = None
        append_broadcast = None
        if V.graph.is_unspec_arg(name):
            line = var
        else:
            if isinstance(indexing, BlockPtrOptions):
                block_ptr, advance_block_ptr, other = self.codegen_block_ptr(
                    name, var, indexing, other
                )
                line = f"tl.load({block_ptr}{other}{ep})"
                # add needed size=1 dimensions
                line = triton_reshape(
                    line, indexing.block_shape, indexing.reshape_suffix
                )
            elif isinstance(original_index, sympy.Integer):
                line = f"tl.load({var} + ({original_index}))"
                append_broadcast = indexing.expand_str
            else:
                line = f"tl.load({var} + ({indexing.index_str}), {indexing.mask_str}{ep}{other})"

            dtype = V.graph.get_dtype(name)
            if dtype in (torch.float16, torch.bfloat16):
                line += ".to(tl.float32)"
            if dtype == torch.bool and torch.version.hip is None:
                # Workaround for https://github.com/openai/triton/issues/2151
                # tl.load returns int8 when loading from pointer to int1
                # NOTE: Currently causes hangs on bool UTs for ROCm
                line += ".to(tl.int1)"

        if has_tmpmask:
            # Masked loads must come after the mask is computed
            load_buffer = self.compute
        elif (
            self.inside_reduction
            and self.range_trees[-1].is_loop
            and not indirect_indexing
            and not has_rindex
        ):
            # can lift a common load outside of reduction loop
            # One exception is when this is an indirect_load.
            load_buffer = self.body
        else:
            load_buffer = self.loads

        result_var = self.cse.generate(load_buffer, line)
        assert isinstance(result_var, TritonCSEVariable)
        result_var.mask_vars = indexing.mask_vars  # type: ignore[assignment]

        if append_broadcast:
            line = f"tl.broadcast_to({result_var}, {append_broadcast})"
            result_var = self.cse.generate(load_buffer, line)

        if advance_block_ptr:
            load_buffer.writeline(advance_block_ptr)

        if not self.inside_reduction or (not indexing.has_rmask() and not has_rindex):
            self.outside_loop_vars.add(result_var)

        return result_var

    def store(
        self, name: str, index: sympy.Expr, value: CSEVariable, mode: StoreMode = None
    ) -> None:
        var = self.args.output(name)
        original_index = index
        indexing = self.indexing(index, dense_indexing=True, block_ptr=mode is None)

        # Guard against write-after-read corruption in triton.
        # See # https://github.com/openai/triton/issues/1615
        # This triton bug means that a load which is broadcasted over multiple
        # warps may see the result of a store that happens later in the triton
        # program. The workaround is to add a barrier before storing, which
        # enforces that all warps have already read the data.
        is_inplace = name in self.args.inplace_buffers
        is_broadcasted = self.is_broadcasted(original_index)
        if is_inplace and is_broadcasted:
            self.stores.writeline(DeferredLine(name, "tl.debug_barrier()"))

        advance_block_ptr = None
        if isinstance(indexing, BlockPtrOptions):
            block_ptr, advance_block_ptr, other = self.codegen_block_ptr(
                name, var, indexing
            )
            # block_ptr stores don't do implicit casting
            line = self.codegen_block_ptr_store_line(
                name, indexing, block_ptr, value, other
            )
        elif mode is None:
            line = f"tl.store({var} + ({indexing.index_str}), {value}, {indexing.mask_str})"
        elif mode == "atomic_add":
            line = f"tl.atomic_add({var} + ({indexing.index_str}), {value}, {indexing.mask_str})"
        else:
            raise NotImplementedError(f"store mode={mode}")
        self.stores.writeline(DeferredLine(name, line))
        if advance_block_ptr:
            self.stores.writeline(advance_block_ptr)

        if not self.inside_reduction:
            self.outside_loop_vars.add(value)

    def bucketize(
        self,
        values: CSEVariable,
        offsets_name: str,
        offsets_size: sympy.Expr,
        indexing_dtype: torch.dtype,
        right: bool,
    ) -> CSEVariable:
        """
        See [Note: Inductor bucketize op]
        """

        # Triton performance for bucketize_binary_search is much better when the number
        # of threads equals the number of elements.
        # If we're trying to use a bucketize kernel, we should make sure that an
        # autotuning config with num_elements_per_warp=32 exists.
        self.autotune_hints.add(AutotuneHint.ELEMENTS_PER_WARP_32)

        offsets_ptr = self.args.input(offsets_name)
        block_size = self.dense_size_str()
        offsets_size_str = self.index_to_str(offsets_size)

        if indexing_dtype == torch.int32:
            triton_dtype = "tl.int32"
        elif indexing_dtype == torch.int64:
            triton_dtype = "tl.int64"
        else:
            raise NotImplementedError(
                "Bucketize only supports indexing with int32 and int64"
            )

        result = self.cse.generate(
            self.compute,
            f"triton_helpers.bucketize_binary_search({values}, {offsets_ptr}, {triton_dtype}, {right}, {offsets_size_str}, {block_size})",  # noqa: B950 line too long
        )

        return result

    def reduction_resize(self, value):
        ndims = self.triton_tensor_ndim()
        if ndims == 1:
            return f"triton_helpers.promote_to_tensor({value})"

        sizes = [":"] * ndims
        sizes[-1] = "None"
        return f"{value}[{', '.join(sizes)}]"

    @staticmethod
    def _map_tuple_or_scalar(fn, value):
        if isinstance(value, tuple):
            return tuple(map(fn, value))
        return fn(value)

    def reduction(
        self,
        dtype: torch.dtype,
        src_dtype: torch.dtype,
        reduction_type: ReductionType,
        value: Union[CSEVariable, Tuple[CSEVariable, ...]],
    ) -> Union[CSEVariable, Tuple[CSEVariable, ...]]:
        assert self.inside_reduction
        masks = {f"{tree.prefix}mask" for tree in self.range_trees}
        self.filter_masks(masks)
        masks = sorted(masks)
        if self._load_mask:
            masks.append(self._load_mask)
        reduction_range_prefix = self.range_trees[-1].prefix

        # Say we have
        #     tmp0 = ops.constant(1, torch.int64)
        #     tmp1 = ops.reduction(torch.int64, torch.int64, "sum", tmp0)
        # tmp0 in the triton code is either a scalar, or single-element tensor
        # so if we emit tl.sum directly, it will only give 1 instead of RBLOCK * 1
        # To avoid this, we broadcast to the expected shape first.
        dense_size_str = self.dense_size_str()
        value = self._map_tuple_or_scalar(
            lambda v: self.cse.generate(
                self.compute, f"tl.broadcast_to({v}, {dense_size_str})"
            ),
            value,
        )

        dim: int
        root_op: str

        def final_reduction(value):
            use_helper = reduction_type in {"any", "max", "min", "prod"}
            module = "triton_helpers" if use_helper else "tl"
            if reduction_type in {"max", "min"}:
                return self.reduction_resize(
                    f"{module}.{reduction_type}2({value}, {dim})"
                )
            return self.reduction_resize(f"{module}.{reduction_type}({value}, {dim})")

        def final_argreduce(buffer, result_var, value, index):
            buffer.splice(
                f"""\
                _, {result_var}_tmp = triton_helpers.{root_op}_with_index({value}, {index}, {dim})
                {result_var} = {self.reduction_resize(f'{result_var}_tmp')}
                """
            )

        cache_key = (src_dtype, reduction_type, value)
        if cache_key in self.cse.reduction_cache:
            return self.cse.reduction_cache[cache_key]

        dim = self.triton_tensor_ndim() - 1
        acc_type = triton_acc_type(src_dtype)
        result_var: Any = self.cse.newvar()
        result_var.mask_vars = {var for var in masks if var[0] != "r"}
        cond = " & ".join(masks)

        def where_cond(tval, fval):
            if not cond:
                return tval
            return TritonKernelOverrides.where(cond, tval, fval)

        if self.persistent_reduction:
            default = ir.Reduction.default_value(reduction_type, src_dtype)
            default = self._map_tuple_or_scalar(triton_constant, default)

            def _mask_value(value, default):
                return self.cse.generate(self.compute, where_cond(value, default))

            if isinstance(value, tuple):
                masked_value = [_mask_value(v, d) for v, d in zip(value, default)]
            else:
                masked_value = _mask_value(value, default)

            if reduction_type in {"argmax", "argmin"}:
                accumulator_index = str(
                    self.cse.generate(
                        self.compute,
                        f"tl.broadcast_to({reduction_range_prefix}index, {masked_value}.shape)",
                    )
                )
                root_op = {"argmax": "max", "argmin": "min"}[reduction_type]
                final_argreduce(
                    self.compute, result_var, masked_value, accumulator_index
                )
            elif reduction_type == "welford_reduce":
                # For persistent reductions, don't bother with
                # welford's algorithm since it uses more registers, and
                # taking two reductions doesn't increase memory usage.
                sum_ = ops.reduction(dtype, dtype, "sum", value)
                self.inside_reduction = False
                rnumel = ops.index_expr(self.numels[-1], dtype)
                mean = ops.truediv(sum_, rnumel)

                self.inside_reduction = True
                dx = ops.sub(value, mean)
                dx2 = ops.mul(dx, dx)
                m2 = ops.reduction(dtype, dtype, "sum", dx2)
                result_var = (mean, m2, rnumel)
            elif reduction_type == "welford_combine":
                mean, m2, weight = masked_value
                welford = f"triton_helpers.welford({mean}, {m2}, {weight}, {dim})"
                mean, m2, weight = (self.cse.newvar() for _ in range(3))
                self.compute.writeline(f"{mean}, {m2}, {weight} = {welford}")

                result_var = tuple(
                    self.cse.generate(self.compute, self.reduction_resize(var_name))
                    for var_name in (mean, m2, weight)
                )
            else:
                result_var = self.cse.generate(
                    self.compute, final_reduction(masked_value)
                )
        else:
            accumulator = f"_{result_var}"
            default = ir.Reduction.default_accumulator(reduction_type, src_dtype)
            default = self._map_tuple_or_scalar(triton_constant, default)
            if not isinstance(default, tuple):
                self.body.writeline(
                    f"{accumulator} = tl.full({self.dense_size_str()}, {default}, {acc_type})"
                )

            if reduction_type in {"argmax", "argmin"}:
                accumulator_index = f"_{result_var}_index"
                long_max = torch.iinfo(torch.int64).max
                self.body.writeline(
                    f"{accumulator_index} = tl.full({self.dense_size_str()}, {long_max}, tl.int64)"
                )
                root_op = {"argmax": "max", "argmin": "min"}[reduction_type]

                self.compute.splice(
                    f"""\
                {accumulator}_next, {accumulator_index}_next = triton_helpers.{root_op}imum_with_index(
                    {accumulator}, {accumulator_index}, {value}, {reduction_range_prefix}index
                )
                {accumulator} = {where_cond(f'{accumulator}_next', accumulator)}
                {accumulator_index} = {where_cond(f'{accumulator_index}_next', accumulator_index)}
                """
                )
                final_argreduce(self.suffix, result_var, accumulator, accumulator_index)
            elif is_welford_reduction(reduction_type):
                accumulator = f"{result_var}_mean"
                accumulator_m2 = f"{result_var}_m2"
                accumulator_weight = f"{result_var}_weight"
                self.body.writeline(
                    f"{accumulator} = tl.zeros({self.dense_size_str()}, {acc_type})"
                )
                self.body.writeline(
                    f"{accumulator_m2} = tl.zeros({self.dense_size_str()}, {acc_type})"
                )
                self.body.writeline(
                    f"{accumulator_weight} = tl.zeros({self.dense_size_str()}, {acc_type})"
                )

                if reduction_type == "welford_combine":
                    mean, m2, weight = value
                    self.compute.splice(
                        f"""\
                    {accumulator}_next, {accumulator_m2}_next, {accumulator_weight}_next = triton_helpers.welford_combine(
                        {accumulator}, {accumulator_m2}, {accumulator_weight},
                        {mean}, {m2}, {weight}
                    )
                    """
                    )
                else:
                    assert reduction_type == "welford_reduce"
                    self.compute.splice(
                        f"""\
                    {accumulator}_next, {accumulator_m2}_next, {accumulator_weight}_next = triton_helpers.welford_reduce(
                        {value}, {accumulator}, {accumulator_m2}, {accumulator_weight},
                    )
                    """
                    )

                self.compute.splice(
                    f"""\
                {accumulator} = {where_cond(f'{accumulator}_next', accumulator)}
                {accumulator_m2} = {where_cond(f'{accumulator_m2}_next', accumulator_m2)}
                {accumulator_weight} = {where_cond(f'{accumulator_weight}_next', accumulator_weight)}
                """
                )

                result_mean = result_var
                result_m2 = self.cse.newvar()
                result_weight = self.cse.newvar()
                self.suffix.splice(
                    f"""\
                {result_mean}_tmp, {result_m2}_tmp, {result_weight}_tmp = triton_helpers.welford(
                    {accumulator}, {accumulator_m2}, {accumulator_weight}, {dim}
                )
                {result_mean} = {self.reduction_resize(f'{result_mean}_tmp')}
                {result_m2} = {self.reduction_resize(f'{result_m2}_tmp')}
                {result_weight} = {self.reduction_resize(f'{result_weight}_tmp')}
                """
                )
                result_var = result_mean, result_m2, result_weight
            else:
                combine_fn = ir.get_reduction_combine_fn(reduction_type, src_dtype)
                updated = combine_fn(accumulator, value)
                self.compute.writeline(
                    f"{accumulator} = {where_cond(updated, accumulator)}"
                )

                if src_dtype == torch.bool:
                    # This is only really used for aten.any. It changes the
                    # final reduction of a non-persistent reduction from
                    #     tmp5 = triton_helpers.max(_tmp5, 1)[:, None]
                    # to
                    #     tmp5 = triton_helpers.max(_tmp5.to(tl.int8), 1)[:, None].to(tl.int1)
                    # which is needed because tl.reduce doesn't support tl.int1
                    accumulator = f"{accumulator}.to(tl.int8)"
                    result_type = triton_compute_type(dtype)
                    self.suffix.writeline(
                        f"{result_var} = {final_reduction(accumulator)}.to({result_type})"
                    )
                else:
                    self.suffix.writeline(
                        f"{result_var} = {final_reduction(accumulator)}"
                    )

        self.cse.reduction_cache[cache_key] = result_var

        if isinstance(result_var, tuple):
            self.outside_loop_vars |= set(result_var)
        else:
            self.outside_loop_vars.add(result_var)

        return result_var

    def store_reduction(self, name: str, index: sympy.Expr, value: CSEVariable):
        assert self.inside_reduction
        self.inside_reduction = False
        indexing = self.indexing(index, block_ptr=True)
        self.inside_reduction = True
        var = self.args.output(name)

        if isinstance(indexing, BlockPtrOptions):
            self.suffix.writeline(
                DeferredLine(
                    name,
                    self.codegen_block_ptr_store_line(
                        name,
                        indexing,
                        indexing.format(var),
                        value,
                        f", boundary_check={indexing.boundary_check()!r}",
                    ),
                )
            )
        else:
            assert isinstance(indexing, IndexingOptions)
            self.suffix.writeline(
                DeferredLine(
                    name,
                    f"tl.store({var} + ({indexing.index_str}), {value}, {indexing.mask_str})",
                )
            )

    def _lift_helper(self, fn, num_args) -> str:
        # Lift IR function into a triton function in the global namespace
        helper = IndentedBuffer()
        helper.writeline("@triton.jit")
        args = [f"arg{n}" for n in range(num_args)]
        signature = ", ".join(args)
        helper.writeline(f"def {{name}}({signature}):")

        cse = CSE(prefix="", suffix="")
        overrides = TritonOverrides(V.MockHandler())

        class CSEProxy:
            def __getattr__(self, name: str) -> Callable[..., CSEVariable]:
                def inner(*args, **kwargs):
                    return cse.generate(
                        helper,
                        getattr(overrides, name)(*args, **kwargs),
                    )

                return inner

        with helper.indent(), V.set_ops_handler(CSEProxy()):
            outputs = fn(*args)
            helper.writeline(f"return {outputs}")

        return self.helper_functions.add(helper.getvalue())

    def scan(
        self,
        dtype: torch.dtype,
        combine_fn: Callable[[CSEVariable, CSEVariable], CSEVariable],
        value: CSEVariable,
        init: int,
    ) -> CSEVariable:
        assert self.inside_reduction
        masks = {f"{tree.prefix}mask" for tree in self.range_trees}
        self.filter_masks(masks)
        masks = sorted(masks)
        if self._load_mask:
            masks.append(self._load_mask)
        reduction_range_prefix = self.range_trees[-1].prefix

        value = self.cse.generate(
            self.compute, f"tl.broadcast_to({value}, {self.dense_size_str()})"
        )

        default = triton_constant(init)
        dim = self.triton_tensor_ndim() - 1
        acc_type = triton_acc_type(dtype)
        cond = " & ".join(masks)

        combine_helper_fn = self._lift_helper(combine_fn, 2)

        def where_cond(value):
            if not cond:
                return value
            default_tensor = self.cse.generate(
                self.body,
                f"tl.full({[1] * self.triton_tensor_ndim()}, {default}, {triton_compute_type(dtype)})",
            )
            return self.cse.generate(
                self.compute, f"tl.where({cond}, {value}, {default_tensor})"
            )

        if self.persistent_reduction:
            masked_value = where_cond(value)
            result_var = self.cse.generate(
                self.compute,
                f"tl.associative_scan({masked_value}, {dim}, {combine_helper_fn})",
            )
        else:
            accumulator = self.cse.newvar()
            reduced_size = self.dense_size_list()
            reduced_size[-1] = "1"
            reduced_size = f"[{', '.join(reduced_size)}]"

            self.body.writeline(
                f"{accumulator} = tl.full({reduced_size}, {default}, {acc_type})"
            )

            masked_value = where_cond(value)
            partial_reduce = self.cse.generate(
                self.compute,
                self.reduction_resize(
                    f"tl.reduce({value}, {dim}, {combine_helper_fn})"
                ),
            )
            acc_next = combine_fn(accumulator, partial_reduce)
            partial_scan = self.cse.generate(
                self.compute,
                f"tl.associative_scan({masked_value}, {dim}, {combine_helper_fn})",
            )
            result_var = self.cse.generate(
                self.compute, combine_fn(accumulator, partial_scan)
            )
            self.compute.writeline(f"{accumulator} = {acc_next}")

        result_var.mask_vars = masks  # type: ignore[attr-defined]
        return result_var

    def codegen_body(self):
        """
        Concat output code from index_code, loads, compute, stores,
        suffix into self.body.

        For pointwise kernels, this is called just once at the end.

        For reduction kernels, this generates a loop over the reduction
        axis.
        """
        if not (
            self.indexing_code
            or self.loads
            or self.stores
            or self.compute
            or self.suffix
        ):
            return

        if self.inside_reduction and self.range_trees[-1].is_loop:
            self.body.writeline("for roffset in range(0, rnumel, RBLOCK):")
            with self.body.indent():
                # last range tree is always reduction
                self.range_trees[-1].codegen_header(self.body)
                self.body.splice(self.indexing_code)
                self.body.splice(self.loads)
                self.body.splice(self.compute)
                self.body.splice(self.stores)

            # invalidate any caches that came from inside the reduction loop
            self.cse.invalidate(self.outside_loop_vars)
            self.range_trees[-1].cache_clear()
        else:
            self.body.splice(self.indexing_code)
            self.body.splice(self.loads)
            self.body.splice(self.compute)
            self.body.splice(self.stores)
        self.body.splice(self.suffix)
        self.indexing_code.clear()
        self.loads.clear()
        self.compute.clear()
        self.stores.clear()
        self.suffix.clear()

    def codegen_kernel_benchmark(self, num_gb, grid=None):
        result = IndentedBuffer()
        argdefs, call_args, signature = self.args.python_argdefs()

        result.writelines(["", "", "def get_args():"])
        with result.indent():
            name_cnt = itertools.count()
            var_names = []
            for arg_name, arg_sig in zip(call_args, signature):
                var_name = f"arg_{next(name_cnt)}"
                buf = V.graph.get_buffer(arg_name)
                if buf:
                    result.writeline(
                        f"{var_name} = rand_strided({V.graph.sizevars.size_hints(buf.get_size())}, {V.graph.sizevars.size_hints(buf.get_stride())}, device='{buf.get_device()}', dtype={buf.get_dtype()})"  # noqa: B950 line too long
                    )
                elif arg_name in V.graph.constants:
                    # note that random seed is put in V.graph.constants
                    const_tensor = V.graph.constants[arg_name]
                    result.writeline(
                        f"{var_name} = rand_strided({V.graph.sizevars.size_hints(const_tensor.size())}, {V.graph.sizevars.size_hints(const_tensor.stride())}, device='{const_tensor.device}', dtype={const_tensor.dtype})"  # type: ignore[arg-type]  # noqa: B950 line too long
                    )
                elif isinstance(arg_sig, SizeArg):
                    symval_hint = V.graph.sizevars.size_hint(arg_sig.expr)

                    # Force the seed_offset to be 0 so calls to the same kernel
                    # using different seed offset will have the same benchmark harness.
                    # We can dedup kernel definitions in this case.
                    if "seed_offset" in arg_sig.name:
                        symval_hint = 0
                    result.writeline(f"{var_name} = {symval_hint}")
                else:
                    raise KeyError(
                        f"Don't find the buffer or const tensor for {arg_name}"
                    )
                var_names.append(var_name)
            result.writeline(f"return {', '.join(var_names)},")

        result.writelines(["\n", "\n", "def call(args):"])
        if grid is None:
            grid = []
            extra_args = []
            extra_args_str = None
            for tree in self.active_range_trees():
                expr = pexpr(V.graph.sizevars.size_hint(tree.numel))
                extra_args.append(expr)
                if tree.prefix != "r":
                    grid.append(expr)
            if self.need_numel_args():
                extra_args_str = ", ".join(map(str, extra_args)) + ", "
            else:
                extra_args_str = ""
            grid_arg = f"{extra_args_str}grid=grid({', '.join(grid)})"
        else:
            grid_arg = f"grid={grid}"
        index = V.graph.scheduler.current_device.index
        with result.indent():
            result.writeline(f"with {V.graph.device_ops.device_guard(index)}:")
            with result.indent():
                result.writeline(
                    V.graph.device_ops.set_device(index)
                )  # no-op to ensure context
                stream_name = f"stream{index}"
                result.writeline(f"{stream_name} = get_raw_stream({index})")
                result.writeline(
                    f"{str(Placeholder.KERNEL_NAME)}.run(*args, {grid_arg}, stream={stream_name})"
                )

        # benchmark all configs
        result.writelines(["\n", "\n", "def benchmark_all_configs(args):"])
        with result.indent():
            result.writeline(f"with {V.graph.device_ops.device_guard(index)}:")
            with result.indent():
                result.writeline(
                    V.graph.device_ops.set_device(index)
                )  # no-op to ensure context
                result.writeline(
                    f"return {str(Placeholder.KERNEL_NAME)}.benchmark_all_configs(*args, {grid_arg})"
                )

        result.writelines(["\n", "\n", "if __name__ == '__main__':"])
        with result.indent():
            result.writeline("from triton.testing import do_bench")
            result.writeline("")

            result.writeline("args = get_args()")
            result.writeline(
                "ms = do_bench(lambda: call(args), rep=40, fast_flush=True)"
            )
            result.writeline(f"num_gb = {num_gb}")
            result.writeline("gb_per_s = num_gb / (ms / 1e3)")
            result.writeline(
                'print(f"{ms:.3f}ms    {num_gb:.3f}GB    {gb_per_s:.2f}GB/s")'
            )

        return result

    def imports_for_benchmark_kernel(self):
        return textwrap.dedent(
            """
            from torch._dynamo.testing import rand_strided
            {}
            import torch
            from torch._inductor.triton_heuristics import grid, split_scan_grid
        """.format(
                V.graph.device_ops.import_get_raw_stream_as("get_raw_stream")
            )
        )

    @staticmethod
    @lru_cache(None)
    def gen_attr_descriptor_import():
        """
        import AttrsDescriptor if the triton version is new enough to have this
        class defined.
        """
        import triton.compiler.compiler

        if hasattr(triton.compiler.compiler, "AttrsDescriptor"):
            return "from triton.compiler.compiler import AttrsDescriptor"
        else:
            return ""

    def estimate_kernel_num_bytes(self):
        """
        Try the best to estimate the total size (in bytes) of the
        kernel's inputs and outputs, which is used for estimating the memory
        throughput of this kernel. This information is used for checking how
        far we are from the peak memory bandwidth. It's important that
        we want to avoid overestimating the sizes of the inputs and outputs,
        because it can wrongfully give us a very large memory traffic value,
        which may be even larger than the theoretical bandwidth and thus
        become very misleading. This is particularly problematic for cases
        where we slice some inputs. In those cases, we should only count
        the size of the "slices" instead of the original inputs, because
        only the slices contribute to the real memory traffic.
        """
        nbytes = []
        ninplace_args = len(unique(self.args.inplace_buffers.values()))
        _, call_args, _ = self.args.python_argdefs()

        # For pointwise and reduction kernels, this is the upper-bound numels
        # for the output buffer.
        # FIXME: This is not exactly right for cases like below:
        #    def foo(tensor0, tensor1):
        #        x0 = narrow(tensor0)
        #        return cat(x0, tensor1)
        # For this example, we will end up overestimate the size for the
        # slice s0. Potentially, we could have precise inputs information
        # if we maintained the original inputs of the Pointwise kernel created
        # for the "cat". However, I think it might be a bit overwhelming that
        # we add such complexity only for handling some particular cases for
        # benchmarking.
        out_numel = V.graph.sizevars.size_hint(sympy_product(self.numels))
        for i, arg in enumerate(call_args):
            # "buf" may be narrowed. In this case, the number of memory accesses
            # should be estimated based on the reinterpreted layout.
            # On the other hand, buf may be broadcasted. In this case,
            # counting the size of the underline storage would give us
            # a better estimation in terms of memory accesses.
            if arg not in self.buf_accesses:
                nbytes.append(0)
                continue
            arg_numel = V.graph.get_numel(arg)
            buf_size = V.graph.sizevars.size_hint(arg_numel)
            if buf_size > out_numel:
                # This arg points to a buf that has been sliced.
                # We need to count each individual slice to have
                # a better estimation.
                indices = set()
                for dep in self.buf_accesses[arg]:
                    indices.add(dep.index)
                numel = len(indices) * out_numel
            else:
                numel = buf_size
            dtype = V.graph.get_dtype(arg)
            dtype_size = get_dtype_size(dtype)
            nbytes.append(numel * dtype_size * (1 + int(i < ninplace_args)))
        return sum(nbytes)

    def _get_heuristic(self):
        if self.persistent_reduction:
            assert self.inside_reduction
            return "persistent_reduction"
        elif self.inside_reduction:
            return "reduction"
        return "pointwise"

    def codegen_kernel(self, name=None):
        from triton import next_power_of_2

        code = IndentedBuffer()

        size_hints = []
        for numel in self.numels:
            numel_hint = V.graph.sizevars.symbolic_hint(numel)
            if not isinstance(numel_hint, (int, sympy.Integer)):
                # This default heuristic hint was picked carefully: it is
                # large, to ensure that we don't shrink the block size (since
                # if you don't have many elements, it'd be wasteful to pick a
                # large block size).  Since we don't know how many elements we
                # might have, we should be OK with some inefficiency to make
                # sure we handle the large case well.  8192 is the largest
                # block size we support, so we pick that.
                #
                # If we have a better hint for unbacked SymInts (e.g., because
                # a user told us, or we are tracking upper bounds) we could
                # use that here.
                size_hint = 8192
            else:
                size_hint = next_power_of_2(int(numel_hint))
            size_hints.append(size_hint)

        if not self.inside_reduction:
            size_hints.pop()

        heuristics = self._get_heuristic()

        if name is None:
            code.splice(
                f"""
                    import triton
                    import triton.language as tl
                    from torch._inductor.ir import ReductionHint
                    from torch._inductor.ir import TileHint
                    from torch._inductor.triton_heuristics import AutotuneHint, {heuristics}
                    from torch._inductor.utils import instance_descriptor
                    from torch._inductor import triton_helpers
                """
            )
            if self.gen_attr_descriptor_import():
                code.splice(self.gen_attr_descriptor_import())

            if config.benchmark_kernel:
                code.splice(self.imports_for_benchmark_kernel())

        argdefs, _, signature = self.args.python_argdefs()
        # maps actual expression to SizeArg if it is in sizevars replacements
        for i, arg in enumerate(signature):
            if isinstance(arg, SizeArg):
                # mypy is unhappy about the sympy.Expr
                # type for the key of the dict below
                symbol = cast(sympy.Symbol, arg.expr)
                if symbol in V.graph.sizevars.inv_precomputed_replacements:
                    signature[i] = SizeArg(
                        arg.name, V.graph.sizevars.inv_precomputed_replacements[symbol]
                    )

        mutated_args = set()
        for mutation in self.mutations:
            if mutation in self.args.input_buffers:
                mutated_args.add(self.args.input_buffers[mutation])
            if (
                mutation in self.args.inplace_buffers
                and mutation not in V.graph.removed_buffers
                and mutation not in self.removed_buffers
            ):
                mutated_args.add(self.args.inplace_buffers[mutation].inner_name)
            if mutation in self.args.output_buffers:
                mutated_args.add(self.args.output_buffers[mutation])
        mutated_args = sorted(mutated_args)

        triton_meta_signature = signature_to_meta(
            signature, size_dtype=self.index_dtype
        )
        triton_meta = {
            "signature": triton_meta_signature,
            "device": V.graph.scheduler.current_device.index,
            "device_type": V.graph.scheduler.current_device.type,
            "constants": {},
        }

        inductor_meta = {
            "autotune_hints": set(self.autotune_hints),
            "kernel_name": str(Placeholder.DESCRIPTIVE_NAME),
            "mutated_arg_names": mutated_args,
            "no_x_dim": self.no_x_dim,
        }
        num_gb = None
        if config.benchmark_kernel or config.profile_bandwidth:
            num_gb = self.estimate_kernel_num_bytes() / 1e9
            inductor_meta["kernel_num_gb"] = num_gb

        for tree in self.active_range_trees():
            sizearg = SizeArg(f"{tree.prefix}numel", tree.numel)
            signature.append(sizearg)
            triton_meta_signature[len(argdefs)] = signature_of(
                sizearg, size_dtype=self.index_dtype
            )
            argdefs.append(f"{tree.prefix}numel")
            # constexpr version causes issues, see
            # https://github.com/pytorch/torchdynamo/pull/1362
            # triton_meta["constants"][len(argdefs)] = V.graph.sizevars.size_hint(
            #     tree.numel
            # )
            # argdefs.append(f"{tree.prefix}numel: tl.constexpr")
        triton_meta["configs"] = [config_of(signature)]

        for tree in self.range_trees:
            if tree.prefix == "r" and self.persistent_reduction:
                # RBLOCK for persistent_reduction is defined in codegen_static_numels
                continue
            if tree.tensor_dim is None:
                continue
            argdefs.append(f"{tree.prefix.upper()}BLOCK : tl.constexpr")

        self.codegen_body()

        for helper in self.helper_functions:
            code.writeline("")
            code.splice(helper)

        if self.inside_reduction:
            reduction_hint = self.reduction_hint
            heuristics_line = f"""
                @{heuristics}(
                    size_hints={size_hints!r},
                    reduction_hint={reduction_hint},
                    filename=__file__,
                    triton_meta={triton_meta!r},
                    inductor_meta={inductor_meta!r}
                )
                @triton.jit
            """
        else:
            tile_hint = ""
            if len(size_hints) == 2:
                if len(signature) == 4:  # input, output and 2 args
                    tile_hint = "tile_hint=TileHint.SQUARE,"
                else:
                    tile_hint = "tile_hint=TileHint.DEFAULT,"
            heuristics_line = f"""
                @{heuristics}(
                    size_hints={size_hints!r}, {tile_hint}
                    filename=__file__,
                    triton_meta={triton_meta!r},
                    inductor_meta={inductor_meta!r},
                    min_elem_per_thread={self.min_elem_per_thread}
                )
                @triton.jit
            """
        code.splice(heuristics_line)
        code.writeline(
            f"def {name or str(Placeholder.KERNEL_NAME)}({', '.join(argdefs)}):"
        )
        with code.indent():
            self.codegen_static_numels(code)
            for old, new in self.args.aliases():
                code.writeline(f"{old} = {new}")
            code.splice(self.body)

        if config.benchmark_kernel:
            code.splice(self.codegen_kernel_benchmark(num_gb))

        return code.getvalue()

    def codegen_static_numels(self, code):
        """
        We get a small speedup from hard coding numels if they are static.

        This code stomps on the passed-in values by writing an constant to the top of the kernel.

        In a kernel like:
        def KERNEL_NAME(in_ptr0, in_ptr1, out_ptr2, xnumel, rnumel, XBLOCK : tl.constexpr, RBLOCK : tl.constexpr):

        We would add
        xnumel = 4096
        rnumel = 768

        After the signature, before the kernel code, if we decided to make these static. As its hardcoded, it becomes
        a better signal to triton on how to unroll and do some static indexing. So, it's not so much that downstream
        knows that its a static numel, as that you just plop a constant into the kernel.
        """
        for tree in self.range_trees:
            if tree.prefix != "r" or self.inside_reduction:
                simplified_tree_numel = V.graph.sizevars.simplify(tree.numel)
                if isinstance(simplified_tree_numel, (sympy.Integer, int)):
                    code.writeline(f"{tree.prefix}numel = {int(simplified_tree_numel)}")

            if tree.prefix == "r" and self.persistent_reduction:
                simplified_tree_numel = V.graph.sizevars.simplify(tree.numel)
                if isinstance(simplified_tree_numel, (sympy.Integer, int)):
                    val = int(simplified_tree_numel)
                else:
                    continue
                val = next_power_of_2(val)
                code.writeline(f"RBLOCK: tl.constexpr = {val}")

            if tree.prefix == "x" and self.no_x_dim:
                code.writeline("XBLOCK: tl.constexpr = 1")

    def triton_tensor_ndim(self):
        return sum(int(tree.tensor_dim is not None) for tree in self.range_trees)

    def indexing_size_str(self, i):
        sizes = ["None"] * self.triton_tensor_ndim()
        sizes[i] = ":"
        return f"[{', '.join(sizes)}]"

    def dense_size_list(self) -> List[str]:
        sizes = ["1"] * self.triton_tensor_ndim()
        for tree in self.range_trees:
            if tree.tensor_dim is None:
                continue

            if tree.prefix != "r" or self.inside_reduction:
                sizes[tree.tensor_dim] = f"{tree.prefix.upper()}BLOCK"
        return sizes

    def dense_size_str(self):
        sizes = self.dense_size_list()
        return f"[{', '.join(sizes)}]"

    def _get_grid_fn(self):
        return "grid"

    def add_numel_to_call_args_and_grid(self, name, call_args, grid):
        # TODO(jansel): if there are constants, we shouldn't bother passing them as args
        for tree in self.range_trees:
            if isinstance(tree.numel, (sympy.Integer, sympy.Symbol)):
                expr = tree.numel
            else:
                expr = V.graph.wrapper_code.generate_numel_expr(name, tree)

            if tree.prefix != "r" or self.inside_reduction:
                call_args.append(expr)
            if tree.grid_dim is not None:
                grid.append(expr)

    def get_call_args(self):
        _, call_args, _ = self.args.python_argdefs()
        # dynamo wraps unspec variable as 0d CPU tensor, need convert to scalar
        for i in range(len(call_args)):
            if V.graph.is_unspec_arg(call_args[i]):
                call_args[i] = call_args[i] + ".item()"

        return call_args

    def call_kernel(self, name: str, node: Optional[IRNode] = None):
        wrapper = V.graph.wrapper_code
        call_args = self.get_call_args()
        grid: List[Any] = []
        self.add_numel_to_call_args_and_grid(name, call_args, grid)
        current_device = V.graph.scheduler.current_device

        if self.args.workspace_arg is not None:
            ws = self.args.workspace_arg
            wrapper.generate_workspace_allocation(
                ws.nbytes, current_device, ws.zero_fill
            )

        grid = wrapper.generate_default_grid(name, grid)
        wrapper.generate_kernel_call(
            name,
            call_args,
            grid,
            current_device.index,
            cuda=True,
            triton=True,
            grid_fn=self._get_grid_fn(),
        )

        if self.args.workspace_arg is not None:
            wrapper.writeline(wrapper.make_free_by_names(["workspace"]))

    def codegen_nan_check(self):
        wrapper = V.graph.wrapper_code
        _, call_args, arg_types = self.args.python_argdefs()
        for arg, arg_type in zip(call_args, arg_types):
            if isinstance(arg_type, TensorArg):
                line = f"assert not {arg}.isnan().any().item()"
                wrapper.writeline(line)
                line = f"assert not {arg}.isinf().any().item()"
                wrapper.writeline(line)

    def warn_mix_layout(self, kernel_name):
        """
        Print message if the kernel have mixed layout inputs.
        Only care about 4D tensor for now.
        """
        if (
            len(self.args.input_buffers) == 1
            and len(self.args.output_buffers) == 1
            and len(self.args.inplace_buffers) == 0
        ):
            # even if input buffer and output buffer have different layout,
            # this can be a layout conversion kernel. No need to warn for
            # the mix layouts.
            return

        argdefs, call_args, signature = self.args.python_argdefs()
        uniform_stride_order = None
        for arg_name in call_args:
            buf = V.graph.get_buffer(arg_name)
            if buf and len(buf.layout.size) == 4:
                # ignore the tensor if only 1 dimension is non-zero
                if len([x for x in buf.layout.size if x == 1]) == 3:
                    continue
                stride_order = ir.get_stride_order(buf.layout.stride)
                if uniform_stride_order is None:
                    uniform_stride_order = stride_order
                elif uniform_stride_order != stride_order:
                    msg = yellow_text(
                        f"Expected stride order {uniform_stride_order}, but found stride order"
                        + f" {stride_order} for kernel {kernel_name}"
                    )
                    log.warning(msg)

                    stride_order_list = [
                        ir.get_stride_order(V.graph.get_buffer(name).layout.stride)
                        if V.graph.get_buffer(name)
                        else None
                        for name in call_args
                    ]
                    size_list = [
                        V.graph.get_buffer(name).layout.size
                        if V.graph.get_buffer(name)
                        else None
                        for name in call_args
                    ]
                    source_list = [
                        "GraphInput"
                        if name in V.graph.graph_inputs
                        else "IntermediateBuffer"
                        if name in V.graph.name_to_buffer
                        else None
                        for name in call_args
                    ]

                    msg = yellow_text(
                        f"  param names {argdefs}\n  buf names {call_args}\n  strides {stride_order_list}"
                        + f"\n  sizes {size_list}\n  sources {source_list}\n"
                    )
                    log.warning(msg)
                    return
        msg = green_text(
            f"All the inputs for the triton kernel {kernel_name} have uniform layout"
        )
        log.warning(msg)

    def create_cse_var(self, *args, **kwargs):
        return TritonCSEVariable(*args, **kwargs)


class TritonScheduling(BaseScheduling):
    def __init__(self, scheduler):
        self.scheduler = scheduler

    def group_fn(self, sizes):
        return tuple(V.graph.sizevars.simplify(sympy_product(s)) for s in sizes)

    def can_fuse(self, node1, node2):
        """
        Hook called by Scheduler to determine if the Triton backend
        can fuse node1 and node2.  These nodes might already be
        FusedSchedulerNodes.
        """
        if isinstance(node1, scheduler.ForeachKernelSchedulerNode) or isinstance(
            node2, scheduler.ForeachKernelSchedulerNode
        ):
            return scheduler.ForeachKernelSchedulerNode.can_fuse(node1, node2)

        _, (numel1, rnumel1) = node1.group
        _, (numel2, rnumel2) = node2.group
        why = WhyNoFuse(node1, node2)

        if node1.is_split_scan() and not node2.is_split_scan():
            if node2.is_reduction():
                why("Split scan cannot fuse with reductions")
        elif node2.is_split_scan() and not node1.is_split_scan():
            if node1.is_reduction():
                why("Split scan cannot fuse with reductions")

        if node1.is_reduction() and node2.is_reduction():
            reduction_can_fuse = numel1 == numel2 and rnumel1 == rnumel2
            if not reduction_can_fuse:
                why(
                    "numel/rnumel mismatch (reduce) (%s, %s), (%s, %s)",
                    numel1,
                    numel2,
                    rnumel1,
                    rnumel2,
                )
            return reduction_can_fuse

        if not node1.is_reduction() and not node2.is_reduction():
            if not (numel1 == numel2 and rnumel1 == rnumel2):
                why(
                    "numel/rnumel mismatch (non-reduce) (%s, %s), (%s, %s)",
                    numel1,
                    numel2,
                    rnumel1,
                    rnumel2,
                )
                return False

            if node1.is_template():
                # Only allow fusion for TritonTemplates for now.
                # Fusion for CUDATemplates are not supported.
                is_triton_template = isinstance(node1.node, TritonTemplateBuffer)
                if not is_triton_template:
                    why("node1 is not TritonTemplateBuffer")
                return is_triton_template

            # check for a bad combined tiling
            tiling1 = self.select_tiling(node1.get_nodes(), numel1, rnumel1)
            tiling2 = self.select_tiling(node2.get_nodes(), numel1, rnumel1)
            tiling3 = self.select_tiling(
                node1.get_nodes() + node2.get_nodes(), numel1, rnumel1
            )
            if config.triton.tiling_prevents_pointwise_fusion:
                cond = True
                if len(tiling1) > 2:
                    if len(tiling2) > 2:
                        cond = tiling1 == tiling2 == tiling3
                    else:
                        cond = tiling1 == tiling3
                elif len(tiling2) > 2:
                    cond = tiling2 == tiling3
                if not cond:
                    why(
                        "tiling mismatch (%s, %s, %s)",
                        tiling1,
                        tiling2,
                        tiling3,
                    )
                    return False

            return True

        if not node1.is_reduction() and node2.is_reduction():
            assert rnumel1 == 1 and rnumel2 != 1
            if numel1 == numel2 * rnumel2:
                if not all(
                    TritonKernel.is_compatible((numel2, rnumel2), n.get_ranges())
                    for n in node1.get_nodes()
                ):
                    why("nodes numel/rnumel incompatibility")
                    return False
                if (
                    config.triton.tiling_prevents_reduction_fusion
                    and not node1.is_template()
                ):
                    is_reduction_tiling_valid = self.select_tiling(
                        node1.get_nodes(), numel1
                    ) in (
                        (numel1, 1),
                        (numel2, rnumel2, 1),
                    )
                    if not is_reduction_tiling_valid:
                        why("invalid tiling for reduction")
                    return is_reduction_tiling_valid
                return True

            if numel1 != numel2:
                why("nodes numel incompatibility")
            return numel1 == numel2

        assert node1.is_reduction() and not node2.is_reduction()
        # swap args to hit the case above
        return self.can_fuse_horizontal(node2, node1)

    can_fuse_vertical = can_fuse
    can_fuse_horizontal = can_fuse

    def generate_node_schedule(self, nodes, numel, rnumel):
        node_schedule: List[Any] = []
        current_loop_writes: Set[str] = set()

        # Writes with a reduced shape, meaning they are only present once the
        # reduction loop has ended
        current_loop_reduced_writes = set()
        current_loop_has_writes = False
        done = set()

        def fits_in_main_body(n):
            _, (node_numel, node_rnumel) = n.group
            return (node_numel == numel and node_rnumel == rnumel) or (
                node_numel == numel * rnumel and node_rnumel == 1
            )

        def fits_outside_reduction(n):
            _, (node_numel, node_rnumel) = n.group
            return node_numel == numel and node_rnumel == 1 and rnumel != 1

        def schedule_node_in_loop(n):
            nonlocal current_loop_has_writes
            done.add(n)
            node_schedule.append(n)
            current_loop_has_writes = True
            # A scan is modelled as a reduction in the scheduler but has a
            # full sized output that can be used inside the loop body
            if (
                n.is_reduction()
                and isinstance(n, scheduler.SchedulerNode)
                and isinstance(n.node, ir.ComputedBuffer)
                and not isinstance(n.node.data, ir.Scan)
            ):
                current_loop_reduced_writes.add(n.get_name())

        @contextlib.contextmanager
        def end_current_reduction_loop():
            nonlocal current_loop_has_writes
            if current_loop_has_writes:
                # flush out any other runnable nodes to reduce number of loops
                for other_node in nodes[index + 1 :]:
                    if (
                        node not in done
                        and fits_in_main_body(other_node)
                        and not (current_loop_reduced_writes & other_node.ancestors)
                    ):
                        schedule_node_in_loop(node)

            if node_schedule and node_schedule[-1] is EnableReduction:
                node_schedule.pop()
            else:
                node_schedule.append(DisableReduction)
            yield
            node_schedule.append(EnableReduction)
            current_loop_reduced_writes.clear()
            current_loop_has_writes = False

        for index, node in enumerate(nodes):
            if node in done:
                continue
            done.add(node)

            def requires_closing_previous_reduction(node, node_schedule):
                if rnumel == 1:
                    return False
                if not current_loop_reduced_writes & node.ancestors:
                    return False
                assert node_schedule and not isinstance(
                    node_schedule[-1], (EnableReduction, DisableReduction)
                )
                return bool(current_loop_reduced_writes)

            if fits_in_main_body(node):
                if requires_closing_previous_reduction(node, node_schedule):
                    with end_current_reduction_loop():
                        pass  # need to start a new reduction loop

                schedule_node_in_loop(node)
            elif fits_outside_reduction(node):
                with end_current_reduction_loop():
                    node_schedule.append(node)
            else:
                raise NotImplementedError(
                    f"unexpected group: ({numel}, {rnumel}) != {node.group[1]}"
                )

        return node_schedule

    def codegen_nodes(self, nodes: List[scheduler.SchedulerNode]):
        """
        Given a set of pre-fused nodes, generate a Triton kernel.
        """
        _, (numel, rnumel) = max(nodes, key=lambda x: int(x.is_reduction())).group

        node_schedule = self.generate_node_schedule(nodes, numel, rnumel)
        buf_accesses = collections.defaultdict(list)
        for node in nodes:
            for access in node.read_writes.reads | node.read_writes.writes:
                buf_accesses[access.name].append(access)

        schedule_log.debug("Schedule:\n %s", node_schedule)

        return self.codegen_node_schedule(node_schedule, buf_accesses, numel, rnumel)

    @staticmethod
    def reduction_hint(node):
        assert node.is_reduction()
        if all(
            dep.is_contiguous()
            for dep in itertools.chain(node.read_writes.reads, node.read_writes.writes)
        ):
            return ReductionHint.INNER
        else:
            return node.node.data.reduction_hint

    @staticmethod
    def can_use_32bit_indexing(
        numel: sympy.Expr, buffers: Iterable[Union[ir.Buffer, ir.TensorBox]]
    ) -> bool:
        int_max = torch.iinfo(torch.int32).max
        size_hint = V.graph.sizevars.size_hint
        has_hint = V.graph.sizevars.shape_env.has_hint

        def within_32bit(e):
            # Allow for unhinted e as long as we can still statically prove
            # (e.g., via ValueRanges) that it is still in bounds
            if V.graph.sizevars.is_expr_static_and_true(e <= int_max):
                return True
            # Otherwise, the hint MUST exist and be in range
            return has_hint(e) and size_hint(e) <= int_max

        if not within_32bit(numel):
            return False

        # Any use of a MultiOutputLayout will create a buffer with a
        # Layout whose sizes are accounted for
        buf_sizes = [
            buf.get_layout().storage_size()
            for buf in buffers
            if not isinstance(buf.get_layout(), ir.MultiOutputLayout)
        ]

        if not all(within_32bit(size) for size in buf_sizes):
            return False

        # Only install guards for 32-bit indexing as there is no correctness
        # issue with using 64-bit for everything
        V.graph.sizevars.guard_leq(numel, int_max)  # type: ignore[arg-type]
        for size in buf_sizes:
            V.graph.sizevars.guard_leq(size, int_max)  # type: ignore[arg-type]
        return True

    @staticmethod
    def select_index_dtype(node_schedule, numel, reduction_numel):
        # Gather all used buffer names
        buffer_names = set()
        for node in node_schedule:
            if not isinstance(node, scheduler.BaseSchedulerNode):
                continue

            buffer_names.update(node.get_names())
            buffer_names.update(node.used_buffer_names())

        # Get buffers objects
        def _get_buffer(name: str) -> Union[ir.Buffer, ir.TensorBox]:
            if name in V.graph.name_to_buffer:
                return V.graph.name_to_buffer[name]
            elif name in V.graph.graph_inputs:
                return V.graph.graph_inputs[name]
            elif name in V.graph.constants:
                data = V.graph.constants[name]
                return ir.ConstantBuffer(
                    name,
                    ir.FixedLayout(
                        data.device, data.dtype, *V.graph.static_sizes_strides(data)
                    ),
                )
            raise RuntimeError(f"Failed to find buffer matching name {name}")

        buffers = [_get_buffer(name) for name in buffer_names]

        # In theory we can separately check xnumel and rnumel are <= int_max
        # but some indexers do use the full linear index so we need to be
        # conservative here.
        total_numel = numel * reduction_numel

        if TritonScheduling.can_use_32bit_indexing(total_numel, buffers):
            return "tl.int32"
        return "tl.int64"

    def get_kernel_args(self, node_schedule, numel, reduction_numel):
        reductions = list(
            filter(
                lambda n: n not in (EnableReduction, DisableReduction)
                and n.is_reduction(),
                node_schedule,
            )
        )
        if len(reductions) > 0:
            hints = [self.reduction_hint(n) for n in reductions]
            if hints.count(hints[0]) == len(hints):
                reduction_hint_val = hints[0]
            else:
                reduction_hint_val = ReductionHint.DEFAULT
        else:
            reduction_hint_val = ReductionHint.DEFAULT

        mutations = set()
        for node in node_schedule:
            if hasattr(node, "get_mutations"):
                mutations.update(node.get_mutations())

        index_dtype = self.select_index_dtype(node_schedule, numel, reduction_numel)

        return reduction_hint_val, mutations, index_dtype

    def codegen_comment(self, node_schedule):
        wrapper = V.graph.wrapper_code
        origins, detailed_origins = get_kernel_metadata(node_schedule, wrapper)
        if origins:
            wrapper.writeline(origins)

        if config.debug_fusion:
            from torch._inductor.scheduler import (
                BaseSchedulerNode,
                ForeachKernelSchedulerNode,
            )

            if not any(
                isinstance(n, ForeachKernelSchedulerNode) for n in node_schedule
            ):
                # We probably should look what are the nodes inside a foreach
                # schedule node
                node_names = [
                    n.get_name()
                    for n in node_schedule
                    if isinstance(n, BaseSchedulerNode)
                ]
                wrapper.writeline(
                    f"{wrapper.comment} Fused node name list: {', '.join(node_names)}"
                )

    def codegen_node_schedule(
        self, node_schedule, buf_accesses, numel, reduction_numel
    ):
        from torch._inductor.codegen.triton_split_scan import TritonSplitScanKernel

        tiled_groups = self.select_tiling(node_schedule, numel, reduction_numel)
        reduction_hint_val, mutations, index_dtype = self.get_kernel_args(
            node_schedule, numel, reduction_numel
        )

        is_split_scan = any(
            isinstance(node, BaseSchedulerNode) and node.is_split_scan()
            for node in node_schedule
        )
        kernel_type = TritonSplitScanKernel if is_split_scan else TritonKernel
        kernel_args = tiled_groups
        kernel_kwargs = {
            "reduction_hint": reduction_hint_val,
            "mutations": mutations,
            "index_dtype": index_dtype,
        }
        kernel = kernel_type(
            *kernel_args,
            **kernel_kwargs,
        )
        kernel.buf_accesses = buf_accesses

        self.codegen_node_schedule_with_kernel(node_schedule, kernel)

        with V.set_kernel_handler(kernel):
            src_code = kernel.codegen_kernel()

        kernel_name = self.define_kernel(src_code, node_schedule)
        log.debug("Generating kernel code with kernel_name: %s", kernel_name)
        kernel.kernel_name = kernel_name
        kernel.code_hash = code_hash(src_code)

        if kernel.persistent_reduction and config.triton.multi_kernel:
            kernel2 = TritonKernel(
                *kernel_args,
                **kernel_kwargs,
                disable_persistent_reduction=True,
            )
            self.codegen_node_schedule_with_kernel(node_schedule, kernel2)
            with V.set_kernel_handler(kernel2):
                src_code2 = kernel2.codegen_kernel()
            kernel_name2 = self.define_kernel(src_code2, node_schedule)
            kernel2.kernel_name = kernel_name2
            kernel2.code_hash = code_hash(src_code2)

            final_kernel = MultiKernel([kernel, kernel2])
        else:
            final_kernel = kernel  # type: ignore[assignment]

        with V.set_kernel_handler(final_kernel):
            for node in node_schedule:
                if node not in (EnableReduction, DisableReduction):
                    node.mark_run()

        self.codegen_comment(node_schedule)
        final_kernel.call_kernel(final_kernel.kernel_name)
        if config.nan_asserts:
            final_kernel.codegen_nan_check()
        if config.warn_mix_layout:
            final_kernel.warn_mix_layout(kernel_name)

        V.graph.removed_buffers |= final_kernel.removed_buffers
        V.graph.inplaced_to_remove |= final_kernel.inplaced_to_remove

        if (
            V.graph.wrapper_code.supports_intermediate_hooks
            and config.generate_intermediate_hooks
        ):
            # Not every node in the schedule will actually be live on output;
            # we can't check dead buffers.
            live_outs = kernel.args.live_output_buffers()
            for node in node_schedule:
                if not isinstance(node, scheduler.BaseSchedulerNode):
                    continue
                name = node.get_name()
                if name not in live_outs:
                    continue
                origin_node = node.node.get_origin_node()
                if origin_node is not None:
                    counters["inductor"]["intermediate_hooks"] += 1
                    V.graph.wrapper_code.writeline(
                        f"run_intermediate_hooks({origin_node.name!r}, {name})"
                    )

        self.scheduler.free_buffers()

    def codegen_node_schedule_with_kernel(self, node_schedule, kernel):
        def current_reduction_nodes(nodes):
            return itertools.takewhile(lambda n: n is not DisableReduction, nodes)

        with kernel:
            stack = contextlib.ExitStack()
            kernel.set_last_usage(current_reduction_nodes(node_schedule))

            for node in node_schedule:
                if node not in (EnableReduction, DisableReduction):
                    node.decide_inplace_update()
            for i, node in enumerate(node_schedule):
                if node is DisableReduction:
                    stack.enter_context(kernel.disable_reduction())
                elif node is EnableReduction:
                    stack.close()
                    kernel.set_last_usage(current_reduction_nodes(node_schedule[i:]))
                else:
                    # TODO - use split ranges ?
                    indexing_dtype_strength_reduction(node._body)
                    index_vars = kernel.split_and_set_ranges(node.get_ranges())
                    node.codegen(index_vars)

    def define_kernel(self, src_code, node_schedule):
        wrapper = V.graph.wrapper_code
        if src_code in wrapper.src_to_kernel:
            kernel_name = wrapper.src_to_kernel[src_code]
        else:
            fused_name = (
                get_fused_kernel_name(node_schedule, config.triton.descriptive_names)
                if config.triton.descriptive_names
                else ""
            )
            kernel_category = get_kernel_category_by_source_code(src_code)[:3]
            kernel_name = "_".join(
                ["triton", kernel_category, fused_name, wrapper.next_kernel_suffix()]
            )
            # use the original src_code as the key
            wrapper.src_to_kernel[src_code] = kernel_name
            subs_name = kernel_name if config.triton.unique_kernel_names else "triton_"

            # DESCRIPTIVE_NAME is used for profiling purposes; it shows the full kernel name
            # even when unique_kernel_names is turned off. Meanwhile, KERNEL_NAME is sometimes set
            # to "triton_" to maximize caching opportunities (when unique_kernel_names = False).
            src_code = src_code.replace(str(Placeholder.DESCRIPTIVE_NAME), kernel_name)
            src_code = src_code.replace(str(Placeholder.KERNEL_NAME), subs_name)

            # TODO(voz): Ostensibly, we should not need this. But there are cases where C++ codegen does
            # not use BracesBuffer, so we have no good indicator of a C++ buffer atm.
            src_code = src_code.replace("#pragma CMT", "#")

            basename, _, kernel_path = get_path(code_hash(src_code.strip()), "py")

            compile_wrapper = IndentedBuffer()
            compile_wrapper.writeline(f"async_compile.triton({subs_name!r}, '''")
            compile_wrapper.splice(src_code, strip=True)
            compile_wrapper.writeline("''')")

            metadata_comment = f"# kernel path: {kernel_path}"
            origins, detailed_origins = get_kernel_metadata(node_schedule, wrapper)
            metadata_comment += "\n" + origins + "\n" + detailed_origins
            wrapper.define_kernel(
                kernel_name, compile_wrapper.getvalue(), metadata_comment
            )

        return kernel_name

    def codegen_template(self, template_node, epilogue_nodes, only_gen_src_code=False) -> Optional[str]:
        """
        Codegen a triton template

        If `only_gen_src_code` the src code will be returned instead of codegen'd into the wrapper
        """
        _, (numel, rnumel) = template_node.group
        assert rnumel == 1
        kernel, render = template_node.node.make_kernel_render(template_node.node)
        with kernel:
            for node in [template_node, *epilogue_nodes]:
                node.mark_run()
            partial_code = render()
            for node in epilogue_nodes:
                node.codegen(kernel.split_and_set_ranges(node.get_ranges()))

        # finalize must be called after adding epilogue above
        with V.set_kernel_handler(kernel):
            # TODO: Maybe unify CUDATemplateKernel to also use PartialRender for flexible epilogue fusion.
            src_code = (
                partial_code
                if isinstance(partial_code, str)
                else partial_code.finalize()
            )
            node_schedule = [template_node, *epilogue_nodes]

            if config.benchmark_kernel:
                num_gb = kernel.estimate_kernel_num_bytes() / 1e9
                grid_args = V.graph.sizevars.size_hints(kernel.call_sizes)
                assert kernel.meta is not None, "meta is None"
                grid = kernel.grid_fn(*grid_args, kernel.meta)
                src_code = (
                    f"{kernel.imports_for_benchmark_kernel()}\n"
                    f"{src_code}\n"
                    f"{kernel.codegen_kernel_benchmark(num_gb, grid).getvalue()}"
                )

            if only_gen_src_code:
                return src_code

            kernel_name = self.define_kernel(src_code, node_schedule)

        self.codegen_comment(node_schedule)
        kernel.call_kernel(kernel_name, template_node.node)
        V.graph.removed_buffers |= kernel.removed_buffers
        V.graph.inplaced_to_remove |= kernel.inplaced_to_remove
        self.scheduler.free_buffers()

    def codegen_sync(self):
        V.graph.wrapper_code.writeline(V.graph.device_ops.synchronize())

    def codegen_foreach(self, foreach_node):
        from .triton_foreach import ForeachKernel

        for partitions_with_metadata in ForeachKernel.horizontal_partition(
            foreach_node.get_subkernel_nodes(), self
        ):
            kernel = ForeachKernel()
            for nodes, tiled_groups, numel, rnumel in partitions_with_metadata:
                node_schedule = self.generate_node_schedule(nodes, numel, rnumel)
                (
                    reduction_hint_val,
                    mutations,
                    index_dtype,
                ) = self.get_kernel_args(node_schedule, numel, rnumel)

                subkernel = kernel.create_sub_kernel(
                    *tiled_groups,
                    reduction_hint=reduction_hint_val,
                    mutations=mutations,
                    index_dtype=index_dtype,
                )

                self.codegen_node_schedule_with_kernel(
                    node_schedule,
                    subkernel,
                )

                with V.set_kernel_handler(subkernel):
                    for node in node_schedule:
                        if node not in (EnableReduction, DisableReduction):
                            node.mark_run()
                V.graph.removed_buffers |= subkernel.removed_buffers
                V.graph.inplaced_to_remove |= subkernel.inplaced_to_remove

            src_code = kernel.codegen_kernel()
            kernel_name = self.define_kernel(src_code, [foreach_node])
            self.codegen_comment([foreach_node])
            kernel.call_kernel(V.graph.wrapper_code, kernel_name)

        self.scheduler.free_buffers()

    @staticmethod
    @functools.lru_cache(32)
    def candidate_tilings(node):
        ranges, reduction_ranges = node.get_ranges()
        if len(ranges) <= 1:
            return ()

        rw = node.pointwise_read_writes()
        assert len(rw.range_vars) == len(ranges)

        # isinstance(dep, MemoryDep): this filters out StarDeps. StarDeps refer to reads
        # that need to access the entire tensor; they don't contribute read indexing
        # information (and practically, they don't have dep.index so they can't be used
        # for stride_hints below
        dep_sources = [rw.reads, rw.writes]
        assert all(
            isinstance(dep, (MemoryDep, StarDep))
            for dep in itertools.chain.from_iterable(dep_sources)
        )
        deps = [
            dep
            for dep in itertools.chain.from_iterable(dep_sources)
            if dep.name not in V.graph.removed_buffers and isinstance(dep, MemoryDep)
        ]
        write_names = {dep.name for dep in rw.writes}

        tilings: List[CandidateTiling] = []

        for dep in deps:
            strides = V.graph.sizevars.stride_hints(dep.index, rw.range_vars)
            assert len(strides) == len(ranges)
            try:
                split = strides.index(1) + 1
                if split == len(ranges):
                    continue
                if all(s == 0 for s in strides[split:]):
                    # if this is a broadcasted tensor and all dimensions after split are broadcast,
                    # this is not a real split
                    continue

            except ValueError:
                continue
            tiled_groups = (
                V.graph.sizevars.simplify(sympy_product(ranges[:split])),
                V.graph.sizevars.simplify(sympy_product(ranges[split:])),
            )
            # score by number of elements
            score = V.graph.sizevars.size_hint(
                sympy_product(
                    size for size, stride in zip(ranges, strides) if stride != 0
                )
            )
            if dep.name in write_names:
                # ngimel said contiguous writes is more important than reads
                score *= 2
            if CandidateTiling.is_good_size(tiled_groups[0]):
                score *= 2
            if CandidateTiling.is_good_size(tiled_groups[1]):
                score *= 2

            if (
                V.graph.sizevars.size_hint(
                    score - sympy_product(itertools.chain(ranges, reduction_ranges))
                )
                >= 0
            ):
                tilings.append(CandidateTiling(tiled_groups, score, dep.name))
        return tilings

    @classmethod
    def select_tiling(cls, node_schedule, numel, reduction_numel=sympy.Integer(1)):
        """
        Heuristics to decide how to tile kernels.
        Currently, we tile based on stride-1 dimensions.

        Returns:
            `(tile1, tile2, reduction_numel)` s.t. `tile1 * tile2 == numel`

        """
        if reduction_numel != 1 or config.triton.max_tiles <= 1:
            # TODO(jansel): should we tile reductions?
            # do perf hint here if stride-1 dim is not being reduced
            if perf_hint_log.level <= logging.WARNING:
                for node in EnableReduction.filter(node_schedule):
                    if len(cls.candidate_tilings(node)) > 0:
                        perf_hint_log.info("reduction over non-contiguous dims")
                        break
            return (numel, reduction_numel)

        seen_names = set()
        candidate_tiles: Counter[Any] = collections.Counter()
        for node in EnableReduction.filter(node_schedule):
            for tiling in cls.candidate_tilings(node):
                if tiling.name in seen_names:
                    continue
                seen_names.add(tiling.name)
                candidate_tiles[tiling.tiling] += tiling.score

        ranked_tilings = [tiling for tiling, score in candidate_tiles.most_common()]

        if config.triton.max_tiles >= 3:
            # Consider adding a third dimension of tiling, but only
            # when a1 is a multiple of b1; otherwise, you have a lot
            # of stragglers which is annoying to generate code for.
            #
            # NB: More than three max tiles is not enabled by default.

            # Add one 3D tiling choice
            for i in range(1, len(ranked_tilings)):
                a0, a1 = ranked_tilings[0]
                b0, b1 = ranked_tilings[i]
                if V.graph.sizevars.size_hint(a1 - b1) == 0:
                    continue
                if V.graph.sizevars.size_hint(a1 - b1) < 0:
                    # swap so a0 is bigger
                    a0, a1 = ranked_tilings[i]
                    b0, b1 = ranked_tilings[0]
                assert V.graph.sizevars.size_hint(a1 - b1) > 0
                if V.graph.sizevars.statically_known_multiple_of(a1, b1):
                    tiling = (a0, FloorDiv(a1, b1), b1)
                    ranked_tilings = [tiling] + ranked_tilings
                    break  # only 1 choice for now

        if len(ranked_tilings) > 1:
            perf_hint_log.info("possibly bad tiling: %s", ranked_tilings)

        for tiled_groups in ranked_tilings:
            new_groups = (*tiled_groups, reduction_numel)
            if all(
                TritonKernel.is_compatible(new_groups, node.get_ranges())
                for node in node_schedule
                if isinstance(node, scheduler.SchedulerNode)
            ):
                return new_groups

        return (numel, reduction_numel)

    def flush(self):
        pass

    def ready_to_flush(self) -> bool:
        return False

    def benchmark_fused_nodes(self, nodes):
        # empty last_usage. May cause more aggressive 'evict_last'. Should be fine.
        # we dont know subsequent fusions
        for n in nodes:
            n.last_usage = set()

        if not nodes[0].is_template():
            _, (numel, rnumel) = max(nodes, key=lambda x: int(x.is_reduction())).group
            node_schedule = self.generate_node_schedule(nodes, numel, rnumel)

            tiled_groups = self.select_tiling(node_schedule, numel, rnumel)
            reduction_hint_val, mutations, index_dtype = self.get_kernel_args(
                node_schedule, numel, rnumel
            )

            kernel = TritonKernel(
                *tiled_groups,
                reduction_hint=reduction_hint_val,
                mutations=mutations,
                index_dtype=index_dtype,
            )

            self.codegen_node_schedule_with_kernel(node_schedule, kernel)
            with config.patch("benchmark_kernel", True), V.set_kernel_handler(kernel):
                src_code = kernel.codegen_kernel()
        else:
            template_node = nodes[0]
            epilogue_nodes = nodes[1:]

            with config.patch("benchmark_kernel", True):
                src_code = self.codegen_template(template_node, epilogue_nodes, only_gen_src_code=True)

        src_code = src_code.replace(str(Placeholder.KERNEL_NAME), "triton_")
        mod = PyCodeCache.load(src_code)

        def cache_file_path():
            assert mod.__file__ is not None
            return os.path.splitext(mod.__file__)[0] + ".kernel_perf"

        def load_cache():
            path = cache_file_path()
            if os.path.exists(path):
                with open(path) as fd:
                    return float(fd.read())
            return None

        def store_cache():
            path = cache_file_path()
            with open(path, "w") as fd:
                fd.write(str(ms))

        log.debug(
            "kernel src code for %s written to: %s",
            {n.get_name() for n in nodes},
            mod.__file__,
        )
        ms = load_cache()
        if ms is not None:
            return ms, mod.__file__

        args = mod.get_args()
        call = mod.call
        wrapped_jit_function = mod.triton_

        # call once to trigger the compilation
        call(wrapped_jit_function.clone_args(*args)[0])

        launchers = wrapped_jit_function.launchers
        assert len(launchers) == 1
        if launchers[0].n_spills > 0:
            # skip benchmarking the kernel if there are register spills
            ms = float("inf")
        else:
            # We have to clone the inplace updated arguments to avoid earlier calls
            # generating out of range indices for later calls.
            ms = do_bench(lambda: call(wrapped_jit_function.clone_args(*args)[0]))

        log.debug(
            "The fused kernel for %s took %.3f ms to run",
            {n.get_name() for n in nodes},
            ms,
        )
        store_cache()
        return ms, mod.__file__


@dataclasses.dataclass
class CandidateTiling:
    tiling: Tuple[sympy.Expr, sympy.Expr]
    score: int  # higher is better
    name: Optional[str] = None

    @staticmethod
    def is_good_size(s):
        """Somewhat arbitrary heuristic used to boost scores for some sizes"""
        s = V.graph.sizevars.size_hint(s)
        return s >= 32 and (s % 32 == 0)


class DisableReduction:
    """
    Marker to invoke `kernel.disable_reduction()`.  This closes a
    reduction loop and allows for pointwise ops to occur on the output
    of a reduction.
    """


class EnableReduction:
    """
    Marker to end a DisableReduction block.
    """

    @staticmethod
    def filter(node_schedule):
        """
        Get the nodes from node_schedule skipping those in a
        DisableReduction block.
        """
        disabled = False
        for node in node_schedule:
            if node in (EnableReduction, DisableReduction):
                # Don't tile stuff outside the main reduction loop
                disabled = node is DisableReduction
            elif disabled:
                pass
            else:
                yield node


class CantSplit(Exception):
    pass<|MERGE_RESOLUTION|>--- conflicted
+++ resolved
@@ -42,11 +42,7 @@
 from ..dependencies import Dep, MemoryDep, StarDep
 from ..ir import IRNode, ReductionHint, TritonTemplateBuffer
 from ..optimize_indexing import indexing_dtype_strength_reduction
-<<<<<<< HEAD
-from ..scheduler import BaseScheduling, WhyNoFuse, SchedulerNode
-=======
 from ..scheduler import BaseSchedulerNode, BaseScheduling, WhyNoFuse
->>>>>>> 76d51893
 from ..triton_heuristics import AutotuneHint
 from ..utils import (
     cache_on_self,
@@ -3519,7 +3515,9 @@
 
         return kernel_name
 
-    def codegen_template(self, template_node, epilogue_nodes, only_gen_src_code=False) -> Optional[str]:
+    def codegen_template(
+        self, template_node, epilogue_nodes, only_gen_src_code=False
+    ) -> Optional[str]:
         """
         Codegen a triton template
 
@@ -3566,6 +3564,7 @@
         V.graph.removed_buffers |= kernel.removed_buffers
         V.graph.inplaced_to_remove |= kernel.inplaced_to_remove
         self.scheduler.free_buffers()
+        return None
 
     def codegen_sync(self):
         V.graph.wrapper_code.writeline(V.graph.device_ops.synchronize())
@@ -3784,7 +3783,9 @@
             epilogue_nodes = nodes[1:]
 
             with config.patch("benchmark_kernel", True):
-                src_code = self.codegen_template(template_node, epilogue_nodes, only_gen_src_code=True)
+                src_code = self.codegen_template(
+                    template_node, epilogue_nodes, only_gen_src_code=True
+                )
 
         src_code = src_code.replace(str(Placeholder.KERNEL_NAME), "triton_")
         mod = PyCodeCache.load(src_code)
