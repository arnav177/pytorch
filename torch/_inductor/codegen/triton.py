import collections
import contextlib
import dataclasses
import functools
import itertools
import logging
import math
import operator
from typing import Dict, Iterable, List, Set

import sympy

import torch

import torch._logging
from ..._dynamo import config as dynamo_config
from .. import config, ir, scheduler
from ..codecache import get_code_path
from ..ir import ReductionHint
from ..optimize_indexing import indexing_dtype_strength_reduction
from ..utils import (
    get_fused_kernel_name,
    get_kernel_category_by_source_code,
    get_kernel_metadata,
    instance_descriptor,
    next_power_of_2,
    sympy_product,
    sympy_subs,
    sympy_symbol,
    unique,
)
from ..virtualized import ops, V

from .common import (
    CSEVariable,
    DeferredLine,
    free_symbol_startswith,
    IndentedBuffer,
    index_prevent_reordering,
    Kernel,
    OpOverrides,
    PythonPrinter,
    SizeArg,
    TensorArg,
)

log = logging.getLogger(__name__)
schedule_log = torch._logging.getArtifactLogger(__name__, "schedule")


def signature_of(arg):
    from triton.runtime.jit import JITFunction

    if isinstance(arg, TensorArg):
        tye = JITFunction._type_of(arg.dtype)
        if V.graph.is_unspec_arg(arg.buffer):
            # had unwrapped 0d tensor as scalar
            new_tye = tye.lstrip("*")
            if new_tye in ["fp16", "bf16"]:
                return "fp32"
            else:
                return new_tye
        else:
            return tye
    if isinstance(arg, SizeArg):
        return JITFunction._key_of(V.graph.sizevars.size_hint(arg.expr))
    raise NotImplementedError(f"unhandled {type(arg)}: {arg}")


def config_of(args):
    from ..compile_fx import ALIGNMENT

    def is_aligned(x):
        if isinstance(x, TensorArg):
            return x.buffer not in V.graph.unaligned_buffers
        if isinstance(x, SizeArg):
            if isinstance(x.expr, (int, sympy.Integer)):
                # TODO(voz): These are kinda redundant, if we can solve out statically_known_multiple_of with
                # _maybe_evaluate_static...
                return V.graph.sizevars.statically_known_multiple_of(x.expr, ALIGNMENT)
            else:
                return False
        raise NotImplementedError(f"unhandled {type(x)}: {x}")

    if config.triton.divisible_by_16:
        divisible_by_16 = [i for i, arg in enumerate(args) if is_aligned(arg)]
    else:
        divisible_by_16 = []
    return instance_descriptor(tuple(divisible_by_16), ())


class TritonPrinter(PythonPrinter):
    def _print_floor(self, expr):
        assert len(expr.args) == 1
        return f"tl.math.floor({self.paren(self._print(expr.args[0]))})"


texpr = TritonPrinter().doprint
pexpr = PythonPrinter().doprint


def triton_compute_type(dtype):
    triton_type_name = str(dtype).split(".")[-1]
    if triton_type_name == "bool":
        triton_type_name = "int1"
    if triton_type_name in ("float16", "bfloat16"):
        # float16 math is done in float32 inside the kernel
        triton_type_name = "float32"
    return f"tl.{triton_type_name}"


def triton_constant(value):
    if value == float("inf"):
        return 'float("inf")'
    elif value == float("-inf"):
        return 'float("-inf")'
    elif math.isnan(value):
        return 'float("nan")'
    return repr(value)


class TritonCSEVariable(CSEVariable):
    def __init__(self, name):
        super().__init__(name)
        # We'll use this to track which masks the variable needs when used for indirect indexing
        self.mask_vars: Set[str] = set()

    def update_on_args(self, name, args, kwargs):
        # When making a variable that is going to be used in indirect indexing
        # if a where clause is used it should mean that the result is always a
        # valid index, so you shouldn't include any of the dependent variables
        # in the resulting load mask
        if name == "where":
            return
        for arg in args:
            if isinstance(arg, TritonCSEVariable):
                self.mask_vars.update(arg.mask_vars)


class TritonOverrides(OpOverrides):
    """Map element-wise ops to Triton"""

    @staticmethod
    def to_dtype(x, dtype: torch.dtype):
        if dtype == torch.bool:
            return f"({x} != 0)"
        elif dtype == torch.uint8:
            # to work around llvm uint conversion semantics
            # that produces 0's for negative values
            return f"{x}.to(tl.int8).to(tl.uint8)"
        return f"{x}.to({triton_compute_type(dtype)})"

    @staticmethod
    def constant(value, dtype):
        type_ = torch._prims_common.dtype_to_type(dtype)
        return triton_constant(type_(value))

    @staticmethod
    def abs(x):
        return f"tl.abs({x})"

    @staticmethod
    def libdevice_abs(x):
        return f"tl.math.abs({x})"

    @staticmethod
    def exp(x):
        return f"tl.exp({x})"

    @staticmethod
    def libdevice_exp(x):
        return f"tl.math.exp({x})"

    @staticmethod
    def exp2(x):
        return f"tl.math.exp2({x})"

    @staticmethod
    def expm1(x):
        return f"tl.math.expm1({x})"

    @staticmethod
    def sqrt(x):
        return f"tl.sqrt({x})"

    @staticmethod
    def libdevice_sqrt(x):
        return f"tl.math.sqrt({x})"

    @staticmethod
    def relu(x):
        return ops.maximum("0", x)

    @staticmethod
    def minimum(a, b):
        return f"triton_helpers.minimum({a}, {b})"

    @staticmethod
    def maximum(a, b):
        return f"triton_helpers.maximum({a}, {b})"

    @staticmethod
    def where(a, b, c):
        return f"tl.where({a}, {b}, {c})"

    @staticmethod
    def cos(x):
        return f"tl.cos({x})"

    @staticmethod
    def libdevice_cos(x):
        return f"tl.math.cos({x})"

    @staticmethod
    def sin(x):
        return f"tl.sin({x})"

    @staticmethod
    def libdevice_sin(x):
        return f"tl.math.sin({x})"

    @staticmethod
    def index_expr(expr, dtype):
        return V.kernel.indexing(expr)[0]

    @staticmethod
    def masked(mask, body, other):
        with V.kernel.mask_loads(mask) as new_mask:
            result = body()
        return ops.where(new_mask, result, triton_constant(other))

    @staticmethod
    def lgamma(x):
        return f"tl.math.lgamma({x})"

    @staticmethod
    def erf(x):
        return f"tl.math.erf({x})"

    @staticmethod
    def cosh(x):
        return f"tl.math.cosh({x})"

    @staticmethod
    def sinh(x):
        return f"tl.math.sinh({x})"

    @staticmethod
    def acos(x):
        return f"tl.math.acos({x})"

    @staticmethod
    def acosh(x):
        return f"tl.math.acosh({x})"

    @staticmethod
    def asin(x):
        return f"tl.math.asin({x})"

    @staticmethod
    def asinh(x):
        return f"tl.math.asinh({x})"

    @staticmethod
    def atan2(x, y):
        return f"tl.math.atan2({x}, {y})"

    @staticmethod
    def atan(x):
        return f"tl.math.atan({x})"

    @staticmethod
    def atanh(x):
        return f"tl.math.atanh({x})"

    @staticmethod
    def copysign(x, y):
        return f"tl.math.copysign({x}, {y})"

    @staticmethod
    def erfc(x):
        return f"tl.math.erfc({x})"

    @staticmethod
    def hypot(x, y):
        return f"tl.math.hypot({x}, {y})"

    @staticmethod
    def log10(x):
        return f"tl.math.log10({x})"

    @staticmethod
    def nextafter(x, y):
        return f"tl.math.nextafter({x}, {y})"

    @staticmethod
    def logical_and(a, b):
        return f"{a} & {b}"

    @staticmethod
    def logical_or(a, b):
        return f"{a} | {b}"

    @staticmethod
    def rand(seed, offset, _):  # _ here to keep the contract identical to CPU rand op
        offset = f"({offset}).to(tl.uint32)"
        return f"tl.rand({seed}, {offset})"

    @staticmethod
    def randn(seed, offset, _):  # _ here to keep the contract identical to CPU randn op
        offset = f"({offset}).to(tl.uint32)"
        return f"tl.randn({seed}, {offset})"

    # TODO: work out how to use randint4x
    @staticmethod
    def randint(
        seed, offset, _
    ):  # _ here to keep the contract identical to CPU randint op
        offset = f"({offset}).to(tl.uint32)"
        return f"tl.randint({seed}, {offset}).to(tl.int32)"

    @staticmethod
    def rsqrt(x):
        return f"tl.math.rsqrt({x})"

    @staticmethod
    def log1p(x):
        return f"tl.math.log1p({x})"

    @staticmethod
    def tan(x):
        return f"tl.math.tan({x})"

    @staticmethod
    def tanh(x):
        return f"tl.math.tanh({x})"

    @staticmethod
    def sigmoid(x):
        return f"tl.sigmoid({x})"

    @staticmethod
    def libdevice_sigmoid(x):
        return f"1/(1 + tl.math.exp(-({x})))"

    @staticmethod
    def signbit(x):
        # XX: This is wrong for the value -0.0 in floating point
        return f"tl.math.signbit({x}) if ({x}).dtype is tl.float32 else {x} < 0"

    @staticmethod
    def fmod(a, b):
        return f"tl.math.fmod({a}, {b})"

    @staticmethod
    def pow(a, b):
        return f"tl.math.pow({a}, {b})"

    @staticmethod
    def log(x):
        return f"tl.log({x})"

    @staticmethod
    def libdevice_log(x):
        return f"tl.math.log({x})"

    @staticmethod
    def isinf(x):
        return f"tl.math.isinf({x})"

    @staticmethod
    def isnan(x):
        return f"tl.math.isnan({x})"

    @staticmethod
    def round(x):
        return f"tl.math.nearbyint({x})"

    @staticmethod
    def floor(x):
        return f"tl.math.floor({x})"

    @staticmethod
    def floordiv(a, b):
        # See the comment in lowering.div_mode. a and b are integer type.
        # Similar to div_floor_kernel_cuda in pytorch core.
        # Notice that // in triton behaves as truncdiv instead of floordiv
        quot = f"{a} // {b}"
        rem = f"{a} % {b}"
        return f"tl.where(({a} < 0) != ({b} < 0), tl.where({rem} != 0, {quot} - 1, {quot}), {quot})"

    @staticmethod
    def trunc(x):
        return f"tl.math.trunc({x})"

    @staticmethod
    def truncdiv(a, b):
        # See the comment in lowering.div_mode. a and b are integer type.
        # Notice that // in triton behaves as truncdiv instead of floordiv
        return f"{a} // {b}"

    @staticmethod
    def ceil(x):
        return f"tl.math.ceil({x})"


@dataclasses.dataclass
class IterationRanges:
    """
    Each range tree represents multiple sets of iteration indexing
    in a single tiled dimension in the output kernel.

    If you have two loops ranges one (4, 3, 2) and another (4, 6),
    then the range tree will be:
            4 (i0)
        3 (i1)  6 (i3)
        2 (i2)
    Where i0 is shared between both loops, but then the split into
    different indexing vars.  All loop ranges must iterate over
    the same number of elements.
    """

    def __init__(
        self,
        name: str,
        var_list: List[sympy.Symbol],
        var_ranges: Dict[sympy.Symbol, sympy.Expr],
        numel: sympy.Expr,
        prefix: str,
        *,
        kernel: "Kernel",
        divisor=sympy.Integer(1),
        length=sympy.Integer(1),
    ):
        super().__init__()
        self.name = name
        self.var_list = var_list
        self.var_ranges = var_ranges
        self.numel = numel
        self.prefix = prefix
        self.divisor = divisor
        self.length = length
        self.kernel = kernel

    def is_loop(self):
        return self.prefix == "r" and not self.kernel.persistent_reduction


class IterationRangesRoot(IterationRanges):
    def __init__(
        self,
        name: str,
        numel: sympy.Expr,
        prefix: str,
        index: int,
        kernel: "Kernel",
        pid_cache=None,
    ):
        if pid_cache is None:
            pid_cache = {}
        super().__init__(
            name=name,
            var_list=[],
            var_ranges={},
            numel=numel,
            prefix=prefix,
            kernel=kernel,
        )
        self.index = index
        # Store all the nodes in one flat list
        self.nodes: Dict[sympy.Expr, IterationRangesEntry] = {}
        # This is for re-ordering program ID in triton mm template
        # pid_cache["tl.program_id(0)"] = pid_m
        self.pid_cache: Dict[str, str] = pid_cache

    def cache_clear(self):
        for node in self.nodes.values():
            node.cache_clear()

    def lookup(self, divisor, length):
        """
        Lookup a given RangeTreeEntry, creating it if needed
        """
        if V.graph.sizevars.statically_known_equals(divisor * length, self.numel):
            expr = ir.FloorDiv(sympy_symbol(f"{self.prefix}index"), divisor)
        else:
            expr = ir.ModularIndexing(
                sympy_symbol(f"{self.prefix}index"), divisor, length
            )

        if expr not in self.nodes:
            node = IterationRangesEntry(
                f"{self.prefix}{next(V.kernel.iter_vars_count)}",
                divisor,
                length,
                expr,
                self,
            )
            V.kernel.range_tree_nodes[node.symbol()] = node
            self.var_list.append(node.symbol())
            self.var_ranges[node.symbol()] = length
            self.nodes[expr] = node
        return self.nodes[expr]

    def construct_entries(self, lengths: List[sympy.Expr]):
        divisor = sympy.Integer(1)
        itervars = []
        for length in reversed(lengths):
            itervars.append(self.lookup(divisor, length))
            divisor = divisor * length
        return list(reversed(itervars))

    def construct(self, lengths: List[sympy.Expr]):
        return [e.symbol() for e in self.construct_entries(lengths)]

    def vars_and_sizes(self, index: sympy.Expr):
        """Figure out vars from this tree used in index"""
        nodes = [V.kernel.range_tree_nodes.get(s) for s in index.free_symbols]
        nodes = [n for n in nodes if n and n.prefix == self.prefix]
        nodes.sort(key=lambda x: V.graph.sizevars.size_hint(x.divisor))
        divisor = sympy.Integer(1)
        index_vars = []
        sizes = []

        def add(node):
            nonlocal divisor
            index_vars.append(node.symbol())
            sizes.append(node.length)
            divisor = divisor * node.length

        for node in nodes:
            if not V.graph.sizevars.statically_known_equals(node.divisor, divisor):
                # fill in unused index var
                add(self.lookup(divisor, ir.FloorDiv(node.divisor, divisor)))
                divisor = node.divisor
            add(node)
        if not V.graph.sizevars.statically_known_equals(self.numel, divisor):
            # fill in unused index var
            add(self.lookup(divisor, ir.FloorDiv(self.numel, divisor)))

        return list(reversed(index_vars)), list(reversed(sizes))

    def ranges_code(self):
        size = self.kernel.indexing_size_str(self.index, self.prefix)
        index_dtype = self.kernel.index_dtype
        convert = f".to({index_dtype})" if index_dtype != "tl.int32" else ""
        return f"tl.arange(0, {self.prefix.upper()}BLOCK){size}{convert}"

    def get_pid(self):
        key = f"tl.program_id({self.index})"
        pid = self.pid_cache.get(key, key)
        if self.kernel.index_dtype != "tl.int32":
            return f"{pid}.to({self.kernel.index_dtype})"
        return pid

    def codegen_header(self, code):
        x = self.prefix
        if self.is_loop():
            code.writeline(f"{self.name} = {x}offset + {x}base")
        elif x == "r" and self.kernel.persistent_reduction:
            # no need to "roffset = "
            code.writeline(
                f"{self.name} = {self.ranges_code()}",
            )
        else:
            code.writelines(
                [
                    f"{x}offset = {self.get_pid()} * {x.upper()}BLOCK",
                    f"{self.name} = {x}offset + {self.ranges_code()}",
                ]
            )
        code.writeline(f"{x}mask = {self.name} < {x}numel")


class IterationRangesEntry(IterationRanges):
    def __init__(
        self,
        name: str,
        divisor: sympy.Expr,
        length: sympy.Expr,
        expr: sympy.Expr,
        parent: IterationRanges,
    ):
        super().__init__(
            name=name,
            numel=parent.numel / length,
            var_list=parent.var_list,
            var_ranges=parent.var_ranges,
            prefix=parent.prefix,
            divisor=divisor,
            length=length,
            kernel=parent.kernel,
        )
        self.parent = parent
        self.codegen = functools.lru_cache(None)(self._codegen)
        self.expr = expr

    def set_name(self, name):
        self.codegen = lambda: name
        self.codegen.cache_clear = lambda: None
        self.name = name

    def cache_clear(self):
        self.codegen.cache_clear()

    def writeline(self, line):
        if self.is_loop():
            V.kernel.indexing_code.writeline(line)
        else:
            # lift non-reduction stores outside loop
            V.kernel.body.writeline(line)

    def _codegen(self):
        self.writeline(f"{self.name} = " + texpr(V.kernel.rename_indexing(self.expr)))
        return self.name

    def precomputed_args(self):
        # for dynamic shapes, find parts of indexing expressions that have to be precomputed
        precomputed_args = []
        if isinstance(self.expr, sympy.Symbol):
            return precomputed_args
        assert isinstance(self.expr, (ir.FloorDiv, ir.ModularIndexing)), type(self.expr)
        for arg in self.expr.args[1:]:
            if not isinstance(arg, (sympy.Integer, sympy.Symbol)):
                symbols = arg.free_symbols
                if len(symbols) > 0 and all(s.name.startswith("s") for s in symbols):
                    precomputed_args.append(arg)
        return precomputed_args

    def symbol(self):
        return sympy_symbol(self.name)

    def __hash__(self):
        return hash(self.name)

    def __eq__(self, other):
        return self.name == other.name


class TritonKernel(Kernel):
    overrides = TritonOverrides
    sexpr = pexpr

    def __init__(
        self,
        *groups,
        index_dtype,
        mutations=None,
        pid_cache=None,
        reduction_hint=ReductionHint.DEFAULT,
    ):
        if pid_cache is None:
            pid_cache = {}
        super().__init__()
        self.numels = [V.graph.sizevars.simplify(s) for s in groups]
        self.mutations = mutations
        self.range_trees = []
        self.range_tree_nodes = {}
        self.iter_vars_count = itertools.count()
        self.inside_reduction = self.numels[-1] != 1
        self._load_mask = None
        self.body = IndentedBuffer()
        self.indexing_code = IndentedBuffer()
        self.suffix = IndentedBuffer()
        self.outside_loop_vars = set()
        self.reduction_hint = reduction_hint
        self.index_dtype = index_dtype

        self.persistent_reduction = self.should_use_persistent_reduction()
        self.initialize_range_tree(pid_cache)

        # define this in a closure to make cache local to object
        @functools.lru_cache(None)
        def simplify_indexing(index: sympy.Expr):
            index = V.graph.sizevars.simplify_with_ranges(index, self.var_ranges())
            for tree in self.range_trees:
                index = self.combine_contiguous_dims(index, tree)
            return index

        self.simplify_indexing = simplify_indexing

    def should_use_persistent_reduction(self):
        """
        Heuristic to set self.persistent_reduction and add guards
        if needed.
        """
        if not (self.inside_reduction and config.triton.persistent_reductions):
            return False
        threshold = {
            ReductionHint.INNER: 1024,
        }.get(self.reduction_hint, 64)
        last_numel = self.numels[-1]
        if dynamo_config.dynamic_shapes:
            if not isinstance(last_numel, (int, sympy.Integer)):
                # Not static
                return False
        hint = V.graph.sizevars.size_hint(last_numel)
        if hint > threshold:
            return False
        # will need to recompile if we cross a larger power of 2 boundary
        V.graph.sizevars.guard_leq(self.numels[-1], next_power_of_2(hint))
        return True

    def initialize_range_tree(self, pid_cache):
        names = ["xindex", "yindex", "zindex"][: len(self.numels) - 1] + ["rindex"]
        for i in range(len(self.numels)):
            self.range_trees.append(
                IterationRangesRoot(
                    names[i], self.numels[i], names[i][0], i, self, pid_cache
                )
            )
        for tree in self.range_trees:
            # reduction indexing goes inside a loop
            if not tree.is_loop():
                tree.codegen_header(self.body)
        if self.inside_reduction and self.range_trees[-1].is_loop():
            # workaround for this issue:
            # https://gist.github.com/jansel/6527126f781559095c5531f98a4235a7
            self.body.writeline(f"rbase = {self.range_trees[-1].ranges_code()}")

    def disable_reduction(self):
        @contextlib.contextmanager
        def ctx():
            if self.numels[-1] == 1:
                assert not self.inside_reduction
                yield
                return
            if not self.persistent_reduction:
                # calling codegen_body() will flush all the pending buffers
                # and write out a reduction loop
                self.codegen_body()
            self.inside_reduction = False
            try:
                yield
                if not self.persistent_reduction:
                    # flush out any code before opening the next loop
                    self.codegen_body()
            finally:
                self.inside_reduction = True

        return ctx()

    def set_ranges(self, *lengths):
        assert len(lengths) == len(self.range_trees)
        return [
            ranges.construct(length)
            for length, ranges in zip(lengths, self.range_trees)
        ]

    @staticmethod
    def _split_iteration_ranges(
        groups: List[sympy.Expr], lengths: List[List[sympy.Expr]]
    ):
        sv = V.graph.sizevars
        new_ranges = [[] for _ in groups]
        remaining = [sv.simplify(g) for g in groups]
        var_count = itertools.count()

        def add_range(i, expr):
            expr = sv.simplify(expr)
            if not sv.statically_known_multiple_of(remaining[i], expr):
                raise CantSplit()
            # guard on the last item out
            remaining[i] = ir.FloorDiv(remaining[i], expr)
            new_ranges[i].append(expr)
            return next(var_count)

        def make_combined(size, idx1, idx2):
            def getter(flat_vars):
                return size * flat_vars[idx1] + flat_vars[idx2]

            return getter

        return_getters_groups = []
        current_group = 0
        for length_group in lengths:
            return_getters = []
            for size in length_group:
                if sv.statically_known_equals(size, 1):
                    return_getters.append(lambda _: sympy.Integer(0))
                    continue

                while (
                    current_group < len(remaining)
                    and sv.size_hint(remaining[current_group]) == 1
                ):
                    # scroll to next group with remaining elements
                    current_group += 1

                if sv.size_hint(size) > sv.size_hint(remaining[current_group]):
                    # need to break size in two
                    if not sv.statically_known_multiple_of(
                        size, remaining[current_group]
                    ):
                        raise CantSplit()
                    size1 = remaining[current_group]
                    size2 = ir.FloorDiv(size, remaining[current_group])
                    return_getters.append(
                        make_combined(
                            size2,
                            add_range(current_group, size1),
                            add_range(current_group + 1, size2),
                        )
                    )
                else:
                    return_getters.append(
                        operator.itemgetter(add_range(current_group, size))
                    )
            return_getters_groups.append(return_getters)

        assert all(
            V.graph.sizevars.size_hint(s) == 1 for s in remaining
        ), f"failed to set ranges {remaining} {lengths}"

        return new_ranges, return_getters_groups

    @classmethod
    def is_compatible(cls, groups: List[sympy.Expr], lengths: List[List[sympy.Expr]]):
        try:
            cls._split_iteration_ranges(groups, lengths)
            return True
        except CantSplit:
            return False

    def split_and_set_ranges(self, lengths: List[List[sympy.Expr]]):
        """
        We may want to fuse `for i0 in s0*s1` into a tiled kernel with groups (s0, s1).

        To do this we need to split up the iteration space of i0 into something like:
            for i1 in s0:
              for i2 in s1:
                i0 = i1*s1 + i2
                ....

        This function matches and resplits lengths to the groups of
        this kernel to enable tiled + non-tiled fusions.
        """
        groups = [rt.numel for rt in self.range_trees]
        if not self.inside_reduction:
            groups[-1] = sympy.Integer(1)

        if len(lengths) == len(self.range_trees) and all(
            V.graph.sizevars.simplify(sympy_product(x) - g) == 0
            for x, g in zip(lengths, groups)
        ):
            return self.set_ranges(*lengths)

        new_ranges, return_getters_groups = self._split_iteration_ranges(
            groups, lengths
        )
        itervars = list(itertools.chain(*self.set_ranges(*new_ranges)))
        return [[fn(itervars) for fn in fns] for fns in return_getters_groups]

    def is_indirect_indexing(self, index: sympy.Expr):
        # tmpX  means indirect indexing
        return free_symbol_startswith(index, "tmp")

    def combine_contiguous_dims(self, index: sympy.Expr, tree: IterationRangesRoot):
        """
        More aggressive simplification to merge contiguous dims
        """
        if isinstance(index, (sympy.Integer, sympy.Symbol)):
            return index
        index_vars, sizes = tree.vars_and_sizes(index)
        if len(sizes) <= 1:
            return index
        new_sizes, reindex, prune = V.graph.sizevars._simplify_loops(
            index_vars, sizes, index_prevent_reordering([index], index_vars, sizes)
        )
        if new_sizes == sizes:
            return index
        new_index_vars = tree.construct(new_sizes)
        new_index = sympy_subs(index, dict(zip(index_vars, reindex(new_index_vars))))
        return new_index

    def indexing(
        self,
        index: sympy.Expr,
        *,
        copy_shape=None,
        dense_indexing=False,
        override_mask=None,
    ):
        """
        Compute the index and mask to pass to tl.load() or tl.store()
        """
        index = self.simplify_indexing(index)
        index = sympy_subs(index, V.graph.sizevars.precomputed_replacements)
        # if simple replacements didn't get rid of floor/ceil, try full subs
        if len(index.atoms(sympy.floor)) or len(index.atoms(sympy.ceiling)):
            index = index.subs(V.graph.sizevars.precomputed_replacements)
        # last resort, if no range vars are in the expr, hoist it
        # TODO instead of trying to blindly find complicated exprs, we should hoist the
        # inputs/outputs sizes and strides, but at the time indexing is generated
        # kernel inputs and outputs are not set yet, we'd need a deeper refactor
        # to do it this way

        if len(index.atoms(sympy.ceiling)):
            for a in index.atoms(sympy.ceiling):
                # for nested exprs, atoms yields top level first (?)
                # so if everything goes fine, lower level replacements will come up empty
                symbols = a.free_symbols
                if len(symbols) > 0 and all(
                    s.name.startswith("s") or s.name.startswith("ps") for s in symbols
                ):
                    replacements = {a: V.graph.sizevars.lookup_precomputed_size(a)}
                    index = sympy_subs(index, replacements)

        index_vars = index.free_symbols
        index_str = texpr(self.rename_indexing(self.codegen_indexing(index)))

        mask_vars: Set[str] = set()
        for var in index_vars:
            if override_mask:
                pass
            elif var.name.startswith("tmp"):
                # indirect indexing
                cse_var = self.cse.varname_map[var.name]
                mask_vars.update(cse_var.mask_vars)
            elif var.name.startswith(("s", "ps")):
                pass
            else:
                # var is one of xN, yN or rN
                assert var.name[0] in "xyr", var.name
                mask_vars.add(f"{var.name[0]}mask")

        need_dense = (
            config.triton.dense_indexing
            or dense_indexing
            or self._load_mask is not None
        ) and index != 0

        have_dense = True
        have_loop_vars = False
        dense_mask_vars = set()

        for tree in self.range_trees:
            if tree.prefix == "r" and not self.inside_reduction:
                continue
            if index_vars.intersection(tree.var_list):
                have_loop_vars = True
                have_dense = False
            dense_mask_vars.add(f"{tree.prefix}mask")

        expand_str = None

        if (need_dense and not have_dense) or isinstance(index, sympy.Integer):
            if copy_shape:
                index_str = f"{index_str} + tl.zeros({copy_shape}.shape, tl.int32)"
                expand_str = f"{copy_shape}.shape"
            else:
                index_str = f"{index_str} + tl.zeros({self.dense_size_str()}, tl.int32)"
                expand_str = self.dense_size_str()
            if isinstance(index, sympy.Integer):
                return index_str, set(), "None", expand_str
            else:
                mask_vars = dense_mask_vars
        elif not have_loop_vars and copy_shape:
            mask_vars = dense_mask_vars
            index_str = f"{index_str} + tl.zeros({copy_shape}.shape, tl.int32)"

        if override_mask:
            mask_vars = {override_mask}

        if self._load_mask:
            mask_vars.add(self._load_mask)

        self.filter_masks(mask_vars)

        mask_str = " & ".join(sorted(map(str, mask_vars))) if mask_vars else "None"
        return index_str, mask_vars, mask_str, expand_str

    def filter_masks(self, mask_vars):
        for tree in self.range_trees:
            # Masks are superfluous if we only have one element
            if V.graph.sizevars.statically_known_equals(tree.numel, 1):
                mask_vars.discard(f"{tree.prefix}mask")
                continue
            # Masks are superfluous if numel is a multiple of BLOCK
            # (We use the fact that BLOCK is required by triton to be a power of 2)
            if tree.prefix.upper() not in config.triton.max_block:
                continue
            max_block = config.triton.max_block[tree.prefix.upper()]
            # Optional optimization: if block divides numel exactly, we will
            # never need to do a masked load to handle stragglers at the end.
            # It's faster to avoid masking at all.  But it is sound to always
            # mask.
            if V.graph.sizevars.statically_known_multiple_of(tree.numel, max_block):
                mask_vars.discard(f"{tree.prefix}mask")

    def var_ranges(self):
        return dict(
            itertools.chain.from_iterable(
                tree.var_ranges.items() for tree in self.range_trees
            )
        )

    def codegen_indexing(self, expr: sympy.Expr):
        expr = V.graph.sizevars.simplify_with_ranges(expr, self.var_ranges())
        for sym in sorted(expr.free_symbols, key=str):
            if sym in self.range_tree_nodes:
                # if indexing expression is complicated, we precompute it on the host side
                # and send the result as a kernel argument
                replacements = {}
                for ps in self.range_tree_nodes[sym].precomputed_args():
                    replacements[ps] = V.graph.sizevars.lookup_precomputed_size(ps)
                if len(replacements) > 0:
                    self.range_tree_nodes[sym].expr = sympy_subs(
                        self.range_tree_nodes[sym].expr, replacements
                    )
                self.range_tree_nodes[sym].codegen()
        return expr

    @contextlib.contextmanager
    def mask_loads(self, mask):
        """Context manager to add an additional mask to tl.load/store"""
        prior = self._load_mask
        if prior:
            mask = self.cse.generate(self.compute, f"{mask} & {prior}")

        self._load_mask = mask
        try:
            # TODO(jansel): do we need a reshape here?
            yield mask
        finally:
            self._load_mask = prior

    def gen_assert_indirect_indexing(self, buffer, original_index, mask):
        if mask == "None":
            return
        body = self.current_node._body
        indirect_size = dict(zip(body.indirect_vars, body.indirect_max_sizes))
        indirect_name = body.indirect_new
        # Many indirect variables may be mapped to the same CSE'd variable
        # For example when you do x[y, y] for x = randn(3, 8)
        var_size = collections.defaultdict(set)
        for ind, size in indirect_size.items():
            var_size[indirect_name[ind]].add(V.kernel.rename_indexing(size))

        indirect_vars = [
            s for s in original_index.free_symbols if s.name.startswith("tmp")
        ]
        for var in indirect_vars:
            sizes = list(var_size[var])
            if all(isinstance(s, sympy.Integer) for s in sizes):
                size = min(sizes)
            else:
                # Should this go here or in TritonPrinter?
                def print_min(expr):
                    if len(expr) == 1:
                        return texpr(expr[0])
                    else:
                        return f"min({texpr(expr[0])}, {print_min(expr[1:])})"

                size = print_min(sizes)
            # The conditions need to be in parens because of Python's operator precedence.
            # It'd be less # error-prone to use and/or/not, which is suported by triton
            cond = f"((0 <= {var}) & ({var} < {size}))"
            cond_print = f"0 <= {var} < {size}"
            if not isinstance(original_index, sympy.Integer):
                var_mask = f"({mask})" if "&" in mask else mask
                var_mask = f" | ~{var_mask}"
            else:
                var_mask = ""
            line = f'tl.device_assert(({cond}){var_mask}, "index out of bounds: {cond_print}")'
            self.cse.generate(buffer, line, assignment=False)

    def load(self, name: str, index: sympy.Expr):
        var = self.args.input(name)
        indirect_indexing = self.is_indirect_indexing(index)
        original_index = index
        index, mask_vars, mask, expand_str = self.indexing(index)

        if "rmask" in mask and not self.persistent_reduction:
            # This eviction policy heuristic is untested.
            # ptillet suggested we should try only doing this for
            # the first N-1 loops and not for the final loop.
            ep = ", eviction_policy='evict_last'"
        else:
            ep = ""

        # "other" below is a workaround for https://github.com/openai/triton/issues/737
        # for bool, even though it's likely subject to the same bug, setting `other` leads
        # to LLVM errors so we are skipping it for now
        if ("tmp" in mask or "rmask" in mask) and V.graph.get_dtype(name) != torch.bool:
            other = ", other=0"
        else:
            other = ""

        append_broadcast = None
        if V.graph.is_unspec_arg(name):
            line = var
        else:
            if isinstance(original_index, sympy.Integer):
                line = f"tl.load({var} + ({original_index}))"
                append_broadcast = expand_str
            else:
                line = f"tl.load({var} + ({index}), {mask}{ep}{other})"
            if V.graph.get_dtype(name) in (torch.float16, torch.bfloat16):
                line += ".to(tl.float32)"

        if "tmp" in mask:
            # Masked loads must come after the mask is computed
            load_buffer = self.compute
        elif (
            self.inside_reduction
            and not self.persistent_reduction
            and "rmask" not in mask
            and not indirect_indexing
        ):
            # can lift a common load outside of reduction loop
            # One exception is when this is an indirect_load.
            load_buffer = self.body
        else:
            load_buffer = self.loads

        # Assert that the loaded indices will not read garbage
        if (
            indirect_indexing
            and config.triton.assert_indirect_indexing
            and torch.version.hip is None
        ):
            self.gen_assert_indirect_indexing(load_buffer, original_index, mask)

        result_var = self.cse.generate(load_buffer, line)
        result_var.mask_vars = mask_vars

        if append_broadcast:
            line = f"tl.broadcast_to({result_var}, {append_broadcast})"
            result_var = self.cse.generate(load_buffer, line)

        if not self.inside_reduction or "rmask" not in mask:
            self.outside_loop_vars.add(result_var)

        return result_var

    def store(self, name, index, value, mode=None):
        var = self.args.output(name)
        indirect_indexing = self.is_indirect_indexing(index)
        original_index = index
        index, mask_vars, mask, expand_str = self.indexing(index, dense_indexing=True)

        if (
            indirect_indexing
            and config.triton.assert_indirect_indexing
            and torch.version.hip is None
        ):
            self.gen_assert_indirect_indexing(self.stores, original_index, mask)

        if mode is None:
            line = f"tl.store({var} + ({index}), {value}, {mask})"
        elif mode == "atomic_add":
            line = f"tl.atomic_add({var} + ({index}), {value}, {mask})"
        else:
            raise NotImplementedError(f"store mode={mode}")
        self.stores.writeline(DeferredLine(name, line))
        if not self.inside_reduction:
            self.outside_loop_vars.add(value)

    def reduction(self, name, dtype, src_dtype, reduction_type, index, value):
        assert self.inside_reduction
        default = triton_constant(ir.Reduction.default_value(reduction_type, src_dtype))
        masks = {f"{tree.prefix}mask" for tree in self.range_trees}
        self.filter_masks(masks)
        masks = sorted(masks)
        if self._load_mask:
            masks.append(self._load_mask)
        sizes = [":" for _ in self.range_trees]
        sizes[-1] = "None"
        reduction_range_prefix = self.range_trees[-1].prefix
        reduction_sizes = ["None" for _ in self.range_trees]
        reduction_sizes[-1] = ":"

        if reduction_type == "any":
            reduction_type = "max"

        def final_reduction(value):
            use_helper = reduction_type in {"argmax", "argmin", "max", "min", "prod"}
            module = "triton_helpers" if use_helper else "tl"
            return f"{module}.{reduction_type}({value}, {dim})[{', '.join(sizes)}]"

        def final_argreduce(buffer, result_var, value, index):
            buffer.splice(
                f"""\
                _, {result_var}_tmp = triton_helpers.{root_op}_with_index({value}, {index}, {dim})
                {result_var} = {result_var}_tmp[{', '.join(sizes)}]
                """
            )

        dim = len(self.range_trees) - 1
        result_var = self.cse.newvar()
        result_var.mask_vars = {var for var in masks if var[0] != "r"}
        cond = " & ".join(masks)

        if self.persistent_reduction:
            masked_value = self.cse.generate(
                self.compute, f"tl.where({cond}, {value}, {default})"
            )
            if reduction_type in {"argmax", "argmin"}:
                accumulator_index = self.cse.generate(
                    self.compute,
                    f"tl.broadcast_to({reduction_range_prefix}index, {masked_value}.shape)",
                )
                result_var = self.cse.newvar()
                root_op = {"argmax": "max", "argmin": "min"}[reduction_type]
                final_argreduce(
                    self.compute, result_var, masked_value, accumulator_index
                )
            else:
                result_var = self.cse.generate(
                    self.compute, final_reduction(masked_value)
                )
        elif (src_dtype, reduction_type, value) not in self.cse.reduction_cache:
            self.cse.reduction_cache[(src_dtype, reduction_type, value)] = result_var
            accumulator = f"_{result_var}"
            # NOTE: We should be using tl.full here, but this also does type
            # promotion e.g. bool to int32, which is sometimes necessary if
            # similar promotion happened elsewhere in the pre-reduction
            # operation. We should identify any such cases and fix them.
            default_value = f" + {default}" if default != 0 else ""
            self.body.writeline(
                f"{accumulator} = tl.zeros({self.dense_size_str()}, {triton_compute_type(src_dtype)}){default_value}"
            )

            if reduction_type in {"argmax", "argmin"}:
                accumulator_index = f"_{result_var}_index"
                long_max = torch.iinfo(torch.int64).max
                self.body.writeline(
                    f"{accumulator_index} = tl.full({self.dense_size_str()}, {long_max}, tl.int64)"
                )
                root_op = {"argmax": "max", "argmin": "min"}[reduction_type]

<<<<<<< HEAD
                self.compute.splice(
                    f"""\
                {accumulator}_next, {accumulator_index}_next = triton_helpers.{root_op}imum_with_index(
                    {accumulator}, {accumulator_index}, {value}, {reduction_range_prefix}index
                )
                {accumulator} = tl.where({cond}, {accumulator}_next, {accumulator})
                {accumulator_index} = tl.where({cond}, {accumulator_index}_next, {accumulator_index})
                """
                )
                idx_dtype = self.index_dtype
                final_argreduce(self.suffix, result_var, accumulator, accumulator_index)
=======
            updated = value
            if reduction_type in {"min", "argmin"}:
                masks.append(f"({accumulator} > {value})")
            elif reduction_type in {"max", "argmax"}:
                masks.append(f"({accumulator} < {value})")
            elif reduction_type == "sum":
                updated = f"{accumulator} + {value}"
            elif reduction_type == "prod":
                updated = f"{accumulator} * {value}"
            elif reduction_type == "xor_sum":
                updated = f"{accumulator} ^ {value}"
>>>>>>> 100a25d0
            else:
                updated = value
                if reduction_type == "min":
                    updated = f"triton_helpers.minimum({accumulator}, {value})"
                elif reduction_type == "max":
                    updated = f"triton_helpers.maximum({accumulator}, {value})"
                elif reduction_type == "sum":
                    updated = f"{accumulator} + {value}"
                elif reduction_type == "prod":
                    updated = f"{accumulator} * {value}"
                else:
                    raise NotImplementedError(f"reduction_type {reduction_type}")

                self.compute.writeline(
                    f"{accumulator} = tl.where({cond}, {updated}, {accumulator})"
                )
                self.suffix.writeline(f"{result_var} = {final_reduction(accumulator)}")
        else:
            var_name = self.cse.reduction_cache[(src_dtype, reduction_type, value)]
            self.suffix.writeline(f"{result_var} = {var_name}")
            result_var.mask_vars = var_name.mask_vars
        self.inside_reduction = False
        index, mask_vars, mask, _ = self.indexing(index)
        assert "rmask" not in index
        self.inside_reduction = True
        self.outside_loop_vars.add(result_var)
        self.cse.store_cache[name] = result_var
        if name not in V.graph.removed_buffers:
            var = self.args.output(name)
            self.suffix.writeline(
                DeferredLine(name, f"tl.store({var} + {index}, {result_var}, {mask})")
            )

    def codegen_body(self):
        """
        Concat output code from index_code, loads, compute, stores,
        suffix into self.body.

        For pointwise kernels, this is called just once at the end.

        For reduction kernels, this generates a loop over the reduction
        axis.
        """
        if not (
            self.indexing_code
            or self.loads
            or self.stores
            or self.compute
            or self.suffix
        ):
            return

        if self.inside_reduction and not self.persistent_reduction:
            self.body.writeline("for roffset in range(0, rnumel, RBLOCK):")
            with self.body.indent():
                # last range tree is always reduction
                self.range_trees[-1].codegen_header(self.body)
                self.body.splice(self.indexing_code)
                self.body.splice(self.loads)
                self.body.splice(self.compute)
                self.body.splice(self.stores)

            # invalidate any caches that came from inside the reduction loop
            self.cse.invalidate(self.outside_loop_vars)
            self.range_trees[-1].cache_clear()
        else:
            self.body.splice(self.indexing_code)
            self.body.splice(self.loads)
            self.body.splice(self.compute)
            self.body.splice(self.stores)
        self.body.splice(self.suffix)
        self.indexing_code.clear()
        self.loads.clear()
        self.compute.clear()
        self.stores.clear()
        self.suffix.clear()

    def codegen_kernel_benchmark(self):
        result = IndentedBuffer()
        argdefs, call_args, signature = self.args.python_argdefs()

        result.writelines(["", "", "def get_args():"])
        with result.indent():
            name_cnt = itertools.count()
            var_names = []
            for arg_name in call_args:
                var_name = f"arg_{next(name_cnt)}"
                buf = V.graph.get_buffer(arg_name)
                if buf:
                    result.writeline(
                        f"{var_name} = rand_strided({tuple(buf.get_size())}, {tuple(buf.get_stride())}, device='{buf.get_device()}', dtype={buf.get_dtype()})"  # noqa: B950 line too long
                    )
                elif arg_name in V.graph.constants:
                    # note that random seed is put in V.graph.constants
                    const_tensor = V.graph.constants[arg_name]
                    result.writeline(
                        f"{var_name} = rand_strided({tuple(const_tensor.size())}, {tuple(const_tensor.stride())}, device='{const_tensor.device}', dtype={const_tensor.dtype})"  # noqa: B950 line too long
                    )
                else:
                    raise KeyError(
                        f"Don't find the buffer or const tensor for {arg_name}"
                    )
                var_names.append(var_name)
            result.writeline(f"return {', '.join(var_names)},")

        result.writelines(["\n", "\n", "def call(args):"])
        grid = []
        extra_args = []
        extra_args_str = None
        index = V.graph.scheduler.current_device.index
        with result.indent():
            result.writeline(f"with torch.cuda._DeviceGuard({index}):")
            with result.indent():
                result.writeline(
                    f"torch.cuda.set_device({index})"
                )  # no-op to ensure context
                for tree in self.range_trees:
                    expr = pexpr(tree.numel)
                    if tree.prefix != "r" or self.inside_reduction:
                        extra_args.append(expr)
                    if tree.prefix != "r":
                        grid.append(expr)

                stream_name = f"stream{index}"
                result.writeline(f"{stream_name} = get_cuda_stream({index})")
                extra_args_str = ", ".join(map(str, extra_args)) + ", "
                result.writeline(
                    f"KERNEL_NAME.run(*args, {extra_args_str}grid=grid({', '.join(grid)}), stream={stream_name})"
                )

        # benchmark all configs
        result.writelines(["\n", "\n", "def benchmark_all_configs(args):"])
        with result.indent():
            result.writeline(f"with torch.cuda._DeviceGuard({index}):")
            with result.indent():
                result.writeline(
                    f"torch.cuda.set_device({index})"
                )  # no-op to ensure context
                result.writeline(
                    f"return KERNEL_NAME.benchmark_all_configs(*args, {extra_args_str}grid=grid({', '.join(grid)}))"
                )

        ninplace_args = len(unique(self.args.inplace_buffers.values()))
        result.writelines(["\n", "\n", "if __name__ == '__main__':"])
        with result.indent():
            result.writeline("from torch._inductor.utils import get_num_bytes")
            result.writeline("from triton.testing import do_bench")
            result.writeline("")

            result.writeline("args = get_args()")
            result.writeline(
                "ms = do_bench(lambda: call(args), rep=40, fast_flush=True)"
            )
            result.writeline(
                f"num_gb = get_num_bytes(*args, num_in_out_args={ninplace_args}) / 1e9"
            )
            result.writeline("gb_per_s = num_gb / (ms / 1e3)")
            result.writeline(
                'print(f"{ms:.3f}ms    {num_gb:.3f}GB    {gb_per_s:.2f}GB/s")'
            )

        return result

    def codegen_kernel(self, name=None):
        from triton import next_power_of_2

        code = IndentedBuffer()

        size_hints = [
            next_power_of_2(V.graph.sizevars.size_hint(numel)) for numel in self.numels
        ]
        if self.persistent_reduction:
            assert self.inside_reduction
            heuristics = "persistent_reduction"
        elif self.inside_reduction:
            heuristics = "reduction"
        else:
            size_hints.pop()
            heuristics = "pointwise"

        if name is None:
            code.splice(
                f"""
                    import triton
                    import triton.language as tl
                    from torch._inductor.ir import ReductionHint
                    from torch._inductor.ir import TileHint
                    from torch._inductor.triton_heuristics import {heuristics}
                    from torch._inductor.utils import instance_descriptor
                    from torch._inductor import triton_helpers
                """
            )
            if config.benchmark_kernel:
                code.splice(
                    """
                        from torch._dynamo.testing import rand_strided
                        from torch._C import _cuda_getCurrentRawStream as get_cuda_stream
                        import torch
                        from torch._inductor.triton_heuristics import grid
                    """
                )

        argdefs, _, signature = self.args.python_argdefs()
        # maps actual expression to SizeArg if its in sizevars replacements
        for i, arg in enumerate(signature):
            if (
                isinstance(arg, SizeArg)
                and arg.expr in V.graph.sizevars.inv_precomputed_replacements
            ):
                signature[i] = SizeArg(
                    arg.name, V.graph.sizevars.inv_precomputed_replacements[arg.expr]
                )

        mutated_args = set()
        for mutation in self.mutations:
            if mutation in self.args.input_buffers:
                mutated_args.add(self.args.input_buffers[mutation])
            if mutation in self.args.inplace_buffers:
                mutated_args.add(self.args.inplace_buffers[mutation].inner_name)
            if mutation in self.args.output_buffers:
                mutated_args.add(self.args.output_buffers[mutation])
        mutated_args = sorted(mutated_args)

        triton_meta = {
            "signature": dict(enumerate(map(signature_of, signature))),
            "device": V.graph.scheduler.current_device.index,
            "constants": {},
            "mutated_arg_names": mutated_args,
        }

        for tree in self.range_trees:
            if tree.prefix != "r" or self.inside_reduction:
                sizearg = SizeArg(f"{tree.prefix}numel", tree.numel)
                signature.append(sizearg)
                triton_meta["signature"][len(argdefs)] = signature_of(sizearg)
                argdefs.append(f"{tree.prefix}numel")
                # constexpr version causes issues, see
                # https://github.com/pytorch/torchdynamo/pull/1362
                # triton_meta["constants"][len(argdefs)] = V.graph.sizevars.size_hint(
                #     tree.numel
                # )
                # argdefs.append(f"{tree.prefix}numel: tl.constexpr")
        triton_meta["configs"] = [config_of(signature)]

        for tree in self.range_trees:
            if tree.prefix != "r" or (
                self.inside_reduction and not self.persistent_reduction
            ):
                argdefs.append(f"{tree.prefix.upper()}BLOCK : tl.constexpr")

        if self.inside_reduction:
            reduction_hint = self.reduction_hint
            heuristics_line = f"""
                @{heuristics}(
                    size_hints={size_hints!r},
                    reduction_hint={reduction_hint},
                    filename=__file__,
                    meta={triton_meta!r}
                )
                @triton.jit
            """
        else:
            tile_hint = ""
            if len(size_hints) == 2:
                if len(signature) == 4:  # input, output and 2 args
                    tile_hint = "tile_hint=TileHint.SQUARE,"
                else:
                    tile_hint = "tile_hint=TileHint.DEFAULT,"
            heuristics_line = f"""
                @{heuristics}(size_hints={size_hints!r}, {tile_hint}filename=__file__, meta={triton_meta!r})
                @triton.jit
            """
        code.splice(heuristics_line)
        code.writeline(f"def {name or 'KERNEL_NAME'}({', '.join(argdefs)}):")
        self.codegen_body()
        with code.indent():
            self.codegen_static_numels(code)
            for old, new in self.args.aliases():
                code.writeline(f"{old} = {new}")
            code.splice(self.body)

        if config.benchmark_kernel:
            code.splice(self.codegen_kernel_benchmark())

        if name is not None:
            return code.getvalue()

        return code.getvalue()

    def codegen_static_numels(self, code):
        """
        We get a small speedup from hard coding numels if they are static.

        This code stomps on the passed-in values by writing an constant to the top of the kernel.

        In a kernel like:
        def KERNEL_NAME(in_ptr0, in_ptr1, out_ptr2, xnumel, rnumel, XBLOCK : tl.constexpr, RBLOCK : tl.constexpr):

        We would add
        xnumel = 4096
        rnumel = 768

        After the signature, before the kernel code, if we decided to make these static. As its hardcoded, it becomes
        a better signal to triton on how to unroll and do some static indexing. So, it's not so much that downstream
        knows that its a static numel, as that you just plop a constant into the kernel.
        """
        for tree in self.range_trees:
            if tree.prefix != "r" or self.inside_reduction:
                postfix = (
                    "# dynamic_shapes=False" if not dynamo_config.dynamic_shapes else ""
                )
                simplified_tree_numel = V.graph.sizevars.simplify(tree.numel)
                if isinstance(simplified_tree_numel, (sympy.Integer, int)):
                    code.writeline(
                        f"{tree.prefix}numel = {int(simplified_tree_numel)} {postfix}"
                    )

            if tree.prefix == "r" and self.persistent_reduction:
                simplified_tree_numel = V.graph.sizevars.simplify(tree.numel)
                if dynamo_config.dynamic_shapes:
                    if isinstance(simplified_tree_numel, (sympy.Integer, int)):
                        val = int(simplified_tree_numel)
                    else:
                        continue
                else:
                    val = int(simplified_tree_numel)
                val = next_power_of_2(val)
                code.writeline(f"RBLOCK: tl.constexpr = {val}")

    def indexing_size_str(self, i=None, x=None):
        sizes = ["None"] * (len(self.range_trees) - int(self.numels[-1] == 1))
        if i is not None:
            sizes[i] = ":"
        return f"[{', '.join(sizes)}]"

    def dense_size_str(self):
        sizes = []
        for tree in self.range_trees:
            if tree.prefix != "r" or self.inside_reduction:
                sizes.append(f"{tree.prefix.upper()}BLOCK")
            elif tree.prefix == "r" and tree.numel != 1:
                sizes.append("1")
        return f"[{', '.join(sizes)}]"

    def call_kernel(self, code, name: str):
        _, call_args, _ = self.args.python_argdefs()
        # dynamo wraps unspec variable as 0d CPU tensor, need convert to scalar
        for i in range(len(call_args)):
            if V.graph.is_unspec_arg(call_args[i]):
                call_args[i] = call_args[i] + ".item()"
        grid = []
        # TODO(jansel): if there are constants, we shouldn't bother passing them as args
        for tree in self.range_trees:
            if isinstance(tree.numel, (sympy.Integer, sympy.Symbol)):
                expr = pexpr(tree.numel)
            else:
                expr = f"{name}_{tree.prefix}numel"
                code.writeline(f"{expr} = {pexpr(tree.numel)}")
            if tree.prefix != "r" or self.inside_reduction:
                call_args.append(expr)
            if tree.prefix != "r":
                grid.append(expr)

        if V.graph.cpp_wrapper:
            V.graph.wrapper_code.generate_kernel_call(
                name, call_args, V.graph.scheduler.current_device.index
            )
        else:
            # TODO: refactor generate_kernel_call
            call_args_str = ", ".join(call_args)
            stream_name = code.write_get_cuda_stream(
                V.graph.scheduler.current_device.index
            )
            code.writeline(
                f"{name}.run({call_args_str}, grid=grid({', '.join(grid)}), stream={stream_name})"
            )

    def create_cse_var(self, *args, **kwargs):
        return TritonCSEVariable(*args, **kwargs)


class TritonScheduling:
    def __init__(self, scheduler):
        self.scheduler = scheduler

    def group_fn(self, sizes):
        return tuple(V.graph.sizevars.simplify(sympy_product(s)) for s in sizes)

    def can_fuse(self, node1, node2):
        """
        Hook called by Scheduler to determine if the Triton backend
        can fuse node1 and node2.  These nodes might already be
        FusedSchedulerNodes.
        """
        _, (numel1, rnumel1) = node1.group
        _, (numel2, rnumel2) = node2.group

        if node1.is_reduction() and node2.is_reduction():
            return numel1 == numel2 and rnumel1 == rnumel2

        if not node1.is_reduction() and not node2.is_reduction():
            if not (numel1 == numel2 and rnumel1 == rnumel2):
                return False

            if node1.is_template():
                return True  # skip checks for compatible tiling

            # check for a bad combined tiling
            tiling1 = self.select_tiling(node1.get_nodes(), numel1, rnumel1)
            tiling2 = self.select_tiling(node2.get_nodes(), numel1, rnumel1)
            tiling3 = self.select_tiling(
                node1.get_nodes() + node2.get_nodes(), numel1, rnumel1
            )
            if config.triton.tiling_prevents_pointwise_fusion:
                if len(tiling1) > 2:
                    if len(tiling2) > 2:
                        return tiling1 == tiling2 == tiling3
                    else:
                        return tiling1 == tiling3
                elif len(tiling2) > 2:
                    return tiling2 == tiling3

            return True

        if not node1.is_reduction() and node2.is_reduction():
            assert rnumel1 == 1 and rnumel2 != 1
            if numel1 == numel2 * rnumel2:
                if not all(
                    TritonKernel.is_compatible((numel2, rnumel2), n.get_ranges())
                    for n in node1.get_nodes()
                ):
                    return False
                if (
                    config.triton.tiling_prevents_reduction_fusion
                    and not node1.is_template()
                ):
                    return self.select_tiling(node1.get_nodes(), numel1) in (
                        (numel1, 1),
                        (numel2, rnumel2, 1),
                    )
                return True

            return numel1 == numel2

        assert node1.is_reduction() and not node2.is_reduction()
        # swap args to hit the case above
        return self.can_fuse_horizontal(node2, node1)

    can_fuse_vertical = can_fuse
    can_fuse_horizontal = can_fuse

    def codegen_nodes(self, nodes):
        """
        Given a set of pre-fused nodes, generate a Triton kernel.
        """
        _, (numel, rnumel) = max(nodes, key=lambda x: int(x.is_reduction())).group
        node_schedule = []
        current_loop_writes = set()
        is_current_reductions = set()
        done = set()

        def fits_in_main_body(n):
            _, (node_numel, node_rnumel) = n.group
            return (node_numel == numel and node_rnumel == rnumel) or (
                node_numel == numel * rnumel and node_rnumel == 1
            )

        def fits_outside_reduction(n):
            _, (node_numel, node_rnumel) = n.group
            return node_numel == numel and node_rnumel == 1 and rnumel != 1

        @contextlib.contextmanager
        def end_current_reduction_loop():
            if current_loop_writes:
                # flush out any other runnable nodes to reduce number of loops
                for other_node in nodes[index + 1 :]:
                    if (
                        node not in done
                        and fits_in_main_body(other_node)
                        and not (
                            current_loop_writes & other_node.recursive_predecessors
                        )
                    ):
                        done.add(node)
                        current_loop_writes.add(node.get_name())
                        is_current_reductions.add(node.is_reduction())
                        node_schedule.append(node)

            if node_schedule and node_schedule[-1] is EnableReduction:
                node_schedule.pop()
            else:
                node_schedule.append(DisableReduction)
            yield
            node_schedule.append(EnableReduction)
            current_loop_writes.clear()
            is_current_reductions.clear()

        for index, node in enumerate(nodes):
            if node in done:
                continue
            done.add(node)

            def requires_closing_previous_reduction(node, node_schedule):
                if rnumel == 1:
                    return False
                if not current_loop_writes & node.recursive_predecessors:
                    return False
                assert node_schedule and not isinstance(
                    node_schedule[-1], (EnableReduction, DisableReduction)
                )
                return True in is_current_reductions

            if fits_in_main_body(node):
                if requires_closing_previous_reduction(node, node_schedule):
                    with end_current_reduction_loop():
                        pass  # need to start a new reduction loop
                current_loop_writes.add(node.get_name())
                is_current_reductions.add(node.is_reduction())
                node_schedule.append(node)
            elif fits_outside_reduction(node):
                with end_current_reduction_loop():
                    node_schedule.append(node)
            else:
                raise NotImplementedError(
                    f"unexpected group: ({numel}, {rnumel}) != {node.group[1]}"
                )

        if schedule_log.isEnabledFor(logging.DEBUG):
            schedule_log.debug("Schedule:\n %s", node_schedule)
        return self.codegen_node_schedule(node_schedule, numel, rnumel)

    @staticmethod
    def reduction_hint(node):
        assert node.is_reduction()
        if all(
            dep.is_contiguous()
            for dep in itertools.chain(node.read_writes.reads, node.read_writes.writes)
        ):
            return ReductionHint.INNER
        else:
            return node.node.data.reduction_hint

    @staticmethod
    def can_use_32bit_indexing(numel: sympy.Expr, buffers: Iterable[ir.Buffer]) -> bool:
        int_max = torch.iinfo(torch.int32).max
        size_hint = V.graph.sizevars.size_hint
        if size_hint(numel) > int_max:
            return False

        buf_sizes = [buf.get_layout().storage_size() for buf in buffers]
        if any(size_hint(size) > int_max for size in buf_sizes):
            return False

        # Only install guards for 32-bit indexing as there is no correctness
        # issue with using 64-bit for everything
        V.graph.sizevars.guard_leq(numel, int_max)
        for size in buf_sizes:
            V.graph.sizevars.guard_leq(size, int_max)
        return True

    @staticmethod
    def select_index_dtype(node_schedule, numel, reduction_numel):
        # Gather all used buffer names
        buffer_names = set()
        for node in node_schedule:
            if not isinstance(node, scheduler.BaseSchedulerNode):
                continue

            buffer_names.update(node.get_names())
            buffer_names.update(node.used_buffer_names())

        # Get buffers objects
        def _get_buffer(name: str) -> ir.Buffer:
            if name in V.graph.name_to_buffer:
                return V.graph.name_to_buffer[name]
            elif name in V.graph.graph_inputs:
                return V.graph.graph_inputs[name]
            elif name in V.graph.constants:
                data = V.graph.constants[name]
                return ir.ConstantBuffer(
                    name,
                    ir.FixedLayout(
                        data.device, data.dtype, *V.graph.static_sizes_strides(data)
                    ),
                )
            raise RuntimeError(f"Failed to find buffer matching name {name}")

        buffers = [_get_buffer(name) for name in buffer_names]

        # In theory we can separately check xnumel and rnumel are <= int_max
        # but some indexers do use the full linear index so we need to be
        # conservative here.
        total_numel = numel * reduction_numel

        if TritonScheduling.can_use_32bit_indexing(total_numel, buffers):
            return "tl.int32"
        return "tl.int64"

    def codegen_node_schedule(self, node_schedule, numel, reduction_numel):
        tiled_groups = self.select_tiling(node_schedule, numel, reduction_numel)
        reductions = list(
            filter(
                lambda n: n not in (EnableReduction, DisableReduction)
                and n.is_reduction(),
                node_schedule,
            )
        )
        if len(reductions) > 0:
            hints = [self.reduction_hint(n) for n in reductions]
            if hints.count(hints[0]) == len(hints):
                reduction_hint_val = hints[0]
            else:
                reduction_hint_val = ReductionHint.DEFAULT
        else:
            reduction_hint_val = ReductionHint.DEFAULT

        mutations = set()
        for node in node_schedule:
            if hasattr(node, "get_mutations"):
                mutations.update(node.get_mutations())

        index_dtype = self.select_index_dtype(node_schedule, numel, reduction_numel)

        with TritonKernel(
            *tiled_groups,
            reduction_hint=reduction_hint_val,
            mutations=mutations,
            index_dtype=index_dtype,
        ) as kernel:
            stack = contextlib.ExitStack()
            for node in node_schedule:
                if node not in (EnableReduction, DisableReduction):
                    node.mark_run()
            for node in node_schedule:
                if node is DisableReduction:
                    stack.enter_context(kernel.disable_reduction())
                elif node is EnableReduction:
                    stack.close()
                else:
                    # TODO - mostly works but needs a couple fixes
                    if not dynamo_config.dynamic_shapes:
                        # TODO - use split ranges ?
                        indexing_dtype_strength_reduction(node._body)
                    index_vars = kernel.split_and_set_ranges(node.get_ranges())
                    node.codegen(index_vars)

        src_code = kernel.codegen_kernel()
        kernel_name = self.define_kernel(src_code, node_schedule)

        kernel.call_kernel(V.graph.wrapper_code, kernel_name)
        self.scheduler.free_buffers()

    def define_kernel(self, src_code, node_schedule):
        wrapper = V.graph.wrapper_code
        if src_code in wrapper.src_to_kernel:
            kernel_name = wrapper.src_to_kernel[src_code]
        else:
            fused_name = (
                get_fused_kernel_name(node_schedule)
                if config.triton.descriptive_names
                else ""
            )
            kernel_category = get_kernel_category_by_source_code(src_code)[:3]
            kernel_name = "_".join(
                ["triton", kernel_category, fused_name, wrapper.next_kernel_suffix()]
            )
            # use the original src_code as the key
            wrapper.src_to_kernel[src_code] = kernel_name
            subs_name = kernel_name if config.triton.unique_kernel_names else "triton_"
            src_code = src_code.replace("KERNEL_NAME", subs_name)

            # TODO(voz): Ostensibly, we should not need this. But there are cases where C++ codegen does
            # not use BracesBuffer, so we have no good indicator of a C++ buffer atm.
            src_code = src_code.replace("#pragma CMT", "#")

            basename, _, kernel_path = get_code_path(src_code, "py", extra="")
            wrapper.kernel_to_hash[kernel_name] = basename

            compile_wrapper = IndentedBuffer()
            compile_wrapper.writeline(f"async_compile.triton({subs_name!r}, '''")
            compile_wrapper.splice(src_code, strip=True)
            compile_wrapper.writeline("''')")

            metadata_comment = f"# kernel path: {kernel_path}"
            metadata_comment += "\n" + get_kernel_metadata(node_schedule)
            wrapper.define_kernel(
                kernel_name, compile_wrapper.getvalue(), metadata_comment
            )
        return kernel_name

    def codegen_template(self, template_node, epilogue_nodes):
        """
        Codegen a triton template
        """
        _, (numel, rnumel) = template_node.group
        assert rnumel == 1
        kernel, render = template_node.node.make_kernel_render(template_node.node)
        with kernel:
            for node in [template_node, *epilogue_nodes]:
                node.mark_run()
            render()  # warmup run to get the args right
            for node in epilogue_nodes:
                node.codegen(kernel.split_and_set_ranges(node.get_ranges()))

        src_code = render()
        kernel_name = self.define_kernel(src_code, [template_node, *epilogue_nodes])
        kernel.call_kernel(V.graph.wrapper_code, kernel_name)
        self.scheduler.free_buffers()

    def codegen_sync(self):
        V.graph.wrapper_code.writeline("torch.cuda.synchronize()")

    @staticmethod
    @functools.lru_cache(32)
    def candidate_tilings(node):
        ranges, reduction_ranges = node.get_ranges()
        if len(ranges) <= 1:
            return ()

        rw = node.pointwise_read_writes()
        assert len(rw.range_vars) == len(ranges)

        deps = [
            dep
            for dep in itertools.chain(rw.reads, rw.writes)
            if dep.name not in V.graph.removed_buffers
        ]
        write_names = {dep.name for dep in rw.writes}

        tilings = []

        for dep in deps:
            strides = V.graph.sizevars.stride_hints(dep.index, rw.range_vars)
            assert len(strides) == len(ranges)
            try:
                split = strides.index(1) + 1
                if split == len(ranges):
                    continue
                if all(s == 0 for s in strides[split:]):
                    # if this is a broadcasted tensor and all dimensions after split are broadcast,
                    # this is not a real split
                    continue

            except ValueError:
                continue
            tiled_groups = (
                V.graph.sizevars.simplify(sympy_product(ranges[:split])),
                V.graph.sizevars.simplify(sympy_product(ranges[split:])),
            )
            # score by number of elements
            score = V.graph.sizevars.size_hint(
                sympy_product(
                    size for size, stride in zip(ranges, strides) if stride != 0
                )
            )
            if dep.name in write_names:
                # ngimel said contiguous writes is more important than reads
                score *= 2
            if CandidateTiling.is_good_size(tiled_groups[0]):
                score *= 2
            if CandidateTiling.is_good_size(tiled_groups[1]):
                score *= 2

            if (
                V.graph.sizevars.size_hint(
                    score - sympy_product(itertools.chain(ranges, reduction_ranges))
                )
                >= 0
            ):
                tilings.append(CandidateTiling(tiled_groups, score, dep.name))
        return tilings

    @classmethod
    def select_tiling(cls, node_schedule, numel, reduction_numel=sympy.Integer(1)):
        """
        Heuristics to decide how to tile kernels.
        Currently, we tile based on stride-1 dimensions.

        Returns:
            `(tile1, tile2, reduction_numel)` s.t. `tile1 * tile2 == numel`

        """
        if reduction_numel != 1 or config.triton.max_tiles <= 1:
            # TODO(jansel): should we tile reductions?
            return (numel, reduction_numel)

        seen_names = set()
        candidate_tiles = collections.Counter()
        for node in EnableReduction.filter(node_schedule):
            for tiling in cls.candidate_tilings(node):
                if tiling.name in seen_names:
                    continue
                seen_names.add(tiling.name)
                candidate_tiles[tiling.tiling] += tiling.score

        ranked_tilings = [tiling for tiling, score in candidate_tiles.most_common()]

        if config.triton.max_tiles >= 3:
            # Consider adding a third dimension of tiling, but only
            # when a1 is a multiple of b1; otherwise, you have a lot
            # of stragglers which is annoying to generate code for.
            #
            # NB: More than three max tiles is not enabled by default.

            # Add one 3D tiling choice
            for i in range(1, len(ranked_tilings)):
                a0, a1 = ranked_tilings[0]
                b0, b1 = ranked_tilings[i]
                if V.graph.sizevars.size_hint(a1 - b1) == 0:
                    continue
                if V.graph.sizevars.size_hint(a1 - b1) < 0:
                    # swap so a0 is bigger
                    a0, a1 = ranked_tilings[i]
                    b0, b1 = ranked_tilings[0]
                assert V.graph.sizevars.size_hint(a1 - b1) > 0
                if V.graph.sizevars.statically_known_multiple_of(a1, b1):
                    tiling = (a0, ir.FloorDiv(a1, b1), b1)
                    ranked_tilings = [tiling] + ranked_tilings
                    break  # only 1 choice for now

        for tiled_groups in ranked_tilings:
            new_groups = (*tiled_groups, reduction_numel)
            if all(
                TritonKernel.is_compatible(new_groups, node.get_ranges())
                for node in node_schedule
                if isinstance(node, scheduler.SchedulerNode)
            ):
                return new_groups

        return (numel, reduction_numel)

    def flush(self):
        pass


@dataclasses.dataclass
class CandidateTiling:
    tiling: List[sympy.Expr]
    score: int  # higher is better
    name: str = None

    @staticmethod
    def is_good_size(s):
        """Somewhat arbitrary heuristic used to boost scores for some sizes"""
        s = V.graph.sizevars.size_hint(s)
        return s >= 32 and (s % 32 == 0)


class DisableReduction:
    """
    Marker to invoke `kernel.disable_reduction()`.  This closes a
    reduction loop and allows for pointwise ops to occur on the output
    of a reduction.
    """


class EnableReduction:
    """
    Marker to end a DisableReduction block.
    """

    @staticmethod
    def filter(node_schedule):
        """
        Get the nodes from node_schedule skipping those in a
        DisableReduction block.
        """
        disabled = False
        for node in node_schedule:
            if node in (EnableReduction, DisableReduction):
                # Don't tile stuff outside the main reduction loop
                disabled = node is DisableReduction
            elif disabled:
                pass
            else:
                yield node


class CantSplit(Exception):
    pass<|MERGE_RESOLUTION|>--- conflicted
+++ resolved
@@ -1230,7 +1230,6 @@
                 )
                 root_op = {"argmax": "max", "argmin": "min"}[reduction_type]
 
-<<<<<<< HEAD
                 self.compute.splice(
                     f"""\
                 {accumulator}_next, {accumulator_index}_next = triton_helpers.{root_op}imum_with_index(
@@ -1242,19 +1241,6 @@
                 )
                 idx_dtype = self.index_dtype
                 final_argreduce(self.suffix, result_var, accumulator, accumulator_index)
-=======
-            updated = value
-            if reduction_type in {"min", "argmin"}:
-                masks.append(f"({accumulator} > {value})")
-            elif reduction_type in {"max", "argmax"}:
-                masks.append(f"({accumulator} < {value})")
-            elif reduction_type == "sum":
-                updated = f"{accumulator} + {value}"
-            elif reduction_type == "prod":
-                updated = f"{accumulator} * {value}"
-            elif reduction_type == "xor_sum":
-                updated = f"{accumulator} ^ {value}"
->>>>>>> 100a25d0
             else:
                 updated = value
                 if reduction_type == "min":
@@ -1265,6 +1251,8 @@
                     updated = f"{accumulator} + {value}"
                 elif reduction_type == "prod":
                     updated = f"{accumulator} * {value}"
+                    elif reduction_type == "xor_sum":
+                    updated = f"{accumulator} ^ {value}"
                 else:
                     raise NotImplementedError(f"reduction_type {reduction_type}")
 
