--- conflicted
+++ resolved
@@ -486,12 +486,8 @@
             wrapper.generate_kernel_call(
                 name,
                 call_args,
-<<<<<<< HEAD
                 device_index=current_device.index,
-=======
-                device_index=V.graph.scheduler.current_device.index,
                 arg_types=arg_types,
->>>>>>> cb6f56c9
                 grid=grid,
                 triton_meta=self.triton_meta,
             )
