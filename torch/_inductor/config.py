import os  # noqa: C101
import sys
from typing import Any, Callable, Dict, List, Optional, TYPE_CHECKING, Union

import torch


def is_fbcode():
    return not hasattr(torch.version, "git_version")


# add some debug printouts
debug = False

# add inf and NaN checkers
debug_check_inf_and_nan = False

# Whether to disable a progress bar for autotuning
disable_progress = True

# Whether to enable printing the source code for each future
verbose_progress = False

# use fx aot graph codegen cache
fx_graph_cache = os.environ.get("TORCHINDUCTOR_FX_GRAPH_CACHE") == "1"

# use fx aot graph codegen cache
fx_graph_remote_cache = os.environ.get("TORCHINDUCTOR_FX_GRAPH_REMOTE_CACHE") == "1"

# enable autotune local cache
autotune_local_cache = True

# enable autotune remote cache
autotune_remote_cache = os.environ.get("TORCHINDUCTOR_AUTOTUNE_REMOTE_CACHE") == "1"

# Force disabled all inductor level caching -- This will override any other caching flag
force_disable_caches = os.environ.get("TORCHINDUCTOR_FORCE_DISABLE_CACHES") == "1"

# use cpp wrapper instead of python wrapper
cpp_wrapper = os.environ.get("TORCHINDUCTOR_CPP_WRAPPER", "0") == "1"

# codegen cpp wrapper code in an ABI compatible mode
abi_compatible = (
    os.environ.get("TORCHINDUCTOR_ABI_COMPATIBLE", "1" if is_fbcode() else "0") == "1"
)

c_shim_version = os.environ.get(
    "TORCHINDUCTOR_C_SHIM_VERSION", "1" if is_fbcode() else "2"
)

# dead code elimination
dce = False

# assume weight tensors are fixed size
static_weight_shapes = True

# put correctness assertions in generated code
size_asserts = os.environ.get("TORCHINDUCTOR_SIZE_ASSERTS", "1") == "1"
nan_asserts = os.environ.get("TORCHINDUCTOR_NAN_ASSERTS") == "1"

# enable loop reordering based on input orders
pick_loop_orders = True

# reuse a kernel input as the output
inplace_buffers = True

# reuse a buffer for an unrelated purpose
allow_buffer_reuse = True

# Enable pooled allocations for non-output tensors
memory_planning = os.environ.get("TORCHINDUCTOR_MEMORY_PLANNING", "0") == "1"

# How to organize memory under memory_planning=True:
# - "none": do not try to pool storage, just reuse
# - "intermediates": all non-outputs share storage, outputs each get unique storage
# - "outputs": two pools, one for intermediates (freed on return) and one for outputs
# - "combined": a single pool for both intermediates and outputs
memory_pool = os.environ.get("TORCHINDUCTOR_MEMORY_POOL", "intermediates")

# codegen benchmark harness
benchmark_harness = True

# fuse pointwise into templates
epilogue_fusion = True

# do epilogue fusions before other fusions
epilogue_fusion_first = False

# enable pattern match+replace optimizations
pattern_matcher = True

# register custom graph optimization pass hook. so far, pre/post passes are
# only applied before/after pattern_matcher in post_grad_passes.
#
# def my_custom_pre_pass(graph: torch.fx.graph.Graph):
#     # my custom graph optimization pass
#     ...
#
# def my_custom_post_pass(graph: torch.fx.graph.Graph):
#     # my custom graph optimization pass
#     ...
#
# torch._inductor.config.post_grad_custom_pre_pass = my_custom_pre_pass
# torch._inductor.config.post_grad_custom_post_pass = my_custom_post_pass
post_grad_custom_pre_pass: Optional[Callable[[torch.fx.graph.Graph], None]] = None
post_grad_custom_post_pass: Optional[Callable[[torch.fx.graph.Graph], None]] = None

# Registers a custom joint graph pass.
joint_custom_pre_pass: Optional[Callable[[torch.fx.Graph], None]] = None
joint_custom_post_pass: Optional[Callable[[torch.fx.Graph], None]] = None

# Registers a custom pregrad pass. Note that the pre-grad IR is 1.
# non-functional, 2. non-normalized, and 3. prone to change. Ideally we should
# use post-grad passes.
pre_grad_custom_pass: Optional[Callable[[torch.fx.graph.Graph], None]] = None

# Deprecated
split_cat_fx_passes = True

# Optimize conv-batchnorm if batchnorm is in eval mode. Slightly reduces numerical stability.
efficient_conv_bn_eval_fx_passes = False

# Enable predispatch aten IR for export
is_predispatch = False

# Deprecated
group_fusion = False

# Deprecated
batch_fusion = True

# Pre grad fusion and options in order, set to empty dict to disable fusion.
# Call `torch._inductor.fx_passes.group_batch_fusion.list_group_batch_fusions()` to see available fusions.
# batch fusion options:
# batch_linear
# batch_linear_lhs
# batch_layernorm
# batch_tanh
# batch_relu
# batch_sigmoid

# split cat fusion options:
# normalization_pass
# remove_split_with_size_one_pass
# merge_getitem_cat_pass
# merge_stack_tahn_unbind
# merge_splits_pass
# mutate_cat_pass
# split_cat_pass
pre_grad_fusion_options: Dict[str, Dict[str, Any]] = {
    "batch_linear": {},
    "batch_linear_lhs": {},
    "batch_layernorm": {},
    "batch_tanh": {},
    "batch_relu": {},
    "batch_sigmoid": {},
}

# Post grad fusion and options, set to empty dict to disable fusion.
# Call `torch._inductor.fx_passes.group_batch_fusion.list_group_batch_fusions(False)` to see available fusions.
post_grad_fusion_options: Dict[str, Dict[str, Any]] = {}

# enable reordering pass for improving memory locality
reorder_for_locality = True

# Scale down RBLOCK for better occupancy
dynamic_scale_rblock = os.environ.get("TORCHINDUCTOR_DYNAMIC_SCALE_RBLOCK", "1") == "1"

# this forces fusion for int_mm with mul. Needed when you want to avoid realizing the int32
# but the mul gets fused with other pointwise ops instead.
force_fuse_int_mm_with_mul = False

# for pattern torch.mm(a, b.to(dtype)) with cuda tensors,
# enable torch._inductor.kernel.mm.tuned_mixed_mm fused kernel.
# Autotune will compare perf with normal cast->then->mm option
use_mixed_mm = False

# enable runtime numeric check for pre/post grad fx passes
# floating point provides limited accuracy (about 7 decimal digits for single precision
# floating point numbers,about 16 decimal digits for double precision floating point numbers)
# according to PyTorch documentation.
# https://pytorch.org/docs/stable/notes/numerical_accuracy.html#batched-computations-or-slice-computations
fx_passes_numeric_check: Dict[str, Any] = {
    "pre_grad": False,
    "precision": 1e-4,
    "num_iterations": 1,
    "requires_optimizer": True,
}

# for pattern torch.mm(a, b.to(dtype)) with cuda tensors, always use
# torch._inductor.kernel.mm.tuned_mixed_mm's fused kernel.
# Autotune will not compare with normal cast->then->mm option.
# (if force_mixed_mm is true, the use_mixed_mm flag will be ignored)
force_mixed_mm = False

# enable reordering pass for increasing overlap between compute and communication
reorder_for_compute_comm_overlap = False

# passes (in execution order) for increasing overlap between compute and communication
# for built-in passes, use string name; for user-defined passes, pass in the function handle
reorder_for_compute_comm_overlap_passes = [
    "reorder_compute_for_overlap",
    "sink_waits",
    "raise_comms",
]

# runtime estimation function for ops
# for built-in estimation function, pass in "default"; for user-defined estimation function, pass in the function handle
estimate_op_runtime = "default"

# unit: GB/s, uni-directional P2P bandwidth per card
# default value is NVLink
intra_node_bw = 300

# unit: GB/s, uni-directional P2P bandwidth per node
# default value is InfiniBand
inter_node_bw = 25

# enable slow autotuning passes to select algorithms
max_autotune = os.environ.get("TORCHINDUCTOR_MAX_AUTOTUNE") == "1"

# enable slow autotuning passes to select pointwise/reductions algorithms
max_autotune_pointwise = os.environ.get("TORCHINDUCTOR_MAX_AUTOTUNE_POINTWISE") == "1"

# enable slow autotuning passes to select gemm algorithms
max_autotune_gemm = os.environ.get("TORCHINDUCTOR_MAX_AUTOTUNE_GEMM") == "1"

# force cublas and triton to use the same precision; cublas supports TF32 for matmul operations
# when m, n, k are multiples of 16, 16, 8, whereas triton supports TF32 for matmul operations
# for any combinations of m, n, k, regardless of their alignment. setting this flag will ensure
# that triton does not use TF32 wherever cublas would not use TF32
force_same_precision = (
    True if is_fbcode() else os.environ.get("TORCHINDUCTOR_FORCE_SAME_PRECISION") == "1"
)
# Specify candidate backends for gemm autotune.
# Possible choices are combinations of: ATen, Triton, CUTLASS, CPP.
# ATen: default Pytorch ATen kernels.
# Triton: Triton templates defined in torch inductor.
# CUTLASS: Cutlass templates and kernels.
# CPP: CPP templates and kernels for CPU.
max_autotune_gemm_backends = os.environ.get(
    "TORCHINDUCTOR_MAX_AUTOTUNE_GEMM_BACKENDS", "ATEN,TRITON,CPP"
<<<<<<< HEAD
=======
).upper()

# Specify the size of the search space for GEMM autotuning.
# DEFAULT     - balance between compile time overhead and performance
# EXHAUSTIVE  - maximize performance
max_autotune_gemm_search_space = os.environ.get(
    "TORCHINDUCTOR_MAX_AUTOTUNE_GEMM_SEARCH_SPACE", "DEFAULT"
>>>>>>> 0910429d
).upper()

# Whether we fall back to ATen or hard error when no matches are found during autotuning
autotune_fallback_to_aten = (
    os.environ.get("TORCHINDUCTOR_AUTOTUNE_FALLBACK_TO_ATEN", "1") == "1"
)

# the value used as a fallback for the unbacked SymInts
# that can appear in the input shapes (e.g., in autotuning)
unbacked_symint_fallback = 8192

# enable searching global and local cache regardless of `max_autotune`
search_autotune_cache = os.environ.get("TORCHINDUCTOR_SEARCH_AUTOTUNE_CACHE") == "1"

save_args = os.environ.get("TORCHINDUCTOR_SAVE_ARGS") == "1"

# We will disable creating subprocess for autotuning if this is False
autotune_in_subproc = os.environ.get("TORCHINDUCTOR_AUTOTUNE_IN_SUBPROC") == "1"

# The following three timeouts are applicable if autotune_in_subproc is True:

# Max time that a a valid benchmark result may take during autotuning
max_autotune_subproc_result_timeout_seconds = 60.0
# Additional time we allow subprocesses to terminate gracefully after the timeout until we send a SIGTERM
max_autotune_subproc_graceful_timeout_seconds = 1.0
# Additional time that we grant after a SIGTERM until we do a hard SIGKILL of subprocesses
max_autotune_subproc_terminate_timeout_seconds = 2.0

# If autotuning in subprocess, whether to use multiple devices
autotune_multi_device = os.environ.get("TORCHINDUCTOR_AUTOTUNE_MULTI_DEVICE") == "1"

coordinate_descent_tuning = (
    os.environ.get("TORCHINDUCTOR_COORDINATE_DESCENT_TUNING") == "1"
)
coordinate_descent_check_all_directions = (
    os.environ.get("TORCHINDUCTOR_COORDINATE_DESCENT_CHECK_ALL_DIRECTIONS") == "1"
)
coordinate_descent_search_radius = int(
    os.environ.get("TORCHINDUCTOR_COORDINATE_DESCENT_RADIUS", "1")
)

# Disabled by default on ROCm, opt-in if model utilises NHWC convolutions
layout_opt_default = "1" if not torch.version.hip else "0"
layout_optimization = (
    os.environ.get("TORCHINDUCTOR_LAYOUT_OPTIMIZATION", layout_opt_default) == "1"
)

force_layout_optimization = os.environ.get("TORCHINDUCTOR_FORCE_LAYOUT_OPT", "0") == "1"


# Whether to keep the output strides the same as eager after layout optimization.
keep_output_stride = os.environ.get("TORCHINDUCTOR_KEEP_OUTPUT_STRIDE", "1") == "1"

# Enabling this will let compiler print warning messages if a generated triton
# kernel has inputs with mixed layouts.  This is helpful for perf debugging
# since kernel with mixed layout inputs may run much slower then one whose inputs
# have uniform layouts.
warn_mix_layout = os.environ.get("TORCHINDUCTOR_WARN_MIX_LAYOUT") == "1"

# control store vs recompute heuristic
# For fanouts, rematerialization can lead to exponential blowup. So, have
# smaller threshold
realize_reads_threshold = 4
realize_opcount_threshold = 30

# Threshold to prevent excessive accumulation of ops in one buffer during lowering
realize_acc_reads_threshold = 8

# fallback to eager for random/dropout, this is slow but useful for debugging
fallback_random = False

# automatically create fallbacks when encountering an unhandled op
implicit_fallbacks = True

# fuse even in cases without common reads
aggressive_fusion = False

# For each fused kernel in the wrapper, comment with the nodes that get fused.
# Useful for debugging fusion.
debug_fusion = os.environ.get("TORCHINDUCTOR_DEBUG_FUSION") == "1"
benchmark_fusion = os.environ.get("TORCHINDUCTOR_BENCHMARK_FUSION") == "1"
enabled_metric_tables = os.environ.get("TORCHINDUCTOR_ENABLED_METRIC_TABLES", "")

# For Triton Templates, select fastest of best template + epilogue vs best template + separate epilogue kernel
benchmark_epilogue_fusion = (
    os.environ.get("TORCHINDUCTOR_BENCHMARK_EPILOGUE_FUSION", "1") == "1"
)

# Take how many of the top triton kernels to benchmark epilogue
max_epilogue_benchmarked_choices = 1

# how many nodes to allow into a single fusion
max_fusion_size = 64

# max number of inputs to generate cat as a pointwise op with masked laods
max_pointwise_cat_inputs = 8

# replace small reductions with pointwise, disable with `= 1`
unroll_reductions_threshold = 8

# Add extra comments to output code (causes compile cache misses)
comment_origin = False

# Convert 1x1 convs into matmuls
conv_1x1_as_mm = False

# Enable split reductions for better utilization when the dimension
# being reduced over is large (by splitting it)
split_reductions = True

benchmark_kernel = os.environ.get("TORCHINDUCTOR_BENCHMARK_KERNEL", "0") == "1"

# Enable constant and index_expr folding
constant_and_index_propagation = True

# we always add constants into graph.constants without
# performing any constant-inlining optimization
always_keep_tensor_constants = False

# assert that indirect indexing does not read / write out of bounds
assert_indirect_indexing = True

# compute CSE bounds on variables that do not appear in the FX graph
compute_all_bounds = False

# constant folding on the joint graph
joint_graph_constant_folding = True

# Enable indirect_indexing asserts for decompositions and lowerings
debug_index_asserts = False

# warnings intended for PyTorch developers, disable for point releases
is_nightly_or_source = "dev" in torch.__version__ or "git" in torch.__version__
developer_warnings = is_fbcode() or is_nightly_or_source


# The multiprocessing start method to use for inductor workers in the codecache.
# "subprocess", "fork", or "spawn"
def decide_worker_start_method():
    start_method = os.environ.get("TORCHINDUCTOR_WORKER_START", "fork")
    assert start_method in [
        "subprocess",
        "fork",
        "spawn",
    ], f"Invalid start method: {start_method}"
    return start_method


worker_start_method = decide_worker_start_method()

# Flags to turn on all_reduce fusion. These 2 flags should be automaticaly turned
# on by DDP and should not be set by the users.
_fuse_ddp_communication = False
_fuse_ddp_bucket_size = 25

# Flag to control which fusion passes to apply. Functions in the list will
# be applied in order. There are two different different fusion passes
# --"fuse_ddp_with_concat_op" and "fuse_ddp_with_coalesced_op". The default
# one is "fuse_ddp_with_concat_op". Users can also change this to a customized
# fusion function.
#
# The fusion currently does not support multiple DDP with different PG or
# data type. This feature will be added in the future PRs.
#
# "schedule_comm_wait" is used to delay the wait ops to maximize comm/comp
# overlapping. At this moment, this pass performs better than
# reorder_for_compute_comm_overlap_passes but we will add the logic of
# "schedule_comm_wait" in the future and remove the one here.
_fuse_ddp_communication_passes: List[Union[Callable[..., None], str]] = [
    "fuse_ddp_with_concat_op",
    "schedule_comm_wait",
]


def decide_compile_threads():
    """
    Here are the precedence to decide compile_threads
    1. User can override it by TORCHINDUCTOR_COMPILE_THREADS.  One may want to disable async compiling by
       setting this to 1 to make pdb happy.
    2. Set to 1 if it's win32 platform or it's a fbcode build
    3. decide by the number of CPU cores
    """
    if "TORCHINDUCTOR_COMPILE_THREADS" in os.environ:
        return int(os.environ["TORCHINDUCTOR_COMPILE_THREADS"])
    elif sys.platform == "win32" or is_fbcode():
        return 1
    else:
        cpu_count = (
            len(os.sched_getaffinity(0))
            if hasattr(os, "sched_getaffinity")
            else os.cpu_count()
        )
        assert cpu_count
        return min(32, cpu_count)


compile_threads = decide_compile_threads()

# gemm autotuning global cache dir
if is_fbcode():
    from libfb.py import parutil

    try:
        if __package__:
            global_cache_dir = parutil.get_dir_path(
                os.path.join(__package__.replace(".", os.sep), "fb/cache")
            )
        else:
            global_cache_dir = parutil.get_dir_path("fb/cache")
    except ValueError:
        global_cache_dir = None
else:
    global_cache_dir = None

# If kernel is fused, the name is generated from the origin node op names
# for larger kernels limit this
kernel_name_max_ops = 10

# Pad input tensors of matmul/bmm/addmm to leverage Tensor Cores in NVIDIA GPUs
shape_padding = os.environ.get("TORCHINDUCTOR_SHAPE_PADDING", "1") == "1"

# Control if we will do padding for pointwise/reductions
comprehensive_padding = (
    os.environ.get("TORCHINDUCTOR_COMPREHENSIVE_PADDING", "0" if is_fbcode() else "1")
    == "1"
)
pad_channels_last = False

# Whether to treat output of the backward graph as user visible.
# For user visible outputs, inductor will make sure the stride matches with eager.
bw_outputs_user_visible = True

# Fx-based linear/matmul/bmm + permute/transpose vertical fusion
permute_fusion = os.environ.get("TORCHINDUCTOR_PERMUTE_FUSION", "0") == "1"

# Mark the wrapper call in PyTorch profiler
profiler_mark_wrapper_call = False

# Generate hook calls to torch._inductor.hooks.run_intermediate_hooks for
# every intermediate for which we can correlate it with an intermediate
# from the original FX graph
generate_intermediate_hooks = False

# Populate traceback field on IRNode; good for debugging why origin_node is
# not populated, or finding out where an IRNode was constructed
debug_ir_traceback = False

# used for debugging to make sure config is properly set
_raise_error_for_testing = False

_profile_var = os.environ.get("TORCHINDUCTOR_PROFILE", "")
profile_bandwidth = _profile_var != ""
profile_bandwidth_regex = "" if _profile_var == "1" else _profile_var
# Specify a file where we print out the profiling results.
# None means we do not dump results to a file.
profile_bandwidth_output = os.environ.get("TORCHINDUCTOR_PROFILE_OUTPUT", None)

# TODO: remove later
disable_cpp_codegen = False


# Freezing will attempt to inline weights as constants in optimization
# and run constant folding and other optimizations on them. After freezing, weights
# can no longer be updated.
freezing: bool = os.environ.get("TORCHINDUCTOR_FREEZING", "0") == "1"

# Make freezing invalidate the eager Parameters of nn modules, to avoid memory overhead
# of potentially keeping multiple copies of weights.
freezing_discard_parameters: bool = False

# Kill switch for allowing temporary tensors to be allocated as stack arrays. Tests
# should be run with this flag both on and off to make sure we have coverage.
allow_stack_allocation: bool = (
    os.environ.get("TORCHINDUCTOR_STACK_ALLOCATION", "1" if is_fbcode() else "0") == "1"
)

# Enables an alternate DSO interface (the "minimal ArrayRef interface") intended
# to maximize performance for use cases that it can accommodate at the expense of
# generality. In brief:
# - inputs and outputs are ArrayRefTensor<T> (note that strides are required, but the
#   tensor must be contiguous)
# - constant handling is unchanged because it is not a per-inference-iteration bottleneck
#
# When the DSO is generated in this mode, the usual interface will also be supported,
# but performance for that interface may be degraded.
use_minimal_arrayref_interface: bool = False

# decompose some memory bound matmul/bmm to mul
decompose_mem_bound_mm: bool = False

# assume_aligned_inputs means that we assume that inputs will be aligned; we generate
# code using this assumption, and clone tensors before use if they aren't aligned.
# In the common case, most inputs will be aligned.
assume_aligned_inputs: bool = False


# config specific to codegen/cpp.py
class cpp:
    # set to torch.get_num_threads()
    threads = -1

    # Do not generate loops when the condition doesn't hold, like:
    # for(long i0=4096; i0<4096; i0+=1)
    no_redundant_loops = (
        os.environ.get("TORCHINDUCTOR_CPP_NO_REDUNDANT_LOOPS", "1") == "1"
    )

    # Assume number of threads is dynamic, don't specialize thread number.
    # Kernels don't recompile on thread number changes with this flag on.
    # For single-threaded workload, turning it on would incur a slight
    # performance degradation.
    dynamic_threads = os.environ.get("TORCHINDUCTOR_CPP_DYNAMIC_THREADS", "0") == "1"

    simdlen: Optional[int] = None
    min_chunk_size = int(os.environ.get("TORCHINDUCTOR_CPP_MIN_CHUNK_SIZE", "4096"))
    cxx = (
        None,  # download gcc12 from conda-forge if conda is installed
        # "g++-12",
        # "g++-11",
        # "g++-10",
        # "clang++",
        os.environ.get("CXX", "clang++" if sys.platform == "darwin" else "g++"),
        # "g++.par",
    )
    # Allow kernel performance profiling via PyTorch profiler
    enable_kernel_profile = (
        os.environ.get("TORCHINDUCTOR_CPP_ENABLE_KERNEL_PROFILE", "0") == "1"
    )

    # enable weight prepacking to get a better performance; may lead to large memory footprint
    weight_prepack = os.environ.get("TORCHINDUCTOR_CPP_WEIGHT_PREPACK", "1") == "1"

    # Inject a bug into our relu implementation; useful for testing our repro
    # extraction and minification functionality.
    # Valid values: "compile_error", "runtime_error", "accuracy"
    inject_relu_bug_TESTING_ONLY: Optional[str] = None
    inject_log1p_bug_TESTING_ONLY: Optional[str] = None

    # If None, autodetect whether or not AVX512/AVX2 can be used.  Otherwise,
    # force usage as specified, without testing.
    vec_isa_ok: Optional[bool] = None

    # similar to config.triton.descriptive_names
    descriptive_names = "original_aten"

    # how many nodes to allow into a single horizontal fusion
    max_horizontal_fusion_size = int(
        os.environ.get("TORCHINDUCTOR_CPP_MAX_HORIZONTAL_FUSION_SIZE", "16")
    )

    # Make scatter_reduce fallback when reduce is sum to avoid performance regression
    # using atomic_add.
    fallback_scatter_reduce_sum = (
        os.environ.get("TORCHINDUCTOR_CPP_FALLBACK_SCATTER_REDUCE_SUM", "1") == "1"
    )

    # Use funsafe-math-optimizations when compiling
    enable_unsafe_math_opt_flag = (
        os.environ.get("TORCHINDUCTOR_CPP_ENABLE_UNSAFE_MATH_OPT_FLAG", "0") == "1"
    )

    # Use ffp-contract when compiling
    enable_floating_point_contract_flag = (
        os.environ.get("TORCHINDUCTOR_CPP_ENABLE_FLOATING_POINT_CONTRACT_FLAG", "0")
        == "1"
    )


# config specific to codegen/triton.py
class triton:
    # Use cudagraphs on output code
    cudagraphs = os.environ.get("TORCHINDUCTOR_CUDAGRAPHS") == "1"

    # Use cudagraph trees for memory pooling if `cudagraphs` is True
    cudagraph_trees = True

    # Should we skip cudagraphing graphs with dynamic shape inputs
    # If False, we will re-record a graph for each unique set of shape inputs
    cudagraph_skip_dynamic_graphs = False

    # assertions not on the fast path, steady state
    slow_path_cudagraph_asserts = True

    # TODO - need to debug why this prevents cleanup
    cudagraph_trees_history_recording = False

    # Enable cudagraph support for mutated inputs from prior cudagraph pool
    cudagraph_support_input_mutation = False

    # synchronize after cudagraph invocation
    force_cudagraph_sync = False

    # always run cudagraphs in the eager warmup stage
    # instead of recording and executing cudagraphs
    force_cudagraphs_warmup = False

    # assertions on the fast path
    fast_path_cudagraph_asserts = False

    # skip warmup for cudagraph trees
    skip_cudagraph_warmup = False

    # Synchronize before and after every compiled graph.
    debug_sync_graph = False

    # Synchronize after every kernel launch, to help pinpoint bugs
    debug_sync_kernel = False

    # Always load full blocks (rather than broadcasting inside the block)
    dense_indexing = False

    # limit tiling dimensions
    max_tiles = 2

    # use triton.autotune for pointwise ops with complex layouts
    # this should only be disabled for debugging/testing
    autotune_pointwise = True

    # max autotune gemm with cublasLt
    autotune_cublasLt = True

    # should we stop a fusion to allow better tiling?
    tiling_prevents_pointwise_fusion = True
    tiling_prevents_reduction_fusion = True

    # should we give different names to kernels
    # Note: This is orthogonal to descriptive_names - this is deciding whether
    # our triton kernel names should all be `triton_` (to maximize caching) or
    # whether they should be unique.
    unique_kernel_names = os.environ.get("TORCHINDUCTOR_UNIQUE_KERNEL_NAMES") == "1"

    # should we put op names in kernel names
    # False: No special names (just triton__1, triton__2, etc.)
    # "torch": Maps to the fx op in the Dynamo graph (module name, method name, etc.)
    # "original_aten": Maps to the highest-level aten op (i.e. pre-decompositions)
    # "inductor_node": Maps to the node name in the FX graph passed to Inductor
    descriptive_names = "original_aten"

    # use alternate codegen for smaller reductions
    persistent_reductions = (
        os.environ.get("TORCHINDUCTOR_PERSISTENT_REDUCTIONS", "1") == "1"
    )

    # 0/False: disable
    # 1/True: enable, use tuning to pick between different subkernels
    # 2: enable, force using persistent reduction (for debugging)
    # 3: enable, force using non-persistent reduction (for debugging)
    multi_kernel = int(os.environ.get("TORCHINDUCTOR_MULTI_KERNEL", "0"))

    # hint to Triton when arguments are divisible by 16
    divisible_by_16 = True

    # Minimum RBLOCK to be used for a TritonSplitScanKernel
    # NOTE: This also indirectly controls the size of workspace buffer required
    min_split_scan_rblock = 256

    # Store the generated cubin files for cpp wrapper code to load
    store_cubin = False

    # the max number of spills we allow for the configs we benchmark.
    # Setting this to 0 means we skip a config if it spills even a single
    # register.
    # Setting it to a larger value allows a config spilling a small amount
    # of registers being benchmarked.
    #
    # NOTE: triton will always report >0 register spills for kernels using sin/cos.
    # (check this issue https://github.com/openai/triton/issues/1756 )
    # So far we see a fixed 8 spilled registers for kernels using sin/cos.
    # Raise the threshold to 16 to be safe.
    # We should revisit this once we understand more of the source of register spills.
    spill_threshold: int = 16

    # Generate code containing the newer tl.make_block_ptr() API for loads/store
    use_block_ptr = False

    # Inject a bug into our relu implementation; useful for testing our repro
    # extraction and minification functionality.
    # Valid values: "compile_error", "runtime_error", "accuracy"
    inject_relu_bug_TESTING_ONLY: Optional[str] = None


class aot_inductor:
    # AOTInductor output path
    # If an absolute path is specified, the generated lib files will be stored under the directory;
    # If a relative path is specified, it will be used as a subdirectory under the default caching path;
    # If not specified, a temp directory will be created under the default caching path.
    # If the specified path contains something like "model.so", the sub-string will be used
    # to name the generated library.
    output_path = ""

    debug_compile = os.environ.get("AOT_INDUCTOR_DEBUG_COMPILE", "0") == "1"

    # Serialized tree spec for flattening inputs
    serialized_in_spec = ""

    # Serialized tree spec for flattening outputs
    serialized_out_spec = ""

    # flag to decide whether to create a submodule for constant graph.
    use_runtime_constant_folding: bool = False

    # flag to force weight to be appened to the shared library and mmaped  by the runtime
    # rather than embedded into the data section. Needed to support 1B+ parameter models
    force_mmap_weights: bool = False


class cuda:
    # CUDA arch to use for CUDA template kernel compilation.
    # e.g. "70", "75", "80", "90", etc.
    # When arch is None, Inductor uses torch.cuda.get_device_capability(0).
    arch: Optional[str] = None

    # CUDA version to use for CUDA template kernel compilation.
    # e.g. "11.4", "12.1", etc.
    # When version is None, Inductor uses torch.version.cuda.
    version: Optional[str] = None

    # Optimization level for the host compiler.
    compile_opt_level = "-O1"

    # Whether to enable device LTO (link-time-optimization).
    enable_cuda_lto = False

    # Whether to keep intermediate files dring compilation.
    enable_ptxas_info = False

    # Whether to enable debug info, e.g. line number, cutlass debug info.
    enable_debug_info = False

    # Whether to use fast math.
    use_fast_math = False

    # Path to the CUTLASS repo root directory.
    # The default path only works under PyTorch local development environment.
    cutlass_dir = os.environ.get(
        "TORCHINDUCTOR_CUTLASS_DIR",
        os.path.abspath(
            os.path.join(os.path.dirname(torch.__file__), "../third_party/cutlass/")
        ),
    )

    # Configures the maximum number of CUTLASS configs to profile in max_autotune.
    # By default it's None, so that all CUTLASS configs are tuned.
    # This is mainly used to reduce test time in CI.
    cutlass_max_profiling_configs: Optional[int] = None

    # Path to CUDA NVCC.
    # NVCC search order:
    # 1) cuda_cxx set in this config
    # 2）CUDACXX environment variable
    # 3）CUDA_HOME environment variable
    # 4) default system search PATH.
    cuda_cxx: Optional[str] = None

    # Minimum value of M*N*K to consider the CUTLASS backend for GEMM ops.
    cutlass_backend_min_gemm_size: int = 1

    # enable generation of inline standalone runner in CUDA CPP generated code
    # which allows to compile the generated code into a standalone executable.
    generate_test_runner: bool = (
        os.environ.get("INDUCTOR_CUDA_BACKEND_GENERATE_TEST_RUNNER_CODE", "1") == "1"
    )

    # Keep only Cutlass op configs which contain this regular expression pattern
    # Set this to "warpspecialized_cooperative_epi_tma" to enable only SM90 TMA Cutlass Kernels for large GEMMs
    cutlass_op_allowlist_regex: Optional[str] = None

    # Note: Names of Cutlass ops names can be obtained by calling
    # op.configuration_name() on a Cutlass op instance, for example those
    # returned from cutlass_utils.gen_ops() or the op argument passed to
    # CUTLASSGemmTemplate.render(...)

    # Filter Cutlass configs which contain this regular expression pattern
    # Set this to "pingpong" to avoid numerical issues
    # caused by the op ordering of the "pingpong" memory access
    # pattern used by some Cutlass Kernels.
    cutlass_op_denylist_regex: Optional[str] = "pingpong"


# create a directory containing lots of debug information
class trace:
    # master switch for all debugging flags below
    enabled = os.environ.get("TORCH_COMPILE_DEBUG", "0") == "1"

    # Save debug information to a temporary directory
    # If not specified, a temp directory will be created by system
    debug_dir: Optional[str] = None

    # Save python logger call >=logging.DEBUG
    debug_log = False

    # Save python logger call >=logging.INFO
    info_log = False

    # Save input FX graph (post decomps, pre optimization)
    fx_graph = True

    # Save FX graph after transformations
    fx_graph_transformed = True

    # Save TorchInductor IR before fusion pass
    ir_pre_fusion = True

    # Save TorchInductor IR after fusion pass
    ir_post_fusion = True

    # Copy generated code to trace dir
    output_code = True

    # SVG figure showing post-fusion graph
    graph_diagram = os.environ.get("INDUCTOR_POST_FUSION_SVG", "0") == "1"

    # SVG figure showing fx with fusion
    draw_orig_fx_graph = os.environ.get("INDUCTOR_ORIG_FX_SVG", "0") == "1"

    # We draw our fx graphs with the "record" shape attribute by default.
    # Sometimes, when the graph is very complex, we may hit dot errors like below:
    #   "flat edge between adjacent nodes one of which has a record shape -
    #    replace records with HTML-like labels"
    # and thus fail to generate a graph. So, let's give the user an option
    # to specify the shape attribute for the dot graph. For example, passing
    # INDUCTOR_DOT_GRAPH_SHAPE_SVG = "none" would let us generate HTML-like lables
    # to workaround the above failure.
    dot_graph_shape = os.environ.get("INDUCTOR_DOT_GRAPH_SHAPE_SVG", None)

    # Store cProfile (see snakeviz to view)
    compile_profile = False

    # Upload the .tar.gz file
    # Needs to be overriden based on specific environment needs
    upload_tar: Optional[Callable[[str], None]] = None

    log_autotuning_results: bool = False


_save_config_ignore = [
    # workaround: "Can't pickle <function ...>"
    "trace.upload_tar",
]

_cache_config_ignore_prefix = [
    # trace functions are not relevant to config caching
    "trace",
    # uses absolute path
    "cuda.cutlass_dir",
    # not relevant
    "compile_threads",
]

if TYPE_CHECKING:
    from torch.utils._config_typing import *  # noqa: F401, F403

from torch.utils._config_module import install_config_module

# adds patch, save_config, etc
install_config_module(sys.modules[__name__])<|MERGE_RESOLUTION|>--- conflicted
+++ resolved
@@ -232,6 +232,7 @@
 force_same_precision = (
     True if is_fbcode() else os.environ.get("TORCHINDUCTOR_FORCE_SAME_PRECISION") == "1"
 )
+
 # Specify candidate backends for gemm autotune.
 # Possible choices are combinations of: ATen, Triton, CUTLASS, CPP.
 # ATen: default Pytorch ATen kernels.
@@ -240,8 +241,6 @@
 # CPP: CPP templates and kernels for CPU.
 max_autotune_gemm_backends = os.environ.get(
     "TORCHINDUCTOR_MAX_AUTOTUNE_GEMM_BACKENDS", "ATEN,TRITON,CPP"
-<<<<<<< HEAD
-=======
 ).upper()
 
 # Specify the size of the search space for GEMM autotuning.
@@ -249,7 +248,6 @@
 # EXHAUSTIVE  - maximize performance
 max_autotune_gemm_search_space = os.environ.get(
     "TORCHINDUCTOR_MAX_AUTOTUNE_GEMM_SEARCH_SPACE", "DEFAULT"
->>>>>>> 0910429d
 ).upper()
 
 # Whether we fall back to ATen or hard error when no matches are found during autotuning
@@ -482,6 +480,9 @@
 # For user visible outputs, inductor will make sure the stride matches with eager.
 bw_outputs_user_visible = True
 
+# Whether to always use shape padding if it is enabled and possible
+force_shape_pad: bool = False
+
 # Fx-based linear/matmul/bmm + permute/transpose vertical fusion
 permute_fusion = os.environ.get("TORCHINDUCTOR_PERMUTE_FUSION", "0") == "1"
 
@@ -742,6 +743,10 @@
 
     debug_compile = os.environ.get("AOT_INDUCTOR_DEBUG_COMPILE", "0") == "1"
 
+    debug_dump_consts_bin: bool = (
+        os.environ.get("AOT_INDUCTOR_DEBUG_DUMP_CONSTS_BIN", "0") == "1"
+    )
+
     # Serialized tree spec for flattening inputs
     serialized_in_spec = ""
 
