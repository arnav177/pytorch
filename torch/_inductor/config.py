import os  # noqa: C101
import sys
from typing import Any, Callable, Dict, List, Optional, TYPE_CHECKING, Union

import torch


def is_fbcode():
    return not hasattr(torch.version, "git_version")


# add some debug printouts
debug = False

# add inf and NaN checkers
debug_check_inf_and_nan = False

# Whether to disable a progress bar for autotuning
disable_progress = True

# Whether to enable printing the source code for each future
verbose_progress = False

# use fx aot graph codegen cache
fx_graph_cache = os.environ.get("TORCHINDUCTOR_FX_GRAPH_CACHE") == "1"

# enable autotune local cache
autotune_local_cache = True

# enable autotune remote cache
autotune_remote_cache = os.environ.get("TORCHINDUCTOR_AUTOTUNE_REMOTE_CACHE") == "1"

# use cpp wrapper instead of python wrapper
cpp_wrapper = os.environ.get("TORCHINDUCTOR_CPP_WRAPPER", "0") == "1"

# codegen cpp wrapper code in an ABI compatible mode
abi_compatible = (
    os.environ.get("TORCHINDUCTOR_ABI_COMPATIBLE", "1" if is_fbcode() else "0") == "1"
)

c_shim_version = os.environ.get(
    "TORCHINDUCTOR_C_SHIM_VERSION", "1" if is_fbcode() else "2"
)

# dead code elimination
dce = False

# assume weight tensors are fixed size
static_weight_shapes = True

# put correctness assertions in generated code
size_asserts = os.environ.get("TORCHINDUCTOR_SIZE_ASSERTS", "1") == "1"
nan_asserts = os.environ.get("TORCHINDUCTOR_NAN_ASSERTS") == "1"

# enable loop reordering based on input orders
pick_loop_orders = True

# reuse a kernel input as the output
inplace_buffers = True

# reuse a buffer for an unrelated purpose
allow_buffer_reuse = True

# Enable pooled allocations for non-output tensors
memory_planning = os.environ.get("TORCHINDUCTOR_MEMORY_PLANNING", "0") == "1"

# How to organize memory under memory_planning=True:
# - "none": do not try to pool storage, just reuse
# - "intermediates": all non-outputs share storage, outputs each get unique storage
# - "outputs": two pools, one for intermediates (freed on return) and one for outputs
# - "combined": a single pool for both intermediates and outputs
memory_pool = os.environ.get("TORCHINDUCTOR_MEMORY_POOL", "intermediates")

# codegen benchmark harness
benchmark_harness = True

# fuse pointwise into templates
epilogue_fusion = True

# do epilogue fusions before other fusions
epilogue_fusion_first = False

# enable pattern match+replace optimizations
pattern_matcher = True

# register custom graph optimization pass hook. so far, pre/post passes are
# only applied before/after pattern_matcher in post_grad_passes.
#
# def my_custom_pre_pass(graph: torch.fx.graph.Graph):
#     # my custom graph optimization pass
#     ...
#
# def my_custom_post_pass(graph: torch.fx.graph.Graph):
#     # my custom graph optimization pass
#     ...
#
# torch._inductor.config.post_grad_custom_pre_pass = my_custom_pre_pass
# torch._inductor.config.post_grad_custom_post_pass = my_custom_post_pass
post_grad_custom_pre_pass: Optional[Callable[[torch.fx.graph.Graph], None]] = None
post_grad_custom_post_pass: Optional[Callable[[torch.fx.graph.Graph], None]] = None

# Registers a custom joint graph pass.
joint_custom_pre_pass: Optional[Callable[[torch.fx.Graph], None]] = None
joint_custom_post_pass: Optional[Callable[[torch.fx.Graph], None]] = None

# Registers a custom pregrad pass. Note that the pre-grad IR is 1.
# non-functional, 2. non-normalized, and 3. prone to change. Ideally we should
# use post-grad passes.
pre_grad_custom_pass: Optional[Callable[[torch.fx.graph.Graph], None]] = None

# Deprecated
split_cat_fx_passes = True

# Optimize conv-batchnorm if batchnorm is in eval mode. Slightly reduces numerical stability.
efficient_conv_bn_eval_fx_passes = False

# Enable predispatch aten IR for export
is_predispatch = False

# Deprecated
group_fusion = False

# Deprecated
batch_fusion = True

# Pre grad fusion and options in order, set to empty dict to disable fusion.
# Call `torch._inductor.fx_passes.group_batch_fusion.list_group_batch_fusions()` to see available fusions.
# batch fusion options:
# batch_linear
# batch_linear_lhs
# batch_layernorm
# batch_tanh
# batch_relu
# batch_sigmoid

# split cat fusion options:
# normalization_pass
# remove_split_with_size_one_pass
# merge_getitem_cat_pass
# merge_stack_tahn_unbind
# merge_splits_pass
# mutate_cat_pass
# split_cat_pass
pre_grad_fusion_options: Dict[str, Dict[str, Any]] = {
    "batch_linear": {},
    "batch_linear_lhs": {},
    "batch_layernorm": {},
    "batch_tanh": {},
    "batch_relu": {},
    "batch_sigmoid": {},
}

# Post grad fusion and options, set to empty dict to disable fusion.
# Call `torch._inductor.fx_passes.group_batch_fusion.list_group_batch_fusions(False)` to see available fusions.
post_grad_fusion_options: Dict[str, Dict[str, Any]] = {}

# enable reordering pass for improving memory locality
reorder_for_locality = True

# Scale down RBLOCK for better occupancy
dynamic_scale_rblock = os.environ.get("TORCHINDUCTOR_DYNAMIC_SCALE_RBLOCK", "1") == "1"

# this forces fusion for int_mm with mul. Needed when you want to avoid realizing the int32
# but the mul gets fused with other pointwise ops instead.
force_fuse_int_mm_with_mul = False

# for pattern torch.mm(a, b.to(dtype)) with cuda tensors,
# enable torch._inductor.kernel.mm.tuned_mixed_mm fused kernel.
# Autotune will compare perf with normal cast->then->mm option
use_mixed_mm = False

# enable runtime numeric check for pre/post grad fx passes
# floating point provides limited accuracy (about 7 decimal digits for single precision
# floating point numbers,about 16 decimal digits for double precision floating point numbers)
# according to PyTorch documentation.
# https://pytorch.org/docs/stable/notes/numerical_accuracy.html#batched-computations-or-slice-computations
fx_passes_numeric_check: Dict[str, Any] = {
    "pre_grad": False,
    "precision": 1e-4,
    "num_iterations": 1,
    "requires_optimizer": True,
}

# for pattern torch.mm(a, b.to(dtype)) with cuda tensors, always use
# torch._inductor.kernel.mm.tuned_mixed_mm's fused kernel.
# Autotune will not compare with normal cast->then->mm option.
# (if force_mixed_mm is true, the use_mixed_mm flag will be ignored)
force_mixed_mm = False

# enable reordering pass for increasing overlap between compute and communication
reorder_for_compute_comm_overlap = False

# passes (in execution order) for increasing overlap between compute and communication
# for built-in passes, use string name; for user-defined passes, pass in the function handle
reorder_for_compute_comm_overlap_passes = [
    "reorder_compute_for_overlap",
    "sink_waits",
    "raise_comms",
]

# runtime estimation function for ops
# for built-in estimation function, pass in "default"; for user-defined estimation function, pass in the function handle
estimate_op_runtime = "default"

# unit: GB/s, uni-directional P2P bandwidth per card
# default value is NVLink
intra_node_bw = 300

# unit: GB/s, uni-directional P2P bandwidth per node
# default value is InfiniBand
inter_node_bw = 25

# enable slow autotuning passes to select algorithms
max_autotune = os.environ.get("TORCHINDUCTOR_MAX_AUTOTUNE") == "1"

# enable slow autotuning passes to select pointwise/reductions algorithms
max_autotune_pointwise = os.environ.get("TORCHINDUCTOR_MAX_AUTOTUNE_POINTWISE") == "1"

# enable slow autotuning passes to select gemm algorithms
max_autotune_gemm = os.environ.get("TORCHINDUCTOR_MAX_AUTOTUNE_GEMM") == "1"

# force cublas and triton to use the same precision; cublas supports TF32 for matmul operations
# when m, n, k are multiples of 16, 16, 8, whereas triton supports TF32 for matmul operations
# for any combinations of m, n, k, regardless of their alignment. setting this flag will ensure
# that triton does not use TF32 wherever cublas would not use TF32
force_same_precision = (
    True if is_fbcode() else os.environ.get("TORCHINDUCTOR_FORCE_SAME_PRECISION") == "1"
)
# Specify candidate backends for gemm autotune.
# Possible choices are combinations of: ATen, Triton, CUTLASS.
# ATen: default Pytorch ATen kernels.
# Triton: Triton templates defined in torch inductor.
# CUTLASS: Cutlass templates and kernels.
max_autotune_gemm_backends = os.environ.get(
    "TORCHINDUCTOR_MAX_AUTOTUNE_GEMM_BACKENDS", "ATEN,TRITON"
).upper()

# the value used as a fallback for the unbacked SymInts
# that can appear in the input shapes (e.g., in autotuning)
unbacked_symint_fallback = 8192

# enable searching global and local cache regardless of `max_autotune`
search_autotune_cache = os.environ.get("TORCHINDUCTOR_SEARCH_AUTOTUNE_CACHE") == "1"

save_args = os.environ.get("TORCHINDUCTOR_SAVE_ARGS") == "1"

# We will disable creating subprocess for autotuning if this is False
autotune_in_subproc = os.environ.get("TORCHINDUCTOR_AUTOTUNE_IN_SUBPROC") == "1"

# The following three timeouts are applicable if autotune_in_subproc is True:

# Max time that a a valid benchmark result may take during autotuning
max_autotune_subproc_result_timeout_seconds = 60.0
# Additional time we allow subprocesses to terminate gracefully after the timeout until we send a SIGTERM
max_autotune_subproc_graceful_timeout_seconds = 1.0
# Additional time that we grant after a SIGTERM until we do a hard SIGKILL of subprocesses
max_autotune_subproc_terminate_timeout_seconds = 2.0

# If autotuning in subprocess, whether to use multiple devices
autotune_multi_device = os.environ.get("TORCHINDUCTOR_AUTOTUNE_MULTI_DEVICE") == "1"

coordinate_descent_tuning = (
    os.environ.get("TORCHINDUCTOR_COORDINATE_DESCENT_TUNING") == "1"
)
coordinate_descent_check_all_directions = (
    os.environ.get("TORCHINDUCTOR_COORDINATE_DESCENT_CHECK_ALL_DIRECTIONS") == "1"
)
coordinate_descent_search_radius = int(
    os.environ.get("TORCHINDUCTOR_COORDINATE_DESCENT_RADIUS", "1")
)

# Disabled by default on ROCm, opt-in if model utilises NHWC convolutions
layout_opt_default = "1" if not torch.version.hip else "0"
layout_optimization = (
    os.environ.get("TORCHINDUCTOR_LAYOUT_OPTIMIZATION", layout_opt_default) == "1"
)

force_layout_optimization = os.environ.get("TORCHINDUCTOR_FORCE_LAYOUT_OPT", "0") == "1"


# Whether to keep the output strides the same as eager after layout optimization.
keep_output_stride = os.environ.get("TORCHINDUCTOR_KEEP_OUTPUT_STRIDE", "1") == "1"

# Enabling this will let compiler print warning messages if a generated triton
# kernel has inputs with mixed layouts.  This is helpful for perf debugging
# since kernel with mixed layout inputs may run much slower then one whose inputs
# have uniform layouts.
warn_mix_layout = os.environ.get("TORCHINDUCTOR_WARN_MIX_LAYOUT") == "1"

# control store vs recompute heuristic
# For fanouts, rematerialization can lead to exponential blowup. So, have
# smaller threshold
realize_reads_threshold = 4
realize_opcount_threshold = 30

# Threshold to prevent excessive accumulation of ops in one buffer during lowering
realize_acc_reads_threshold = 8

# fallback to eager for random/dropout, this is slow but useful for debugging
fallback_random = False

# automatically create fallbacks when encountering an unhandled op
implicit_fallbacks = True

# fuse even in cases without common reads
aggressive_fusion = False

# For each fused kernel in the wrapper, comment with the nodes that get fused.
# Useful for debugging fusion.
debug_fusion = os.environ.get("TORCHINDUCTOR_DEBUG_FUSION") == "1"
benchmark_fusion = os.environ.get("TORCHINDUCTOR_BENCHMARK_FUSION") == "1"
enabled_metric_tables = os.environ.get("TORCHINDUCTOR_ENABLED_METRIC_TABLES", "")

benchmark_multi_templates = (
    os.environ.get(
        "TORCHINDUCTOR_BENCHMARK_MULTI_TEMPLATES", "0" if is_fbcode() else "1"
    )
    == "1"
)

# Take how many of the top triton kernels to benchmark epilogue
max_epilogue_benchmarked_choices = 3

# how many nodes to allow into a single fusion
max_fusion_size = 64

# max number of inputs to generate cat as a pointwise op with masked laods
max_pointwise_cat_inputs = 8

# replace small reductions with pointwise, disable with `= 1`
unroll_reductions_threshold = 8

# Add extra comments to output code (causes compile cache misses)
comment_origin = False

# Convert 1x1 convs into matmuls
conv_1x1_as_mm = False

# Enable split reductions for better utilization when the dimension
# being reduced over is large (by splitting it)
split_reductions = True

benchmark_kernel = os.environ.get("TORCHINDUCTOR_BENCHMARK_KERNEL", "0") == "1"

# Enable constant and index_expr folding
constant_and_index_propagation = True

# we always add constants into graph.constants without
# performing any constant-inlining optimization
always_keep_tensor_constants = False

# assert that indirect indexing does not read / write out of bounds
assert_indirect_indexing = True

# constant folding on the joint graph
joint_graph_constant_folding = True

# Enable indirect_indexing asserts for decompositions and lowerings
debug_index_asserts = False

# warnings intended for PyTorch developers, disable for point releases
is_nightly_or_source = "dev" in torch.__version__ or "git" in torch.__version__
developer_warnings = is_fbcode() or is_nightly_or_source

# The multiprocessing start method to use for inductor workers in the codecache.
# TODO: fork is not safe in a multithreaded environment, we should evaluate changing
# the default to spawn.
worker_start_method = "fork"

# Flags to turn on all_reduce fusion. These 2 flags should be automaticaly turned
# on by DDP and should not be set by the users.
_fuse_ddp_communication = False
_fuse_ddp_bucket_size = 25

# Flag to control which fusion passes to apply. Functions in the list will
# be applied in order. There are two different different fusion passes
# --"fuse_ddp_with_concat_op" and "fuse_ddp_with_coalesced_op". The default
# one is "fuse_ddp_with_concat_op". Users can also change this to a customized
# fusion function.
#
# The fusion currently does not support multiple DDP with different PG or
# data type. This feature will be added in the future PRs.
#
# "schedule_comm_wait" is used to delay the wait ops to maximize comm/comp
# overlapping. At this moment, this pass performs better than
# reorder_for_compute_comm_overlap_passes but we will add the logic of
# "schedule_comm_wait" in the future and remove the one here.
_fuse_ddp_communication_passes: List[Union[Callable[..., None], str]] = [
    "fuse_ddp_with_concat_op",
    "schedule_comm_wait",
]


def decide_compile_threads():
    """
    Here are the precedence to decide compile_threads
    1. User can override it by TORCHINDUCTOR_COMPILE_THREADS.  One may want to disable async compiling by
       setting this to 1 to make pdb happy.
    2. Set to 1 if it's win32 platform or it's a fbcode build
    3. decide by the number of CPU cores
    """
    if "TORCHINDUCTOR_COMPILE_THREADS" in os.environ:
        return int(os.environ["TORCHINDUCTOR_COMPILE_THREADS"])
    elif sys.platform == "win32" or is_fbcode():
        return 1
    else:
        cpu_count = (
            len(os.sched_getaffinity(0))
            if hasattr(os, "sched_getaffinity")
            else os.cpu_count()
        )
        assert cpu_count
        return min(32, cpu_count)


compile_threads = decide_compile_threads()

# gemm autotuning global cache dir
if is_fbcode():
    from libfb.py import parutil

    try:
        if __package__:
            global_cache_dir = parutil.get_dir_path(
                os.path.join(__package__.replace(".", os.sep), "fb/cache")
            )
        else:
            global_cache_dir = parutil.get_dir_path("fb/cache")
    except ValueError:
        global_cache_dir = None
else:
    global_cache_dir = None

# If kernel is fused, the name is generated from the origin node op names
# for larger kernels limit this
kernel_name_max_ops = 10

# Pad input tensors of matmul/bmm/addmm to leverage Tensor Cores in NVIDIA GPUs
shape_padding = os.environ.get("TORCHINDUCTOR_SHAPE_PADDING", "1") == "1"

# Control if we will do padding for pointwise/reductions
comprehensive_padding = (
    os.environ.get("TORCHINDUCTOR_COMPREHENSIVE_PADDING", "0" if is_fbcode() else "1")
    == "1"
)
pad_channels_last = False

# Whether to treat output of the backward graph as user visible.
# For user visible outputs, inductor will make sure the stride matches with eager.
bw_outputs_user_visible = True

# Fx-based linear/matmul/bmm + permute/transpose vertical fusion
permute_fusion = os.environ.get("TORCHINDUCTOR_PERMUTE_FUSION", "0") == "1"

# Mark the wrapper call in PyTorch profiler
profiler_mark_wrapper_call = False

# Generate hook calls to torch._inductor.hooks.run_intermediate_hooks for
# every intermediate for which we can correlate it with an intermediate
# from the original FX graph
generate_intermediate_hooks = False

# Populate traceback field on IRNode; good for debugging why origin_node is
# not populated, or finding out where an IRNode was constructed
debug_ir_traceback = False

# used for debugging to make sure config is properly set
_raise_error_for_testing = False

_profile_var = os.environ.get("TORCHINDUCTOR_PROFILE", "")
profile_bandwidth = _profile_var != ""
profile_bandwidth_regex = "" if _profile_var == "1" else _profile_var
# Specify a file where we print out the profiling results.
# None means we do not dump results to a file.
profile_bandwidth_output = os.environ.get("TORCHINDUCTOR_PROFILE_OUTPUT", None)

# TODO: remove later
disable_cpp_codegen = False


# Freezing will attempt to inline weights as constants in optimization
# and run constant folding and other optimizations on them. After freezing, weights
# can no longer be updated.
freezing: bool = os.environ.get("TORCHINDUCTOR_FREEZING", "0") == "1"

# Make freezing invalidate the eager Parameters of nn modules, to avoid memory overhead
# of potentially keeping multiple copies of weights.
freezing_discard_parameters: bool = False

# Kill switch for allowing temporary tensors to be allocated as stack arrays. Tests
# should be run with this flag both on and off to make sure we have coverage.
allow_stack_allocation: bool = (
    os.environ.get("TORCHINDUCTOR_STACK_ALLOCATION", "1") == "1"
)

# Enables an alternate DSO interface (the "minimal ArrayRef interface") intended
# to maximize performance for use cases that it can accommodate at the expense of
# generality. In brief:
# - inputs and outputs are ArrayRefTensor<T> (note that strides are required, but the
#   tensor must be contiguous)
# - constant handling is unchanged because it is not a per-inference-iteration bottleneck
#
# When the DSO is generated in this mode, the usual interface will also be supported,
# but performance for that interface may be degraded.
use_minimal_arrayref_interface: bool = False

# decompose some memory bound matmul/bmm to mul
decompose_mem_bound_mm: bool = False

# assume_aligned_inputs means that we assume that inputs will be aligned; we generate
# code using this assumption, and clone tensors before use if they aren't aligned.
# In the common case, most inputs will be aligned.
assume_aligned_inputs: bool = True


# config specific to codegen/cpp.py
class cpp:
    # set to torch.get_num_threads()
    threads = -1

    # Do not generate loops when the condition doesn't hold, like:
    # for(long i0=4096; i0<4096; i0+=1)
    no_redundant_loops = (
        os.environ.get("TORCHINDUCTOR_CPP_NO_REDUNDANT_LOOPS", "1") == "1"
    )

    # Assume number of threads is dynamic, don't specialize thread number.
    # Kernels don't recompile on thread number changes with this flag on.
    # For single-threaded workload, turning it on would incur a slight
    # performance degradation.
    dynamic_threads = os.environ.get("TORCHINDUCTOR_CPP_DYNAMIC_THREADS", "0") == "1"

    simdlen: Optional[int] = None
    min_chunk_size = int(os.environ.get("TORCHINDUCTOR_CPP_MIN_CHUNK_SIZE", "4096"))
    cxx = (
        None,  # download gcc12 from conda-forge if conda is installed
        # "g++-12",
        # "g++-11",
        # "g++-10",
        # "clang++",
        os.environ.get("CXX", "clang++" if sys.platform == "darwin" else "g++"),
        # "g++.par",
    )
    # Allow kernel performance profiling via PyTorch profiler
    enable_kernel_profile = (
        os.environ.get("TORCHINDUCTOR_CPP_ENABLE_KERNEL_PROFILE", "0") == "1"
    )

    # enable weight prepacking to get a better performance; may lead to large memory footprint
    weight_prepack = os.environ.get("TORCHINDUCTOR_CPP_WEIGHT_PREPACK", "1") == "1"

    # Inject a bug into our relu implementation; useful for testing our repro
    # extraction and minification functionality.
    # Valid values: "compile_error", "runtime_error", "accuracy"
    inject_relu_bug_TESTING_ONLY: Optional[str] = None
    inject_log1p_bug_TESTING_ONLY: Optional[str] = None

    # If None, autodetect whether or not AVX512/AVX2 can be used.  Otherwise,
    # force usage as specified, without testing.
    vec_isa_ok: Optional[bool] = None

    # similar to config.triton.descriptive_names
    descriptive_names = "original_aten"

    # how many nodes to allow into a single horizontal fusion
    max_horizontal_fusion_size = int(
        os.environ.get("TORCHINDUCTOR_CPP_MAX_HORIZONTAL_FUSION_SIZE", "16")
    )

    # Make scatter_reduce fallback when reduce is sum to avoid performance regression
    # using atomic_add.
    fallback_scatter_reduce_sum = (
        os.environ.get("TORCHINDUCTOR_CPP_FALLBACK_SCATTER_REDUCE_SUM", "1") == "1"
    )

    # Use funsafe-math-optimizations when compiling
    enable_unsafe_math_opt_flag = (
        os.environ.get("TORCHINDUCTOR_CPP_ENABLE_UNSAFE_MATH_OPT_FLAG", "0") == "1"
    )

    # Use ffp-contract when compiling
    enable_floating_point_contract_flag = (
        os.environ.get("TORCHINDUCTOR_CPP_ENABLE_FLOATING_POINT_CONTRACT_FLAG", "0")
        == "1"
    )


# config specific to codegen/triton.py
class triton:
    # Use cudagraphs on output code
    cudagraphs = os.environ.get("TORCHINDUCTOR_CUDAGRAPHS") == "1"

    # Use cudagraph trees for memory pooling if `cudagraphs` is True
    cudagraph_trees = True

    # Should we skip cudagraphing graphs with dynamic shape inputs
    # If False, we will re-record a graph for each unique set of shape inputs
    cudagraph_skip_dynamic_graphs = False

    # assertions not on the fast path, steady state
    slow_path_cudagraph_asserts = True

    # TODO - need to debug why this prevents cleanup
    cudagraph_trees_history_recording = False

    # Enable cudagraph support for mutated inputs from prior cudagraph pool
    cudagraph_support_input_mutation = False

    # synchronize after cudagraph invocation
    force_cudagraph_sync = False

    # always run cudagraphs in the eager warmup stage
    # instead of recording and executing cudagraphs
    force_cudagraphs_warmup = False

    # assertions on the fast path
    fast_path_cudagraph_asserts = False

    # skip warmup for cudagraph trees
    skip_cudagraph_warmup = False

    # Synchronize before and after every compiled graph.
    debug_sync_graph = False

    # Synchronize after every kernel launch, to help pinpoint bugs
    debug_sync_kernel = False

    # Always load full blocks (rather than broadcasting inside the block)
    dense_indexing = False

    # limit tiling dimensions
    max_tiles = 2

    # use triton.autotune for pointwise ops with complex layouts
    # this should only be disabled for debugging/testing
    autotune_pointwise = True

    # max autotune gemm with cublasLt
    autotune_cublasLt = True

    # should we stop a fusion to allow better tiling?
    tiling_prevents_pointwise_fusion = True
    tiling_prevents_reduction_fusion = True

    # should we give different names to kernels
    # Note: This is orthogonal to descriptive_names - this is deciding whether
    # our triton kernel names should all be `triton_` (to maximize caching) or
    # whether they should be unique.
    unique_kernel_names = os.environ.get("TORCHINDUCTOR_UNIQUE_KERNEL_NAMES") == "1"

    # should we put op names in kernel names
    # False: No special names (just triton__1, triton__2, etc.)
    # "torch": Maps to the fx op in the Dynamo graph (module name, method name, etc.)
    # "original_aten": Maps to the highest-level aten op (i.e. pre-decompositions)
    # "inductor_node": Maps to the node name in the FX graph passed to Inductor
    descriptive_names = "original_aten"

    # use alternate codegen for smaller reductions
    persistent_reductions = (
        os.environ.get("TORCHINDUCTOR_PERSISTENT_REDUCTIONS", "1") == "1"
    )

    # 0/False: disable
    # 1/True: enable, use tuning to pick between different subkernels
    # 2: enable, force using persistent reduction (for debugging)
    # 3: enable, force using non-persistent reduction (for debugging)
    multi_kernel = int(os.environ.get("TORCHINDUCTOR_MULTI_KERNEL", "0"))

    # hint to Triton when arguments are divisible by 16
    divisible_by_16 = True

    # Minimum RBLOCK to be used for a TritonSplitScanKernel
    # NOTE: This also indirectly controls the size of workspace buffer required
    min_split_scan_rblock = 256

    # Store the generated cubin files for cpp wrapper code to load
    store_cubin = False

    # the max number of spills we allow for the configs we benchmark.
    # Setting this to 0 means we skip a config if it spills even a single
    # register.
    # Setting it to a larger value allows a config spilling a small amount
    # of registers being benchmarked.
    #
    # NOTE: triton will always report >0 register spills for kernels using sin/cos.
    # (check this issue https://github.com/openai/triton/issues/1756 )
    # So far we see a fixed 8 spilled registers for kernels using sin/cos.
    # Raise the threshold to 16 to be safe.
    # We should revisit this once we understand more of the source of register spills.
    spill_threshold: int = 16

    # Generate code containing the newer tl.make_block_ptr() API for loads/store
    use_block_ptr = False

    # Inject a bug into our relu implementation; useful for testing our repro
    # extraction and minification functionality.
    # Valid values: "compile_error", "runtime_error", "accuracy"
    inject_relu_bug_TESTING_ONLY: Optional[str] = None


class aot_inductor:
    # AOTInductor output path
    # If an absolute path is specified, the generated lib files will be stored under the directory;
    # If a relative path is specified, it will be used as a subdirectory under the default caching path;
    # If not specified, a temp directory will be created under the default caching path.
    # If the specified path contains something like "model.so", the sub-string will be used
    # to name the generated library.
    output_path = ""

    debug_compile = os.environ.get("AOT_INDUCTOR_DEBUG_COMPILE", "0") == "1"

    # Serialized tree spec for flattening inputs
    serialized_in_spec = ""

    # Serialized tree spec for flattening outputs
    serialized_out_spec = ""

    # flag to decide whether to create a submodule for constant graph.
    use_runtime_constant_folding: bool = False

    # flag to force weight to be appened to the shared library and mmaped  by the runtime
    # rather than embedded into the data section. Needed to support 1B+ parameter models
    force_mmap_weights: bool = False


class cuda:
    # CUDA arch to use for CUDA template kernel compilation.
    # e.g. "70", "75", "80", "90", etc.
    # When arch is None, Inductor uses torch.cuda.get_device_capability(0).
    arch: Optional[str] = None

    # CUDA version to use for CUDA template kernel compilation.
    # e.g. "11.4", "12.1", etc.
    # When version is None, Inductor uses torch.version.cuda.
    version: Optional[str] = None

    # Optimization level for the host compiler.
    compile_opt_level = "-O1"

    # Whether to enable device LTO (link-time-optimization).
    enable_cuda_lto = False

    # Whether to keep intermediate files dring compilation.
    enable_ptxas_info = False

    # Whether to enable debug info, e.g. line number, cutlass debug info.
    enable_debug_info = False

    # Whether to use fast math.
    use_fast_math = False

    # Path to the CUTLASS repo root directory.
    # The default path only works under PyTorch local development environment.
    cutlass_dir = os.environ.get(
        "TORCHINDUCTOR_CUTLASS_DIR",
        os.path.abspath(
            os.path.join(os.path.dirname(torch.__file__), "../third_party/cutlass/")
        ),
    )

    # Configures the maximum number of CUTLASS configs to profile in max_autotune.
    # By default it's None, so that all CUTLASS configs are tuned.
    # This is mainly used to reduce test time in CI.
    cutlass_max_profiling_configs: Optional[int] = None

    # Path to CUDA NVCC.
    # NVCC search order:
    # 1) cuda_cxx set in this config
    # 2）CUDACXX environment variable
    # 3）CUDA_HOME environment variable
    # 4) default system search PATH.
    cuda_cxx: Optional[str] = None

    # Minimum value of M*N*K to consider the CUTLASS backend for GEMM ops.
    cutlass_backend_min_gemm_size: int = 1

<<<<<<< HEAD
    # enable generation of inline standalone runner in CUDA CPP generated code
    # which allows to compile the generated code into a standalone executable.
    generate_test_runner: bool = (
        os.environ.get("INDUCTOR_CUDA_BACKEND_GENERATE_TEST_RUNNER_CODE", "1") == "1"
    )
=======
    # If set to True, it will ensure that only GEMM ops capable of
    # epilogue fusion via CUTLASS Epilogue Visitor Trees ( EVT )
    # are enabled for the CUTLASS backend.
    cutlass_only_evt_capable_ops: bool = False
>>>>>>> 8ad9df77

    # Keep only Cutlass op configs which contain this regular expression pattern
    # Set this to "warpspecialized_cooperative_epi_tma" to enable only
    # SM90 TMA Cutlass Kernels for large GEMMs
    cutlass_op_allowlist_regex: Optional[str] = None

    # Note: Names of Cutlass ops names can be obtained by calling
    # op.configuration_name() on a Cutlass op instance, for example those
    # returned from cutlass_utils.gen_ops() or the op argument passed to
    # CUTLASSGemmTemplate.render(...)

    # Filter Cutlass configs which contain this regular expression pattern
    # Set this to "pingpong" to avoid numerical issues
    # caused by the op ordering of the "pingpong" memory access
    # pattern used by some Cutlass Kernels.
    cutlass_op_denylist_regex: Optional[str] = "pingpong"


# create a directory containing lots of debug information
class trace:
    # master switch for all debugging flags below
    enabled = os.environ.get("TORCH_COMPILE_DEBUG", "0") == "1"

    # Save debug information to a temporary directory
    # If not specified, a temp directory will be created by system
    debug_dir: Optional[str] = None

    # Save python logger call >=logging.DEBUG
    debug_log = False

    # Save python logger call >=logging.INFO
    info_log = False

    # Save input FX graph (post decomps, pre optimization)
    fx_graph = True

    # Save FX graph after transformations
    fx_graph_transformed = True

    # Save TorchInductor IR before fusion pass
    ir_pre_fusion = True

    # Save TorchInductor IR after fusion pass
    ir_post_fusion = True

    # Copy generated code to trace dir
    output_code = True

    # SVG figure showing post-fusion graph
    graph_diagram = os.environ.get("INDUCTOR_POST_FUSION_SVG", "0") == "1"

    # SVG figure showing fx with fusion
    draw_orig_fx_graph = os.environ.get("INDUCTOR_ORIG_FX_SVG", "0") == "1"

    # We draw our fx graphs with the "record" shape attribute by default.
    # Sometimes, when the graph is very complex, we may hit dot errors like below:
    #   "flat edge between adjacent nodes one of which has a record shape -
    #    replace records with HTML-like labels"
    # and thus fail to generate a graph. So, let's give the user an option
    # to specify the shape attribute for the dot graph. For example, passing
    # INDUCTOR_DOT_GRAPH_SHAPE_SVG = "none" would let us generate HTML-like lables
    # to workaround the above failure.
    dot_graph_shape = os.environ.get("INDUCTOR_DOT_GRAPH_SHAPE_SVG", None)

    # Store cProfile (see snakeviz to view)
    compile_profile = False

    # Upload the .tar.gz file
    # Needs to be overriden based on specific environment needs
    upload_tar: Optional[Callable[[str], None]] = None

    log_autotuning_results: bool = False


_save_config_ignore = {
    # workaround: "Can't pickle <function ...>"
    "trace.upload_tar",
}

if TYPE_CHECKING:
    from torch.utils._config_typing import *  # noqa: F401, F403

from torch.utils._config_module import install_config_module

# adds patch, save_config, etc
install_config_module(sys.modules[__name__])<|MERGE_RESOLUTION|>--- conflicted
+++ resolved
@@ -774,18 +774,11 @@
     # Minimum value of M*N*K to consider the CUTLASS backend for GEMM ops.
     cutlass_backend_min_gemm_size: int = 1
 
-<<<<<<< HEAD
     # enable generation of inline standalone runner in CUDA CPP generated code
     # which allows to compile the generated code into a standalone executable.
     generate_test_runner: bool = (
         os.environ.get("INDUCTOR_CUDA_BACKEND_GENERATE_TEST_RUNNER_CODE", "1") == "1"
     )
-=======
-    # If set to True, it will ensure that only GEMM ops capable of
-    # epilogue fusion via CUTLASS Epilogue Visitor Trees ( EVT )
-    # are enabled for the CUTLASS backend.
-    cutlass_only_evt_capable_ops: bool = False
->>>>>>> 8ad9df77
 
     # Keep only Cutlass op configs which contain this regular expression pattern
     # Set this to "warpspecialized_cooperative_epi_tma" to enable only
