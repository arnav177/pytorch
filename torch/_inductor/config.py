import os
import sys

import torch

# add some debug printouts
debug = False

# Whether to disable a progress bar for autotuning
disable_progress = True

# Whether to enable printing the source code for each future
verbose_progress = False

# use cpp wrapper instead of python wrapper
cpp_wrapper = False

# dead code elimination
dce = False

# assume weight tensors are fixed size
static_weight_shapes = True

# put correctness assertions in generated code
size_asserts = True

# enable loop reordering based on input orders
pick_loop_orders = True

# generate inplace computations
inplace_buffers = True

# codegen benchmark harness
benchmark_harness = True

# fuse pointwise into templates
epilogue_fusion = False

# do epilogue fusions before other fusions
epilogue_fusion_first = False

# enable pattern match+replace optimizations
pattern_matcher = True

# enable reordering pass
reordering = False

# enable slow autotuning passes to select algorithms
max_autotune = os.environ.get("TORCHINDUCTOR_MAX_AUTOTUNE") == "1"

# enable searching global and local cache regardless of `max_autotune`
search_autotune_cache = (
    os.environ.get("TORCHINDUCTOR_SEARCH_AUTOTUNE_CACHE", "1") == "1"
)

# control store vs recompute heuristic
# For fanouts, rematearialization can lead to exponential blowup. So, have
# smaller threshold
realize_reads_threshold = 4
realize_bytes_threshold = 2000

# Threshold to prevent excessive accumulation of ops in one buffer during lowering
realize_acc_reads_threshold = 8

# fallback to eager for random/dropout, this is slow but useful for debugging
fallback_random = False

# automatically create fallbacks when encountering an unhandled op
implicit_fallbacks = True

# do bench to decide best layout, currently only for aten.conv
tune_layout = False

# fuse even in cases without common reads
aggressive_fusion = False

# how many nodes to allow into a single fusion
max_fusion_size = 64

# replace small reductions with pointwise, disable with `= 1`
unroll_reductions_threshold = 8

comment_origin = False

<<<<<<< HEAD
# Convert 1x1 convs into matmuls
conv_1x1_as_mm = False

# limit lines of inner_fn() when printing IR
debug_max_lines = int(os.environ.get("TORCHINDUCTOR_DEBUG_MAX_LINES", "10"))

=======
>>>>>>> 8099c80a

def is_fbcode():
    return not hasattr(torch.version, "git_version")


# warnings intended for PyTorch developers, disable for point releases
developer_warnings = is_fbcode() or "+" in torch.__version__

compile_threads = (
    1
    if sys.platform == "win32" or is_fbcode()
    else min(
        32,
        len(os.sched_getaffinity(0))
        if hasattr(os, "sched_getaffinity")
        else os.cpu_count(),
    )
)

# autotuning global cache path
if is_fbcode():
    from libfb.py import parutil

    global_cache_path = parutil.get_file_path("fb/global_cache", pkg=__package__)
else:
    global_cache_path = None

# If kernel is fused, the name is generated from the origin node op names
# for larger kernels limit this
kernel_name_max_ops = 10

# Pad input tensors of matmul/bmm/addmm to leverage Tensor Cores in NVIDIA GPUs
shape_padding = os.environ.get("TORCHINDUCTOR_SHAPE_PADDING", "0") == "1"

# Fx-based linear/matmul/bmm + permute/transpose vertical fusion
permute_fusion = os.environ.get("TORCHINDUCTOR_PERMUTE_FUSION", "0") == "1"

# Mark the wrapper call in PyTorch profiler
profiler_mark_wrapper_call = False

# used for debugging to make sure config is properly set
_raise_error_for_testing = False

_profile_var = os.environ.get("TORCHINDUCTOR_PROFILE", "")
profile_bandwidth = _profile_var != ""
profile_bandwidth_regex = "" if _profile_var == "1" else _profile_var


# config specific to codegen/cpp.pp
class cpp:
    # set to torch.get_num_threads()
    threads = -1

    # Assume number of threads is dynamic, don't specialize thread number.
    # Kernels don't recompile on thread number changes with this flag on.
    # For single-threaded workload, turning it on would incur a slight
    # performance degradation.
    dynamic_threads = False

    simdlen = None
    min_chunk_size = 4096
    cxx = (
        None,  # download gcc12 from conda-forge if conda is installed
        # "g++-12",
        # "g++-11",
        # "g++-10",
        # "clang++",
        os.environ.get("CXX", "g++"),
        # "g++.par",
    )
    # Allow kernel performance profiling via PyTorch profiler
    enable_kernel_profile = False

    # enable weight prepacking to get a better performance; may lead to large memory footprint
    weight_prepack = True


# config specific to codegen/triton.py
class triton:

    # Use cudagraphs on output code
    cudagraphs = False

    # Synchronize before and after every compiled graph.
    debug_sync_graph = False

    # Synchronize after every kernel launch, to help pinpoint bugs
    debug_sync_kernel = False

    # choose conv backend, "aten" or "triton"
    convolution = "aten"

    # Always load full blocks (rather than broadcasting inside the block)
    dense_indexing = False

    # limit tiling dimensions
    max_tiles = 2

    # use triton.autotune for pointwise ops with complex layouts
    # this should only be disabled for debugging/testing
    autotune_pointwise = True

    # should we stop a fusion to allow better tiling?
    tiling_prevents_pointwise_fusion = True
    tiling_prevents_reduction_fusion = True

    # should we give different names to kernels
    ordered_kernel_names = False

    # should we put op names in kernel names
    descriptive_kernel_names = False

    # use alternate codegen for smaller reductions
    persistent_reductions = True

    # theses are not enforced, but they are used by asserts in triton_ops/autotune.py
    # NOTE: mobilevit_s in timm_models required X to be set to the higher value 2048
    max_block = {"X": 2048, "Y": 1024, "Z": 1024}


# create a directory containing lots of debug information
class trace:
    # master switch for all debugging flags below
    enabled = os.environ.get("TORCH_COMPILE_DEBUG", "0") == "1"

    # Save python logger call >=logging.DEBUG
    debug_log = True

    # Save python logger call >=logging.INFO
    info_log = False

    # Save input FX graph (post decomps, pre optimization)
    fx_graph = True

    # Save FX graph after transformations
    fx_graph_transformed = True

    # Save TorchInductor IR before fusion pass
    ir_pre_fusion = True

    # Save TorchInductor IR after fusion pass
    ir_post_fusion = True

    # Copy generated code to trace dir
    output_code = True

    # SVG figure showing post-fusion graph
    graph_diagram = False

    # Store cProfile (see snakeviz to view)
    compile_profile = False

    # Upload the .tar.gz file
    # Needs to be overriden based on specific environment needs
    upload_tar = None


from .._dynamo.config_utils import install_config_module

# adds patch, save_config, etc
install_config_module(sys.modules[__name__])<|MERGE_RESOLUTION|>--- conflicted
+++ resolved
@@ -11,6 +11,9 @@
 
 # Whether to enable printing the source code for each future
 verbose_progress = False
+
+# limit lines of inner_fn() when printing IR
+debug_max_lines = int(os.environ.get("TORCHINDUCTOR_DEBUG_MAX_LINES", "10"))
 
 # use cpp wrapper instead of python wrapper
 cpp_wrapper = False
@@ -82,15 +85,6 @@
 
 comment_origin = False
 
-<<<<<<< HEAD
-# Convert 1x1 convs into matmuls
-conv_1x1_as_mm = False
-
-# limit lines of inner_fn() when printing IR
-debug_max_lines = int(os.environ.get("TORCHINDUCTOR_DEBUG_MAX_LINES", "10"))
-
-=======
->>>>>>> 8099c80a
 
 def is_fbcode():
     return not hasattr(torch.version, "git_version")
