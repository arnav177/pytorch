--- conflicted
+++ resolved
@@ -1576,7 +1576,6 @@
     """
     Compile the given function with persistent cache for AOTI eager mode.
     """
-<<<<<<< HEAD
     assert not dynamic, "Only support static shape for now"
     type_to_torch_dtype = {int: torch.int32, float: torch.float, bool: torch.bool}
     supported_scalar_types = tuple(type_to_torch_dtype.keys())
@@ -1604,32 +1603,6 @@
     persistent_cache_lib = persistent_cache / "lib"
     if not persistent_cache_lib.exists():
         persistent_cache_lib.mkdir()
-
-    # Regarding aten operations with `out` parameter, we need to enable
-    # keep_inference_input_mutations to guarantee the correctness as
-    # the `out` parameter needs to be mutated.
-    options = (
-        {
-            "aot_inductor.keep_inference_input_mutations": True,
-        }
-        if options is None
-        else {
-            **options,
-            "aot_inductor.keep_inference_input_mutations": True,
-        }
-    )
-=======
-    flattened_inputs = pytree.arg_tree_leaves(*args, **kwargs)
-    assert all(
-        isinstance(input, torch.Tensor) for input in flattened_inputs
-    ), "Only support tensor for now"
-    assert not dynamic, "Only support static shape for now"
-
-    persistent_cache = aoti_eager_cache_dir(ns, device_type)
-    persistent_cache.mkdir(parents=True, exist_ok=True)
-    persistent_cache_lib = persistent_cache / "lib"
-    persistent_cache_lib.mkdir(parents=True, exist_ok=True)
->>>>>>> 79655a13
 
     with mock.patch.dict(
         os.environ,
@@ -1644,7 +1617,6 @@
                 options=options,
                 remove_runtime_assertions=remove_runtime_assertions,
                 disable_constraint_solver=disable_constraint_solver,
-<<<<<<< HEAD
                 # Some operations may have non-Tensor parameters like int, float, bool. These
                 # non-Tensor parameters will not be the input of the graph. Therefore, we do
                 # need to keep the same signature.
@@ -1705,23 +1677,6 @@
                     metadata = extract_scalar_metadata(input)
 
                 metadata["arg_order"] = idx
-=======
-            )
-
-            kernel_metadata_items = []
-            for input_tensor in flattened_inputs:
-                # TODO(Eikan): To add dynamic support
-                metadata: Dict[str, Any] = {}
-                metadata["is_dynamic"] = dynamic
-                metadata["device_type"] = f"{input_tensor.device.type}"
-                if is_cpu_device([input_tensor]):
-                    metadata["device_index"] = -1
-                else:
-                    metadata["device_index"] = input_tensor.device.index
-                metadata["dtype"] = f"{input_tensor.dtype}"
-                metadata["sizes"] = list(input_tensor.size())
-                metadata["strides"] = list(input_tensor.stride())
->>>>>>> 79655a13
                 kernel_metadata_items.append(metadata)
 
             kernel_meta_info: Dict[str, Any] = {}
