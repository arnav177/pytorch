from __future__ import annotations

import collections
import contextlib
import dataclasses
import enum
import functools
import inspect
import io
import itertools
import logging
import math
import operator
import os
import platform
import shutil
import sys
import tempfile
import textwrap
import time
import unittest
from datetime import datetime
from io import StringIO
from typing import (
    Any,
    Callable,
    Dict,
    Generic,
    Iterable,
    List,
    NamedTuple,
    Optional,
    Protocol,
    Set,
    TypeVar,
    Union,
    ValuesView,
)
from unittest import mock

import sympy
from typing_extensions import Concatenate, ParamSpec

import torch
from torch._dynamo.device_interface import get_interface_for_device
from torch._dynamo.utils import detect_fake_mode
from torch.autograd import DeviceType
from torch.autograd.profiler_util import EventList
from torch.fx.passes.shape_prop import ShapeProp
from torch.utils._sympy.functions import CeilDiv, CleanDiv, FloorDiv, ModularIndexing
from torch.utils._sympy.symbol import make_symbol, SymT
<<<<<<< HEAD
=======
from torch.utils._sympy.value_ranges import bound_sympy, ValueRanges
>>>>>>> ee003497
from . import config
from .runtime.runtime_utils import ceildiv as runtime_ceildiv

log = logging.getLogger(__name__)

_T = TypeVar("_T")
VarRanges = Dict[sympy.Expr, sympy.Expr]

ALIGNMENT = 16


def do_bench_using_profiling(fn: Callable[[], Any], warmup=25, rep=100) -> float:
    """
    Returns benchmark results by examining torch profiler events.
    This could be more accurate as it doesn't count CPU side overhead.
    However, this also requires manually excluding irrelevant event, e.g.
    vectorized_elementwise_kernel which is used to fill L2 cache,
    various CUDA events, etc, so could also be fragile.
    """

    fn()
    torch.cuda.synchronize()
    cache = torch.empty(int(256e6 // 4), dtype=torch.int, device="cuda")

    # Estimate the runtime of the function
    start_event = torch.cuda.Event(enable_timing=True)
    end_event = torch.cuda.Event(enable_timing=True)
    start_event.record()
    for _ in range(5):
        cache.zero_()
        fn()
    end_event.record()
    torch.cuda.synchronize()
    estimate_ms = start_event.elapsed_time(end_event) / 5

    # compute number of warmup and repeat
    n_warmup = max(1, int(warmup / estimate_ms))
    n_repeat = max(1, int(rep / estimate_ms))

    # Warm-up
    for _ in range(n_warmup):
        fn()

    with torch.profiler.profile(
        activities=[
            torch.profiler.ProfilerActivity.CUDA,
        ]
    ) as p:
        # Benchmark
        for i in range(n_repeat):
            # we clear the L2 cache before each run
            cache.zero_()
            # record time of `fn`
            fn()
        # Record clocks
        torch.cuda.synchronize()

    log.debug("raw events")
    log.debug(p.key_averages().table(sort_by="self_cuda_time_total", row_limit=-1))

    filtered_events = EventList(
        [
            event
            for event in p.events()
            if event.device_type == DeviceType.CUDA and event.name != "Context Sync"
        ]
    )
    if len(filtered_events) % n_repeat != 0:
        raise RuntimeError(
            "Failed to divide all profiling events into #repeat groups. "
            "#CUDA events: %d, #repeats: %s",
            len(filtered_events),
            n_repeat,
        )
    num_event_per_group = len(filtered_events) / n_repeat
    actual_events = EventList(
        [
            event
            for i, event in enumerate(filtered_events)
            if i % num_event_per_group != 0
        ]
    )
    actual_events._build_tree()
    actual_events = actual_events.key_averages()

    log.debug("profiling time breakdown")
    log.debug(actual_events.table(row_limit=-1))

    res = sum(event.device_time_total for event in actual_events) / 1000.0 / n_repeat
    log.debug("profiling results: %s ms", res)
    return res


@functools.lru_cache(None)
def has_torchvision_roi_align() -> bool:
    try:
        from torchvision.ops import roi_align  # noqa: F401

        return roi_align is not None and hasattr(
            getattr(torch.ops, "torchvision", None), "roi_align"
        )
    except ImportError:
        return False


def decode_device(device: Union[Optional[torch.device], str]) -> torch.device:
    if device is None:
        return torch.tensor(0.0).device  # default device
    if isinstance(device, str):
        device = torch.device(device)
    if device.type not in ("cpu", "meta") and device.index is None:
        device_interface = get_interface_for_device(device.type)
        return torch.device(device.type, index=device_interface.Worker.current_device())
    return device


def sympy_product(it):
    return functools.reduce(operator.mul, it, sympy.Integer(1))


def sympy_dot(seq1, seq2):
    assert len(seq1) == len(seq2)
    return sympy.expand(sum(a * b for a, b in zip(seq1, seq2)))


def unique(it: Iterable[_T]) -> ValuesView[_T]:
    return {id(x): x for x in it}.values()


def ceildiv(
    numer: Union[int, sympy.Expr], denom: Union[int, sympy.Expr]
) -> Union[int, sympy.Expr]:
    if isinstance(numer, sympy.Expr) or isinstance(denom, sympy.Expr):
        return CeilDiv(numer, denom)
    # TODO: There is a bug in a call to this function, to repro:
    # python benchmarks/dynamo/huggingface.py --inductor -d cuda --accuracy
    # --amp --only YituTechConvBert --dynamic-shapes
    assert isinstance(numer, int) and isinstance(
        denom, int
    ), f"{numer}: {type(numer)}, {denom}: {type(denom)}"
    return runtime_ceildiv(numer, denom)


def _type_of(key):
    # Use the function here to get rid of dependencies on the Triton during the codegen.
    # Refer to Triton implementation here:
    # https://github.com/openai/triton/blob/98b5945d2aef679e00ebca8e07c35c3658ec76de/python/triton/runtime/jit.py#L238
    # `None` is nullptr.  Implicitly convert to *i8.
    if key is None:
        return "*i8"
    dtype_str = str(key).split(".")[-1]
    tys = {
        "bool": "i1",
        "float8e4nv": "fp8e4nv",
        "float8e5": "fp8e5",
        "float8e4b15": "fp8e4b15",
        "float8e4b15x4": "fp8e4b15x4",
        "float8_e4m3fn": "fp8e4nv",
        "float8_e5m2": "fp8e5",
        "float16": "fp16",
        "bfloat16": "bf16",
        "float32": "fp32",
        "float64": "fp64",
        "int8": "i8",
        "int16": "i16",
        "int32": "i32",
        "int64": "i64",
        "uint8": "u8",
        "uint16": "u16",
        "uint32": "u32",
        "uint64": "u64",
    }
    # reinterpret can create triton type
    for v in list(tys.values()):
        tys[v] = v
    return key if isinstance(key, str) else f"*{tys[dtype_str]}"


def convert_shape_to_inductor(
    lst: Iterable[Union[int, torch.SymInt]]
) -> List[sympy.Expr]:
    """
    Gets the shape and stride of a tensor. For non-symbolic tensors, this is
    trivial. But for symbolic tensors, we need to map from SymIntNode into
    sympy.Expr.
    """
    return [
        i.node.expr if isinstance(i, torch.SymInt) else sympy.Integer(i) for i in lst
    ]


def convert_shape_to_symint(
    lst: Iterable[Union[int, sympy.Expr]]
) -> List[Union[int, torch.SymInt]]:
    """
    Takes a list of shapes from Inductor and converts them into symints (or just
    ints if all shapes are static).
    """
    from .virtualized import V

    return [
        i
        if isinstance(i, int)
        else int(i)
        if isinstance(i, sympy.Integer)
        else V.graph.sizevars.shape_env.create_symintnode(i, hint=None)
        for i in lst
    ]


def is_view(op: torch._ops.OpOverload):
    """
    Does this op overload have aliasing
    """
    assert isinstance(op, torch._ops.OpOverload)
    return any(a.alias_info is not None for a in op._schema.arguments)


def is_pointwise_use(use):
    if not use.op == "call_function":
        return False

    if not (
        isinstance(use.target, torch._ops.OpOverload) or use.target is operator.getitem
    ):
        return False

    if use.target is operator.getitem or is_view(use.target):
        return all(is_pointwise_use(u) for u in use.users)

    return torch.Tag.pointwise in use.target.tags


def gen_gm_and_inputs(target, args, kwargs):
    g = torch.fx.Graph()
    g_args = []
    a_args = []
    for n, arg in enumerate(args):
        if isinstance(arg, torch.Tensor):
            g_args.append(g.placeholder(f"arg{n}"))
            a_args.append(arg)
        else:
            g_args.append(arg)
    assert all(not isinstance(x, torch.Tensor) for x in kwargs.values())
    node = g.call_function(target, tuple(g_args), kwargs)
    if (
        len(target._schema.returns) == 1
        and str(target._schema.returns[0].type) == "Tensor"
    ):
        node = (node,)
    g.output(node)

    gm = torch.fx.GraphModule({}, g)
    return gm, a_args


def synchronize(device: str = "cuda"):
    if device == "cpu":
        return
    device_interface = get_interface_for_device(device)
    if device_interface.is_available():
        device_interface.synchronize()


def timed(
    model: Callable[..., Any], example_inputs, times: int = 1, device: str = "cuda"
) -> float:
    synchronize(device)
    torch.manual_seed(1337)
    t0 = time.perf_counter()
    for _ in range(times):
        result = model(*example_inputs)
        synchronize(device)
    t1 = time.perf_counter()
    # GC the result after timing
    assert result is not None  # type: ignore[possibly-undefined]
    return t1 - t0


def print_performance(
    fn, args=(), times=10, repeat=10, baseline=1.0, device: str = "cuda"
):
    timings = torch.tensor([timed(fn, args, times, device) for _ in range(repeat)])
    took = torch.median(timings) / times
    print(f"{took/baseline:.6f}")
    return took


def precompute_method(obj: Any, method: str):
    """Replace obj.method() with a new method that returns a precomputed constant."""
    result = getattr(obj, method)()
    setattr(obj, method, lambda: result)


def precompute_methods(obj: Any, methods: List[str]):
    """Replace methods with new methods that returns a precomputed constants."""
    for method in methods:
        precompute_method(obj, method)


def cmp(a, b) -> int:
    return int(a > b) - int(a < b)


def pad_listlike(x, size):
    if len(x) == 1:
        return type(x)([x[0]]) * size
    else:
        return x


# Used to ensure that iterating over a set is deterministic
def tuple_sorted(x):
    if len(x) == 0:
        return []

    def sort_func(elem):
        if isinstance(elem, str):
            return elem
        else:
            # We expect `elem` to be `scheduler.BaseSchedulerNode` type here,
            # but we are not able to do isinstance assert because of circular dependency
            return elem.get_name()

    return sorted(x, key=sort_func)


P = ParamSpec("P")
RV = TypeVar("RV", covariant=True)


class CachedMethod(Generic[P, RV], Protocol):
    @staticmethod
    def clear_cache(self) -> None:
        ...

    def __call__(self, *args: P.args, **kwargs: P.kwargs) -> RV:
        ...


# See https://github.com/python/mypy/issues/13222#issuecomment-1193073470 to understand the type signature
def cache_on_self(fn: Callable[Concatenate[Any, P], RV]) -> CachedMethod[P, RV]:
    key = f"__{fn.__name__}_cache"

    @functools.wraps(fn)
    def wrapper(self):
        if not hasattr(self, key):
            setattr(self, key, fn(self))
        return getattr(self, key)

    def clear_cache(self):
        if hasattr(self, key):
            delattr(self, key)

    wrapper.clear_cache = clear_cache  # type: ignore[attr-defined]
    return wrapper  # type: ignore[return-value]


def aggregate_origins(node_schedule):
    from . import ir

    if isinstance(node_schedule, list):
        return functools.reduce(
            operator.or_,
            [
                node.node.origins
                for node in node_schedule
                if hasattr(node, "node") and node.node
            ],
            set(),
        )
    elif isinstance(node_schedule, ir.ExternKernel):
        return node_schedule.origins
    else:
        return set()


def get_fused_kernel_name(node_schedule, descriptive_names):
    all_origins = aggregate_origins(node_schedule)
    if descriptive_names == "original_aten":
        # Bases the kernel name off of the top-level aten operator (i.e. pre-decompositions)
        sources = [
            origin.meta["original_aten"]._overloadpacket.__name__
            for origin in all_origins
            if origin.op == "call_function"
            and "original_aten" in origin.meta
            and origin.meta["original_aten"] is not None
        ]
        sources = sorted(set(sources))
    elif descriptive_names == "torch":
        # Bases the kernel name off of the top-level "torch" operator (i.e. post-dynamo graph)
        sources = []
        for origin in all_origins:
            if origin.op == "call_function" and "source_fn_stack" in origin.meta:
                source_fn = origin.meta["source_fn_stack"][-1]
                if isinstance(source_fn[1], str):
                    sources.append(source_fn[1])
                else:
                    sources.append(source_fn[1].__name__)
        sources = sorted(set(sources))
    elif descriptive_names == "inductor_node":
        sources = [
            origin.name for origin in all_origins if origin.op == "call_function"
        ]
    else:
        raise NotImplementedError
    sources = sources
    return "_".join(["fused"] + sources)


def get_kernel_metadata(node_schedule, wrapper):
    all_origins = aggregate_origins(node_schedule)
    inductor_nodes = [origin for origin in all_origins if origin.op == "call_function"]

    from_node_dict = collections.defaultdict(list)
    original_aten_dict = collections.defaultdict(list)
    for node in inductor_nodes:
        if "original_aten" in node.meta and node.meta["original_aten"] is not None:
            key = str(node.meta["original_aten"]._overloadpacket)
            original_aten_dict[key].append(node.name)
        if "from_node" in node.meta:
            key = node.meta["from_node"][0][0]
            from_node_dict[key].append(node.name)
    metadata = (
        f"{wrapper.comment} Source Nodes: [{', '.join(sorted(from_node_dict.keys()))}], "
        f"Original ATen: [{', '.join(sorted(original_aten_dict.keys()))}]"
    )
    # trace back to original node here
    detailed_metadata = []
    for original_node, nodes in sorted(from_node_dict.items()):
        detailed_metadata.append(
            f"{wrapper.comment} {original_node} => {', '.join(sorted(nodes))}"
        )
    return metadata, "\n".join(detailed_metadata)


def dominated_nodes(
    initial_queue: Iterable[torch.fx.Node], skip_filter=None
) -> Set[torch.fx.Node]:
    """Returns the set of nodes whose values depend on those within initial_queue"""
    initial_queue = list(initial_queue)
    dominated_set = set(initial_queue)

    while initial_queue:
        node = initial_queue.pop()
        for user in node.users:
            if skip_filter and skip_filter(user):
                continue
            if user not in dominated_set:
                dominated_set.add(user)
                initial_queue.append(user)

    return dominated_set


def gather_origins(args, kwargs):
    import itertools

    from . import ir

    def is_unrealized_node(n):
        if isinstance(n, ir.TensorBox):
            return is_unrealized_node(n.data)
        if isinstance(n, ir.StorageBox):
            return is_unrealized_node(n.data)
        return isinstance(n, ir.IRNode) and isinstance(n, ir.Pointwise)

    kwarg_origins = [val.origins for val in kwargs.values() if is_unrealized_node(val)]
    arg_origins = [arg.origins for arg in args if is_unrealized_node(arg)]
    return set(itertools.chain(*arg_origins, *kwarg_origins))


def sympy_str(expr: sympy.Expr) -> str:
    """
    Normal sympy str is very slow, this is a lot faster.  The result are
    somewhat worse, as it doesn't do as much simplification.  So don't
    use this for final codegen.
    """
    if isinstance(expr, sympy.Symbol):
        return expr.name
    if isinstance(expr, sympy.Add):
        return " + ".join(map(sympy_str, expr.args))
    if isinstance(expr, sympy.Mul):
        return " * ".join(map(sympy_str, expr.args))

    if isinstance(expr, (ModularIndexing, CleanDiv, FloorDiv)):
        return f"{expr.func.__name__}({', '.join(map(sympy_str, expr.args))})"
    return str(expr)


<<<<<<< HEAD
=======
def get_bounds_index_expr(index):
    from .virtualized import V

    # If this expression does not come from an FX node, we compute its bounds
    if (
        config.compute_all_bounds
        and (fx_node := getattr(V.interpreter, "current_node", None))
        and fx_node.target != "index_expr"
    ):
        return bound_sympy(index)
    else:
        return ValueRanges.unknown()


>>>>>>> ee003497
def sympy_index_symbol_with_prefix(prefix: SymT, idx: int) -> sympy.Symbol:
    """
    Used to generate an integer-nonnegative symbol.
    """
    # This should never be used for creating shape/stride symbols, as those
    # should all be allocated before Inductor.
    assert prefix != SymT.SIZE
    # NOTE: shape symbols are positive (> 0), but index variables are only
    # non-negative (>= 0).
    return make_symbol(prefix, idx, integer=True, nonnegative=True)


def sympy_index_symbol(name: str) -> sympy.Symbol:
    """
    Used to generate an integer-nonnegative symbol.
    """
    # This should never be used for creating shape/stride symbols, as those
    # should all be allocated before Inductor.
    assert name[0] != "s"
    # NOTE: shape symbols are positive (> 0), but index variables are only
    # non-negative (>= 0).
    return sympy.Symbol(name, integer=True, nonnegative=True)


def sympy_subs(expr: sympy.Expr, replacements: Dict[sympy.Expr, Any]) -> sympy.Expr:
    """
    When the passed replacement symbol v is a string, it is converted to a symbol with name v that
    have the same replaced expression integer and nonnegative properties.
    """

    def to_symbol(replaced, replacement):
        assert isinstance(replaced, sympy.Expr)
        if isinstance(replacement, str):
            return sympy.Symbol(
                replacement,
                integer=replaced.is_integer,  # type: ignore[attr-defined]
                nonnegative=replaced.is_nonnegative,  # type: ignore[attr-defined]
            )
        else:
            return replacement

    # xreplace is faster than subs, but is way more picky
    return sympy.sympify(expr).xreplace(
        {k: to_symbol(k, v) for k, v in replacements.items()}
    )


def is_symbolic(a: Any) -> bool:
    return isinstance(a, torch.SymInt) or (
        isinstance(a, torch.Tensor)
        and any(is_symbolic(x) for x in itertools.chain(a.size(), a.stride()))
    )


def any_is_symbolic(*args: Any) -> bool:
    return any(is_symbolic(a) for a in args)


def get_first_incompatible_cudagraph_node(gm):
    from torch.fx.experimental.symbolic_shapes import free_unbacked_symbols

    forbidden_set = {
        "aten._fused_moving_avg_obs_fq_helper.default",
        "aten._fused_moving_avg_obs_fq_helper_functional.default",
        "aten.multinomial.default",
        "fbgemm.dense_to_jagged.default",
        "fbgemm.jagged_to_padded_dense.default",
        "run_and_save_rng_state",
        "run_with_rng_state",
        "aten._local_scalar_dense",
        # Technically, it's not necessary to ban this, because an
        # assert_scalar with constant arguments can be validly run
        # with CUDA graphs, but the operator is also pointless with
        # constant arguments, so might as well ban
        "aten._assert_scalar",
    }
    if torch.are_deterministic_algorithms_enabled():
        forbidden_set.update(
            {
                "aten._unsafe_index_put.default",
                "aten.index_put.default",
                "aten.index_put_.default",
                "aten.scatter.src",
                "aten.scatter.reduce",
                "aten.scatter.value_reduce",
                "aten.scatter_add_",
                "aten.scatter_add.default",
                "aten.scatter_reduce.two",
                "aten.scatter_reduce_.two",
                "aten.scatter_reduce.two_out",
            }
        )
    for node in gm.graph.nodes:
        if str(node.target) in forbidden_set:
            return node
        if (val := node.meta.get("val")) is not None and free_unbacked_symbols(val):
            return node
    return None


def has_incompatible_cudagraph_ops(gm):
    return get_first_incompatible_cudagraph_node(gm) is not None


def output_node(gm: torch.fx.GraphModule):
    """Get the output node from an FX graph"""
    last_node = next(iter(reversed(gm.graph.nodes)))
    assert last_node.op == "output"
    return last_node


_registered_caches: List[Any] = []


def clear_on_fresh_inductor_cache(obj: Any):
    """
    Use this decorator to register any caches that should be cache_clear'd
    with fresh_inductor_cache().
    """
    if not hasattr(obj, "cache_clear") or not callable(obj.cache_clear):
        raise AttributeError(f"{obj} does not have a cache_clear method")

    _registered_caches.append(obj)
    return obj


def clear_inductor_caches():
    """
    Clear all registered caches.
    """
    for obj in _registered_caches:
        obj.cache_clear()


@contextlib.contextmanager
def fresh_inductor_cache(cache_entries=None):
    """
    Contextmanager that provides a clean tmp cachedir for inductor.

    Optionally, pass a dict as 'cache_entries' to get a list of filenames and sizes
    generated with this cache instance.
    """
    clear_inductor_caches()

    inductor_cache_dir = tempfile.mkdtemp()
    try:
        with mock.patch.dict(
            os.environ, {"TORCHINDUCTOR_CACHE_DIR": inductor_cache_dir}
        ):
            triton_cache_dir = os.path.join(inductor_cache_dir, "triton")
            with mock.patch.dict(os.environ, {"TRITON_CACHE_DIR": triton_cache_dir}):
                yield
                if isinstance(cache_entries, dict):
                    assert len(cache_entries) == 0, "expected empty cache_entries dict"
                    if os.path.exists(triton_cache_dir):
                        files = os.listdir(triton_cache_dir)
                        cache_entries.update(
                            {
                                f: os.path.getsize(os.path.join(triton_cache_dir, f))
                                for f in files
                                if ".lock" not in f
                            }
                        )
        shutil.rmtree(inductor_cache_dir)
    except Exception:
        log.warning("on error, temporary cache dir kept at %s", inductor_cache_dir)
        raise


def argsort(seq) -> List[int]:
    # preserve original order for equal strides
    getter = seq.__getitem__
    a_r = range(len(seq))
    return list(reversed(sorted(a_r, key=getter, reverse=True)))  # noqa: C413


@functools.lru_cache(8)
def get_dtype_size(dtype):
    return torch.empty((), dtype=dtype).element_size()


class LineContext(NamedTuple):
    context: Any


class IndentedBuffer:
    tabwidth = 4

    def __init__(self, initial_indent=0):
        self._lines = []
        self._indent = initial_indent

    def getvaluewithlinemap(self) -> tuple[str, list[tuple[int, LineContext]]]:
        buf = StringIO()
        p = 1
        linemap = []
        for line in self._lines:
            if isinstance(line, DeferredLineBase):
                line = line()
                if line is None:
                    continue
            elif isinstance(line, LineContext):
                linemap.append((p, line.context))
                continue
            assert isinstance(line, str)
            buf.write(line)
            buf.write("\n")
            p += 1 + line.count("\n")
        return buf.getvalue(), linemap

    def getvalue(self) -> str:
        v, _ = self.getvaluewithlinemap()
        return v

    def getrawvalue(self) -> str:
        buf = StringIO()
        for line in self._lines:
            if isinstance(line, DeferredLineBase):
                line = line()
                if line is None:
                    continue
            elif isinstance(line, LineContext):
                continue
            assert isinstance(line, str)
            # backslash implies line continuation
            if line.endswith("\\"):
                buf.write(line[:-1])
            else:
                buf.write(line)
                buf.write("\n")
        return buf.getvalue()

    def clear(self):
        self._lines.clear()

    def __bool__(self):
        return bool(self._lines)

    def prefix(self):
        return " " * (self._indent * self.tabwidth)

    def newline(self):
        self.writeline("\n")

    def writeline(self, line):
        if isinstance(line, LineContext):
            self._lines.append(line)
        elif isinstance(line, DeferredLineBase):
            self._lines.append(line.with_prefix(self.prefix()))
        elif line.strip():
            self._lines.append(f"{self.prefix()}{line}")
        else:
            self._lines.append("")

    def writelines(self, lines):
        for line in lines:
            self.writeline(line)

    def indent(self, offset=1):
        @contextlib.contextmanager
        def ctx():
            self._indent += offset
            try:
                yield
            finally:
                self._indent -= offset

        return ctx()

    def do_indent(self, offset=1):
        self._indent += offset

    def do_unindent(self, offset=1):
        self._indent -= offset

    def splice(self, other_code, strip=False):
        if isinstance(other_code, IndentedBuffer):
            dedent = float("inf")
            for line in other_code._lines:
                if not isinstance(line, LineContext) and line:
                    dedent = min(dedent, len(line) - len(line.lstrip()))
            if math.isinf(dedent):
                dedent = 0
            for line in other_code._lines:
                if isinstance(line, LineContext):
                    self._lines.append(line)
                else:
                    IndentedBuffer.writeline(self, line[int(dedent) :])
        else:
            other_code = textwrap.dedent(other_code)
            if strip:
                other_code = other_code.lstrip()
            if not other_code:
                return
            other_code = other_code.rstrip()
            for line in other_code.split("\n"):
                self.writeline(line)

    def map(self, func: Callable[[Any], Any]) -> IndentedBuffer:
        res = IndentedBuffer(initial_indent=self._indent)
        res._lines = [func(line) for line in self._lines]
        return res

    def __repr__(self):
        return f"{type(self)}({self.getvalue()})"

    def __add__(self, other):
        assert self._indent == other._indent
        res = IndentedBuffer(initial_indent=self._indent)
        res.writelines(self._lines)
        res.writelines(other._lines)
        return res


@contextlib.contextmanager
def restore_stdout_stderr(initial_stdout, initial_stderr):
    try:
        yield
    finally:
        sys.stdout = initial_stdout
        sys.stderr = initial_stderr


class DeferredLineBase:
    """A line that can be 'unwritten' at a later time"""

    def __init__(self, line):
        if not line.strip():
            line = ""
        self.line = line

    def __call__(self) -> Optional[str]:
        """Returns either self.line or None to indicate the line has been 'unwritten'"""
        raise NotImplementedError

    def _new_line(self, line: str) -> DeferredLineBase:
        """Returns a new deferred line with the same condition"""
        raise NotImplementedError

    def with_prefix(self, prefix):
        return self._new_line(f"{prefix}{self.line}")

    def lstrip(self):
        return self._new_line(self.line.lstrip())

    def __getitem__(self, index):
        return self._new_line(self.line[index])

    def __bool__(self):
        return bool(self.line)

    def __len__(self):
        return len(self.line)


@functools.lru_cache(None)
def is_big_gpu(index) -> bool:
    min_sms = 68  # 3080
    avail_sms = torch.cuda.get_device_properties(index).multi_processor_count
    if avail_sms < min_sms:
        log.warning(
            "Not enough SMs to use max_autotune_gemm mode",
            extra={"min_sms": min_sms, "avail_sms": avail_sms},
        )
        return False
    return True


def use_max_autotune() -> bool:
    return (
        config.max_autotune or config.max_autotune_gemm or config.search_autotune_cache
    )


def _use_template_for_cuda(layout, allowed_layout_dtypes: List[torch.dtype]) -> bool:
    return (
        use_max_autotune()
        and layout.device.type == "cuda"
        and layout.dtype in allowed_layout_dtypes
        and is_big_gpu(layout.device.index or 0)
    )


def _use_autotune_backend(backend: str) -> bool:
    return backend.upper() in [
        x.strip() for x in config.max_autotune_gemm_backends.upper().split(",")
    ]


def use_triton_template(layout, *, enable_int32=False):
    layout_dtypes = [torch.float16, torch.bfloat16, torch.float32]
    if enable_int32:
        layout_dtypes = [torch.float16, torch.bfloat16, torch.float32, torch.int32]
    return _use_template_for_cuda(layout, layout_dtypes) and _use_autotune_backend(
        "TRITON"
    )


def use_cutlass_template(layout, m, n, k):
    from .virtualized import V

    gemm_size = V.graph.sizevars.size_hint(m * n * k, fallback=-1)
    if gemm_size <= 0 or gemm_size < config.cuda.cutlass_backend_min_gemm_size:
        return False
    from .codegen.cuda.cutlass_utils import try_import_cutlass

    # Do not use cutlass template on ROCm
    if torch.version.hip:
        return False

    layout_dtypes = [torch.float16, torch.bfloat16, torch.float32, torch.int32]
    res = _use_template_for_cuda(layout, layout_dtypes) and _use_autotune_backend(
        "CUTLASS"
    )

    if res:
        if not try_import_cutlass():
            log.warning(
                "Failed to import CUTLASS lib. Please check whether "
                "_inductor.config.cuda.cutlass_dir is set correctly. "
                "Skipping CUTLASS backend for now."
            )
            return False
    return res


def use_aten_gemm_kernels():
    return not use_max_autotune() or _use_autotune_backend("ATEN")


class DebugDirManager:
    counter = itertools.count(0)
    prev_debug_name: str

    def __init__(self):
        self.id = next(DebugDirManager.counter)

    def __enter__(self):
        self.prev_debug_name = torch._dynamo.config.debug_dir_root
        self.new_name = f"{self.prev_debug_name}_tmp_{self.id}"
        torch._dynamo.config.debug_dir_root = self.new_name

    def __exit__(self, *args):
        shutil.rmtree(self.new_name)
        torch._dynamo.config.debug_dir_root = self.prev_debug_name


def run_and_get_code(fn, *args, **kwargs):
    from .graph import GraphLowering

    compile_to_module = GraphLowering.compile_to_module
    source_codes: List[str] = []

    def patched_compile_to_module(self):
        mod = compile_to_module(self)
        with open(mod.__file__) as f:
            source_codes.append(f.read())
        return mod

    # If FX code caching is enabled, a hit prevents getting the code.
    with config.patch({"fx_graph_cache": False}):
        with mock.patch.object(
            GraphLowering, "compile_to_module", patched_compile_to_module
        ):
            torch._dynamo.reset()
            result = fn(*args, **kwargs)
    return result, source_codes


def get_code(fn, *args, **kwargs):
    """Get the inductor-generated code, but skip any actual compilation or running."""
    from .graph import GraphLowering

    source_codes: List[str] = []

    def patched_compile_to_module(self: GraphLowering):
        class DummyModule:
            """This is empty to replace the generated triton module"""

            def __init__(self):
                pass

            def call(self, *args, **kwargs):
                # Don't do anything when called
                pass

        code, _ = (
            self.codegen_with_cpp_wrapper() if self.cpp_wrapper else self.codegen()
        )
        # Skip all the actual compiling.

        source_codes.append(code)
        return DummyModule()

    # If FX code caching is enabled, a hit prevents getting the code.
    with config.patch({"fx_graph_cache": False}):
        with mock.patch.object(
            GraphLowering, "compile_to_module", patched_compile_to_module
        ):
            torch._dynamo.reset()
            # Note the return here is None
            _ = fn(*args, **kwargs)

    return source_codes


def get_triton_code(fn, *args, **kwargs):
    source_codes = get_code(fn, *args, **kwargs)
    # Can have two outputs if backwards was eagerly compiled
    assert (
        1 <= len(source_codes) <= 2
    ), f"expected one or two code outputs got {len(source_codes)}"
    return source_codes[0]


def run_and_get_triton_code(fn, *args, **kwargs):
    _, source_codes = run_and_get_code(fn, *args, **kwargs)
    # Can have two outputs if backwards was eagerly compiled
    assert (
        1 <= len(source_codes) <= 2
    ), f"expected one or two code outputs got {len(source_codes)}"
    return source_codes[0]


@contextlib.contextmanager
def override_lowering(aten_op, override_fn):
    """
    Override the lowering of aten_op with override_fn.
    The first argument of override_fn is the original lowering fn.
    """
    from torch._inductor import lowering

    orig_fn = lowering.lowerings[aten_op]
    try:
        lowering.lowerings[aten_op] = functools.partial(override_fn, orig_fn)
        yield
    finally:
        lowering.lowerings[aten_op] = orig_fn


def add_scheduler_init_hook(pre_fn, post_fn=None):
    """
    Add hook functions to be called at the beginning and end of Scheduler.__init__.
    Used for unit tests.
    """
    from torch._inductor.scheduler import Scheduler

    orig_fn = Scheduler.__init__

    def wrapper(scheduler, nodes):
        pre_fn(scheduler, nodes)
        out = orig_fn(scheduler, nodes)
        if post_fn:
            post_fn(scheduler, nodes)
        return out

    return unittest.mock.patch.object(Scheduler, "__init__", wrapper)


def developer_warning(msg):
    """
    Warnings that will be actionable for PyTorch developers, but not
    end users.  Allows us to easily disable them in stable releases but
    keep them on for nightly builds.
    """
    if config.developer_warnings:
        log.warning(msg)
    else:
        log.info(msg)


def get_benchmark_name():
    """
    An experimental API used only when config.benchmark_kernel is true.

    The benchmark name is only available at codegen time. So we can not
    directly call it in benchmark_all_kernels which is run after codegen.

    The function assumes the argument after --only is the benchmark name.
    It works for torchbench.py/hugginface.py/timm_models.py. But for ad-hoc
    scripts, this function may return None.

    There are 2 flavors of --only argument we need handle:
    1. --only model_name
    2. --only=model_name
    """
    try:
        idx = sys.argv.index("--only")
        if (
            idx + 1 < len(sys.argv)
            and len(sys.argv[idx + 1]) > 0
            and sys.argv[idx + 1][0] != "-"
        ):
            return sys.argv[idx + 1]
    except ValueError:
        pass

    for arg in sys.argv:
        if arg.startswith("--only="):
            return arg[len("--only=") :]


def is_ones(items):
    return all(x == 1 for x in items)


def is_zeros(items):
    return all(x == 0 for x in items)


def is_cpu_device(inputs):
    return all(
        item.device == torch.device("cpu")
        for item in inputs
        if isinstance(item, torch.Tensor)
    )


def get_sympy_Expr_dtype(val: sympy.Expr) -> torch.dtype:
    assert isinstance(
        val, sympy.Expr
    ), "only support sympy.Expr as input to get_sympy_Expr_dtype"
    if val.is_integer:  # type: ignore[attr-defined]
        return torch.int64
    else:
        return torch.float64


@contextlib.contextmanager
def maybe_profile(should_profile, *args, **kwargs):
    if should_profile:
        with torch.profiler.profile(*args, **kwargs) as p:
            yield p
    else:
        yield


def parallel_num_threads():
    threads = config.cpp.threads
    if threads < 1:
        threads = torch.get_num_threads()
    return threads


@functools.lru_cache(None)
def get_device_tflops(dtype):
    from triton.testing import get_max_simd_tflops, get_max_tensorcore_tflops

    assert dtype in (torch.float16, torch.bfloat16, torch.float32)

    if inspect.signature(get_max_simd_tflops).parameters.get("clock_rate"):
        # Triton API change in https://github.com/openai/triton/pull/2293
        from torch._utils_internal import max_clock_rate

        sm_clock = max_clock_rate()
        if dtype in (torch.float16, torch.bfloat16):
            return get_max_tensorcore_tflops(dtype, sm_clock)

        if torch.backends.cuda.matmul.allow_tf32:
            return get_max_tensorcore_tflops(torch.float32, sm_clock)
        else:
            return get_max_simd_tflops(torch.float32, sm_clock)
    else:
        if dtype in (torch.float16, torch.bfloat16):
            return get_max_tensorcore_tflops(dtype)

        if torch.backends.cuda.matmul.allow_tf32:
            return get_max_tensorcore_tflops(torch.float32)
        else:
            return get_max_simd_tflops(torch.float32)


@functools.lru_cache(None)
def get_gpu_dram_gbps():
    from triton.testing import get_dram_gbps

    return get_dram_gbps()


def get_gpu_shared_memory():
    from triton.runtime import driver

    return driver.active.utils.get_device_properties(0).get("max_shared_mem", 0)


def is_welford_reduction(reduction_type):
    return reduction_type.startswith("welford")


def reduction_num_outputs(reduction_type):
    return 3 if is_welford_reduction(reduction_type) else 1


def is_linux() -> bool:
    return platform.system() == "Linux"


def has_free_symbols(itr: Iterable[Any]):
    return any(isinstance(x, sympy.Expr) and not x.is_number for x in itr)


def is_dynamic(*args):
    from . import ir

    for t in args:
        if isinstance(t, ir.TensorBox):
            if has_free_symbols(t.data.get_size()) or (
                hasattr(t.data, "get_stride") and has_free_symbols(t.data.get_stride())
            ):
                return True
        elif isinstance(t, (ir.StorageBox, ir.BaseView, ir.ComputedBuffer)):
            assert hasattr(t, "get_size") and hasattr(t, "get_stride")
            if has_free_symbols(t.get_size()) or has_free_symbols(t.get_stride()):
                return True
        elif not isinstance(t, ir.IRNode):
            continue
        else:
            raise TypeError(f"unexpected type for is_dynamic {type(t)}")

    return False


# Placeholder strings used in triton codegen.
class Placeholder(enum.Enum):
    # The placeholder for the actual name of a triton kernel.
    # e.g. for "def triton_" it would be "triton_"
    KERNEL_NAME = "KERNEL_NAME"

    # The descriptive name of the triton kernel; when unique_kernel_names = False, this
    # placeholder will be replaced with a string with more information.
    DESCRIPTIVE_NAME = "DESCRIPTIVE_NAME"


def pass_execution_and_save(func, gm, inp, msg):
    from .pattern_matcher import stable_topological_sort

    with tempfile.NamedTemporaryFile(
        mode="w",
        encoding="utf-8",
        delete=False,
    ) as f:
        before_io = io.StringIO()
        after_io = io.StringIO()
        ShapeProp(gm=gm, fake_mode=detect_fake_mode(inp)).propagate(*inp)
        print(f"Before:\n{gm.graph}", file=f)
        print(gm.graph, file=before_io)
        start_time = datetime.now()
        func(gm.graph)
        time_elapsed = datetime.now() - start_time
        # recompile graph
        stable_topological_sort(gm.graph)
        gm.graph.lint()
        gm.recompile()

        print(f"After:\n{gm.graph}", file=f)
        print(gm.graph, file=after_io)
        t = before_io.getvalue() == after_io.getvalue()
        log.info(
            "%s, save before/after graph to %s, graph before/after are the same = %s, time elapsed = %s",
            msg,
            f.name,
            t,
            time_elapsed,
        )


def is_collective(node):
    from . import ir

    return type(node) == ir._CollectiveKernel


def is_wait(node):
    from . import ir

    return type(node) == ir._WaitKernel


def num_fw_fixed_arguments(dynamo_gm_num_inputs: int, aot_fw_gm_num_inputs: int):
    "Computes the number of inputs to the aot fw graph which have fixed addresses (params and buffers)"
    num_rng_seed_offset_inputs = (
        2 if torch._functorch.config.functionalize_rng_ops else 0
    )
    return aot_fw_gm_num_inputs - dynamo_gm_num_inputs - num_rng_seed_offset_inputs


def count_tangents(fx_g: torch.fx.GraphModule):
    """
    Infers which inputs are static for a backwards graph
    """

    def is_saved_tensor(x):
        return (
            "tangents" not in x.name
            and "bwd_seed" not in x.name
            and "bwd_base_offset" not in x.name
        )

    arg_count = 0
    static_arg_idxs = []
    for n in fx_g.graph.nodes:
        if n.op == "placeholder":
            if is_saved_tensor(n):
                static_arg_idxs.append(arg_count)
            arg_count += 1

    assert static_arg_idxs == list(range(len(static_arg_idxs)))
    return len(static_arg_idxs)


@dataclasses.dataclass
class BoxedBool:
    value: bool

    def __bool__(self):
        return self.value

    @staticmethod
    def disable(obj):
        if isinstance(obj, BoxedBool):
            obj.value = False
            return obj
        return False


@contextlib.contextmanager
def collect_defined_kernels(kernel_list):
    from .codegen.wrapper import WrapperCodeGen

    orig_define_kernel = WrapperCodeGen.define_kernel

    def new_define_kernel(wrapper, name, kernel_code, metadata, *args, **kwargs):
        nonlocal kernel_list
        kernel_list.append(kernel_code)
        return orig_define_kernel(wrapper, name, kernel_code, metadata, *args, **kwargs)

    with unittest.mock.patch.object(WrapperCodeGen, "define_kernel", new_define_kernel):
        yield


def get_cloned_parameter_buffer_name(name: str):
    return name + "__original__"


def is_gpu(device: str):
    return device in ["cuda", "xpu"]


def device_need_guard(device: str):
    assert isinstance(device, str)
    return is_gpu(device)


def needs_fallback_due_to_atomic_add_limitations(dtype):
    # tl.atomic_add does NOT support the following types
    return dtype in {torch.int64, torch.bool, torch.bfloat16}


def use_scatter_fallback(
    op_overload: torch._ops.OpOverload,
    reduction_type,
    self_dtype,
    src_dtype,
    src_device_type,
    src_is_tensor,
):
    reduce_ty = (
        "add" if op_overload.overloadpacket == torch.ops.aten.scatter_ else "sum"
    )

    return (
        reduction_type not in {None, reduce_ty}
        or (
            src_is_tensor
            and is_gpu(src_device_type)
            and needs_fallback_due_to_atomic_add_limitations(src_dtype)
        )
        or (
            op_overload.overloadpacket == torch.ops.aten.scatter_reduce_
            and reduction_type == "sum"
            and src_is_tensor
            and src_device_type == "cpu"
            and config.cpp.fallback_scatter_reduce_sum
            and (config.cpp.dynamic_threads or parallel_num_threads() != 1)
        )
        or (reduction_type == reduce_ty and self_dtype in {torch.bool, torch.int64})
        or torch.are_deterministic_algorithms_enabled()
    )


def dump_node_schedule(node_schedule):
    """
    An API that can be used in pdb to dump a node_schedule.
    Right mainly dump the read/write dependencies but can add more as needed.
    """
    from torch._inductor.codegen.triton import DisableReduction, EnableReduction
    from torch._inductor.scheduler import SchedulerNode

    print(f"Node schedule with {len(node_schedule)} nodes")
    for idx, node in enumerate(node_schedule):
        print(f" {idx:3}:")
        if node is EnableReduction:
            print("enable reduction")
        elif node is DisableReduction:
            print("disable reduction")
        elif isinstance(node, SchedulerNode):
            is_red = node.is_reduction()
            print(f"{'red' if is_red else 'pw'} scheduler node")
            if is_red:
                print(f"original reduction hint {node.node.data.reduction_hint}")  # type: ignore[attr-defined]
            print("ReadDep:")
            for dep in node.read_writes.reads:
                print(dep)
            print("WriteDep:")
            for dep in node.read_writes.writes:
                print(dep)
        else:
            raise RuntimeError(f"Unrecognized node type: {type(node)}")


def tensor_is_aligned(tensor: torch.Tensor):
    # See Note: [Input Alignment handling in Inductor]
    # Right now, we don't try to guard on the alignment of the storage offset.
    # When this comment was written, non-symbolic storage_offsets are not guarded on
    # but symbolic storage_offsets are. For consistency, we suppress guard creation
    # upon performing this check: that ensures that we don't add recompiles when we
    # add this logic.
    return (tensor.storage_offset() * get_dtype_size(tensor.dtype)) % ALIGNMENT == 0


def should_assume_input_aligned(example_input: torch.Tensor):
    # See Note: [Input Alignment handling in Inductor]

    # right now, we only care about alignment for cuda tensors.
    if example_input.device.type != "cuda":
        return False
    return config.assume_aligned_inputs or tensor_is_aligned(example_input)


def maybe_get_suppress_shape_guards_ctx():
    # Try to get TracingContext.try_get().fake_mode.shape_env.suppress_guards()
    # If it's not available, return a nullcontext.

    # If we're dealing with cudagraphs, we might not have a tracing_context
    tracing_context = torch._guards.TracingContext.try_get()
    if not tracing_context:
        return contextlib.nullcontext()

    # In standalone inductor compile mode, we might not have a shape_env attached to the fake mode
    shape_env = tracing_context.fake_mode.shape_env
    if not shape_env:
        return contextlib.nullcontext()

    return shape_env.suppress_guards()<|MERGE_RESOLUTION|>--- conflicted
+++ resolved
@@ -49,10 +49,7 @@
 from torch.fx.passes.shape_prop import ShapeProp
 from torch.utils._sympy.functions import CeilDiv, CleanDiv, FloorDiv, ModularIndexing
 from torch.utils._sympy.symbol import make_symbol, SymT
-<<<<<<< HEAD
-=======
 from torch.utils._sympy.value_ranges import bound_sympy, ValueRanges
->>>>>>> ee003497
 from . import config
 from .runtime.runtime_utils import ceildiv as runtime_ceildiv
 
@@ -543,8 +540,6 @@
     return str(expr)
 
 
-<<<<<<< HEAD
-=======
 def get_bounds_index_expr(index):
     from .virtualized import V
 
@@ -559,7 +554,6 @@
         return ValueRanges.unknown()
 
 
->>>>>>> ee003497
 def sympy_index_symbol_with_prefix(prefix: SymT, idx: int) -> sympy.Symbol:
     """
     Used to generate an integer-nonnegative symbol.
