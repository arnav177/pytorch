from __future__ import annotations

import base64
import copyreg
import ctypes
import dataclasses
import functools
import hashlib
import importlib
import io
import json
import logging
import multiprocessing
import os
import pathlib
import pickle
import pkgutil
import platform
import re
import shlex
import shutil
import signal
import struct
import subprocess
import sys
import sysconfig
import tempfile
import textwrap
import threading
import warnings
from bisect import bisect_right
from concurrent.futures import Future, ProcessPoolExecutor, ThreadPoolExecutor
from copy import copy
from ctypes import c_void_p, cdll, CDLL
from functools import partial
from pathlib import Path
from threading import Thread
from time import sleep, time
from types import ModuleType
from typing import (
    Any,
    Callable,
    cast,
    Dict,
    List,
    Optional,
    Set,
    Tuple,
    Type,
    TYPE_CHECKING,
    Union,
)

import torch
from torch._dynamo.device_interface import (
    get_interface_for_device,
    get_registered_device_interfaces,
)
from torch._dynamo.utils import counters, dynamo_timed
from torch._inductor import config, exc, metrics
from torch._inductor.codegen.cuda import cuda_env
from torch._inductor.runtime.runtime_utils import cache_dir
from torch._inductor.utils import clear_on_fresh_inductor_cache, is_linux

from torch._logging import trace_structured
from torch._subclasses.fake_tensor import (
    extract_tensor_metadata,
    FakeTensor,
    TensorMetadata,
)
from torch.fx.experimental.symbolic_shapes import has_hint, hint_int, ShapeEnv

if TYPE_CHECKING:
    from torch._dynamo.device_interface import DeviceInterface
    from torch._inductor.graph import GraphLowering
    from torch._inductor.ir import ChoiceCaller

from torch.hub import _Faketqdm, tqdm

_HERE = os.path.abspath(__file__)
_TORCH_PATH = os.path.dirname(os.path.dirname(_HERE))
_LINKER_SCRIPT = os.path.join(_TORCH_PATH, "_inductor/script.ld")

_IS_WINDOWS = sys.platform == "win32"

if config.is_fbcode():
    from triton.fb import build_paths
    from triton.fb.build import _run_build_command

    from torch._inductor.fb.utils import (
        log_global_cache_errors,
        log_global_cache_stats,
        log_global_cache_vals,
        use_global_cache,
    )
else:

    def log_global_cache_errors(*args, **kwargs):
        pass

    def log_global_cache_stats(*args, **kwargs):
        pass

    def log_global_cache_vals(*args, **kwargs):
        pass

    def use_global_cache() -> bool:
        return False


output_code_log = torch._logging.getArtifactLogger(__name__, "output_code")

LOCK_TIMEOUT = 600

_IS_WINDOWS = sys.platform == "win32"

# timing metrics for time spent in the compilation
_cumulative_compile_time = 0.0
_t0: Optional[float] = None


def _compile_start() -> None:
    global _t0
    if _t0 is None:
        _t0 = time()


def _compile_end() -> None:
    global _cumulative_compile_time, _t0
    if _t0 is not None:
        t1 = time()
        _cumulative_compile_time += t1 - _t0
        _t0 = None
        # print("CUMULATIVE COMPILE TIME", _cumulative_compile_time)


log = logging.getLogger(__name__)


def cpp_wrapper_cache_dir(name: str) -> str:
    cu_str = (
        "cpu"
        if torch.version.cuda is None
        else f'cu{torch.version.cuda.replace(".", "")}'
    )
    python_version = f"py{sys.version_info.major}{sys.version_info.minor}"
    build_folder = f"{python_version}_{cu_str}"

    cpp_wrapper_dir = os.path.join(cache_dir(), build_folder)
    cpp_wrapper_build_directory = os.path.join(cpp_wrapper_dir, name)
    os.makedirs(cpp_wrapper_build_directory, exist_ok=True)
    return cpp_wrapper_build_directory


def get_cpp_wrapper_cubin_path_name():
    return "cubin_path" if torch.version.hip is None else "hsaco_path"


class CacheBase:
    @staticmethod
    @functools.lru_cache(None)
    def get_system() -> Dict[str, Any]:
        try:
            import triton

            triton_version = triton.__version__  # type: ignore[attr-defined]
        except ModuleNotFoundError:
            triton_version = None

        try:
            system: Dict[str, Any] = {
                "device": {
                    "name": torch.cuda.get_device_properties(
                        torch.cuda.current_device()
                    ).name,
                },
                "version": {
                    "cuda": torch.version.cuda,
                    "triton": triton_version,
                },
            }
        except (AssertionError, RuntimeError):
            # If cuda is not installed, none of the above config is relevant.
            system = {}

        system["hash"] = hashlib.sha256(
            json.dumps(system, sort_keys=True).encode("utf-8")
        ).hexdigest()

        return system

    @staticmethod
    @clear_on_fresh_inductor_cache
    @functools.lru_cache(None)
    def get_local_cache_path() -> Path:
        return Path(os.path.join(cache_dir(), "cache", CacheBase.get_system()["hash"]))

    @staticmethod
    @functools.lru_cache(None)
    def get_global_cache_path() -> Optional[Path]:
        return (
            Path(os.path.join(config.global_cache_dir, CacheBase.get_system()["hash"]))
            if config.global_cache_dir is not None
            else None
        )

    def __init__(self) -> None:
        if not torch.cuda.is_available():
            return

        self.system = CacheBase.get_system()

    def get_local_cache(self) -> Dict[str, Any]:
        local_cache_path = self.get_local_cache_path()
        if not local_cache_path.is_file():
            return {}
        with open(local_cache_path) as local_cache_fp:
            local_cache = json.load(local_cache_fp)
        return local_cache["cache"]

    def update_local_cache(self, local_cache: Dict[str, Any]) -> None:
        local_cache_path = self.get_local_cache_path()
        write_atomic(
            str(local_cache_path),
            json.dumps({"system": self.system, "cache": local_cache}, indent=4),
            make_dirs=True,
        )


class LocalCache(CacheBase):
    def lookup(self, *keys: str) -> Optional[Dict[str, Any]]:
        cache = self.get_local_cache()

        sub_cache = cache
        for key in keys:
            if key in cache:
                sub_cache = cache[key]
            else:
                return None

        return sub_cache

    def set_value(self, *keys: str, value: Any) -> None:
        cache = self.get_local_cache()

        sub_cache = cache
        for key in keys[0:-1]:
            sub_cache.setdefault(key, {})
            sub_cache = sub_cache[key]
        sub_cache[keys[-1]] = value

        self.update_local_cache(cache)


class PersistentCache(CacheBase):
    @functools.lru_cache(None)
    def get_global_cache(self):
        global_cache_path = self.get_global_cache_path()
        if global_cache_path is None or not global_cache_path.is_file():
            return {}
        with open(global_cache_path) as global_cache_fp:
            global_cache = json.load(global_cache_fp)
        return global_cache["cache"]

    def lookup(
        self,
        choices: List[ChoiceCaller],
        op: str,
        inputs: str,
        benchmark: Optional[Callable[[Any], Dict[ChoiceCaller, float]]],
    ) -> Dict[ChoiceCaller, float]:
        """
        Check to see if we have benchmarked the given choice callers. For each
        choice caller:

            1. Check global_cache[op][inputs][choice][precision], return benchmark if cached.
            2. Check local_cache[op][inputs][choice][precision], return benchmark if cached.
            3. If benchmark is not None:
                a. `max_autotune_gemm=True`: benchmark the choice, update
                    local_cache[op][inputs][choice], and return the benchmark.
                b. `max_autotune_gemm=False`: don't benchmark the choice, return nothing.
        """
        precision = torch.get_float32_matmul_precision()

        log_stats = partial(log_global_cache_stats, self.system, op, inputs, precision)
        log_vals = partial(log_global_cache_vals, self.system, op, inputs, precision)
        log_errors = partial(
            log_global_cache_errors, self.system, op, inputs, precision
        )
        timings = {}

        def check_cache(cache, callback=None) -> bool:
            """Check if `cache` contains data for all the choices"""
            hit = True
            for choice in choices:
                choice_hash = choice.hash_key()
                if choice_hash in cache.get(op, {}).get(inputs, {}).get(precision, {}):
                    # cache hit
                    timings[choice] = cache[op][inputs][precision][choice_hash]
                else:
                    # cache miss
                    hit = False
                    break
            if callback:
                callback(cached=hit)
            return hit

        if config.max_autotune or config.max_autotune_gemm:
            local_cache = self.get_local_cache() if config.autotune_local_cache else {}
            # check local cache first since it is data specific to the current machine
            if (
                not check_cache(local_cache)
                and not (
                    use_global_cache()
                    and check_cache(self.get_global_cache(), callback=log_stats)
                )
                and benchmark is not None
            ):
                try:
                    # re-benchmark everything to try to get consistent numbers from the same machine
                    timings = benchmark(choices)
                    assert all(choice in timings for choice in choices)
                    local_cache.setdefault(op, {})
                    local_cache[op].setdefault(inputs, {}).setdefault(precision, {})
                    for choice, timing in timings.items():
                        local_cache[op][inputs][precision][choice.hash_key()] = timing
                except RuntimeError as e:
                    # catch and log autotuning failures
                    log_errors(e)
                    raise e

                self.update_local_cache(local_cache)

                timings_to_log = {
                    choice.hash_key(): timings[choice] for choice in choices
                }
                log_vals(timings_to_log)
        elif use_global_cache():
            # only check global cache, not local one
            check_cache(self.get_global_cache(), callback=log_stats)
            # may have a partial cache hit, where not everything is benchmarked

        return timings


def get_lock_dir() -> str:
    lock_dir = os.path.join(cache_dir(), "locks")
    if not os.path.exists(lock_dir):
        os.makedirs(lock_dir, exist_ok=True)
    return lock_dir


def sha256_hash(data: bytes) -> str:
    # [:51] to strip off the "Q====" suffix common to every hash value.
    return base64.b32encode(hashlib.sha256(data).digest())[:51].decode("utf-8").lower()


def code_hash(code: Union[str, bytes], extra: str = ""):
    hashing_str = code if isinstance(code, bytes) else code.encode("utf-8")
    if extra != "":
        hashing_str = hashing_str + b"||" + extra.encode("utf-8")
    return "c" + sha256_hash(hashing_str)


def get_path(
    basename: str, extension: str, specified_dir: str = ""
) -> Tuple[str, str, str]:
    if specified_dir:
        if os.path.isabs(specified_dir):
            subdir = specified_dir
        else:
            subdir = os.path.join(cache_dir(), specified_dir)
    else:
        subdir = os.path.join(cache_dir(), basename[1:3])
    path = os.path.join(subdir, f"{basename}.{extension}")
    return basename, subdir, path


def get_hash(content: Union[str, bytes], extra: str = "", hash_type: str = "code"):
    if hash_type == "code":
        return code_hash(content, extra)
    if hash_type in ["cubin", "hsaco"]:
        return code_hash(repr(content))
    raise AssertionError(f"Unknown hash type {hash_type}")


def write(
    content: Union[str, bytes],
    extension: str,
    extra: str = "",
    hash_type: str = "code",
    specified_dir: str = "",
) -> Tuple[str, str]:
    # use striped content to compute hash so we don't end up with different
    # hashes just because the content begins/ends with differnet number of
    # spaces.
    key: str = get_hash(content.strip(), extra, hash_type)
    basename, subdir, path = get_path(key, extension, specified_dir)
    if not os.path.exists(path):
        write_atomic(path, content, make_dirs=True)
    return basename, path


def write_atomic(
    path: str, content: Union[str, bytes], make_dirs: bool = False
) -> None:
    # Write into temporary file first to avoid conflicts between threads
    # Avoid using a named temporary file, as those have restricted permissions
    assert isinstance(
        content, (str, bytes)
    ), "Only strings and byte arrays can be saved in the cache"
    path = pathlib.Path(path)
    if make_dirs:
        path.parent.mkdir(parents=True, exist_ok=True)
    tmp_path = path.parent / f".{os.getpid()}.{threading.get_ident()}.tmp"
    write_mode = "w" if isinstance(content, str) else "wb"
    with tmp_path.open(write_mode) as f:
        f.write(content)
    tmp_path.rename(path)


@dataclasses.dataclass
class TensorMetadataAndValues:
    """
    TensorMetadata plus the elements as a list of raw values.
    Used for hashing inlined constants.
    """

    tensor_metadata: TensorMetadata
    values: List[Any]


def _ident(x: Any) -> Any:
    return x


def _reduce_fake_tensor(t):
    """
    See FxGraphCachePickler. Custom reducer to pickle FakeTensors.
    """
    metadata = extract_tensor_metadata(t)
    return (_ident, (metadata,))


def _reduce_tensor(t):
    """
    See FxGraphCachePickler. Custom reducer to pickle Tensors.
    If we see tensors, we know they're constants stored as attributes on
    the GraphModule. Include the values in the key calculation. Small
    tensors will be inlined, so we can't serve the same cache entry for
    different values anyway. Large constants are treated as parameters,
    so we could conceivably reuse a cache entry. To do that, however,
    PyCodeCache would need more complexity to create a new module from its
    cache, but with the right constants attached as attributes.
    """
    if t.is_mkldnn:
        # TODO: These tensors don't currently pickle, so we can't cache a
        # compiled graph containing them. Just fail now. If mkldnn tensors
        # get pickling support, we can remove this.
        raise BypassFxGraphCache

    # Very large tensors could be expensive to copy to cpu and hash. Let's
    # at least report if we find slowness.
    start = time()
    values = t.tolist()
    elapsed = time() - start
    if elapsed > 1.0:
        warnings.warn(
            f"FX graph cache handling of a large constant took {elapsed:.1}s. Please file an issue."
        )

    metadata = extract_tensor_metadata(t)
    return (_ident, (TensorMetadataAndValues(metadata, values),))


def _reduce_symint(s):
    """
    See FxGraphCachePickler. Custom reducer to pickle SymInts.
    """
    # For hashing purposes, we only care about the name of the symbol and
    # not the backed value. We evaluate guards stored with a cached graph
    # to ensure a cached entity with SymInt args is safe to reuse.
    return (_ident, (str(s),))


class FxGraphCachePickler(pickle.Pickler):
    """
    Custom pickler to customize the pickling of some objects (Tensors), only for the
    purpose of computing a hash for keying into the FxGraphCache. Tensors contain
    objects that don't pickle and/or vary between runs, and we want to capture the
    data that allow us to compute a stable, but safe hash.
    """

    dispatch_table = copyreg.dispatch_table.copy()
    dispatch_table[FakeTensor] = _reduce_fake_tensor
    dispatch_table[torch.Tensor] = _reduce_tensor
    dispatch_table[torch.SymInt] = _reduce_symint

    @staticmethod
    def dumps(obj) -> bytes:
        """
        Pickle an object using the FxGraphCachePickler.
        """
        with io.BytesIO() as stream:
            pickler = FxGraphCachePickler(stream)
            pickler.dump(obj)
            return stream.getvalue()

    @staticmethod
    def get_hash(obj: Any) -> str:
        """
        Serialize an object using the FxGraphCachePickler and return a hash
        of the pickled object.
        """
        serialized_data = FxGraphCachePickler.dumps(obj)
        return sha256_hash(serialized_data)


@functools.lru_cache(None)
def get_inductor_code_hash() -> bytes:
    """
    Compute a hash of all inductor code modules. Used by the FxGraph cache
    so any inductor code changes would result in new cache keys.
    """
    inductor_root = os.path.dirname(__file__)

    contents: Dict[str, bytes] = {}
    for lib in pkgutil.iter_modules([inductor_root]):
        spec = lib.module_finder.find_spec(lib.name, None)
        assert spec is not None
        module = spec.origin
        assert module is not None
        with open(module, "rb") as f:
            contents[module] = f.read()

    return hashlib.sha256(pickle.dumps(contents)).digest()


@dataclasses.dataclass
class OrderedSetHolder:
    """
    See FxGraphHashDetails. Holds a sorted list to support stable hashing
    of set kwargs.
    """

    items: List[Any]


class BypassFxGraphCache(Exception):
    """
    Exception to indicate that the FxGraphCache should be bypassed.
    """

    pass


class FxGraphHashDetails:
    """
    Object to capture all the details for a compiled FX graph relevant to computing
    a safe and stable cache key.
    """

    # Excluded kwargs param that are not stable between runs
    EXCLUDED_KWARGS = ["graph_id"]

    def __init__(
        self,
        gm: torch.fx.GraphModule,
        example_inputs: List[torch.Tensor],
        fx_kwargs: Dict[str, Any],
    ):
        self.gm = gm
        self.example_inputs = example_inputs

        # Order kwargs so hashing is stable to changes in kwarg order.
        self.fx_kwargs = {}
        for k in sorted(fx_kwargs):
            if k not in self.EXCLUDED_KWARGS:
                if type(fx_kwargs[k]) is set:
                    # Special case to handle set params. Python sets can't be
                    # ordered, so sort the elements and store them in a proxy.
                    self.fx_kwargs[k] = OrderedSetHolder(sorted(fx_kwargs[k]))
                else:
                    self.fx_kwargs[k] = fx_kwargs[k]

        # 'Deterministic algorithms' can affect codegen via lowering to cuda kernels.
        self.deterministic_algorithms_settings = (
            torch.are_deterministic_algorithms_enabled(),
            torch.is_deterministic_algorithms_warn_only_enabled(),
            torch.utils.deterministic.fill_uninitialized_memory,  # type: ignore[attr-defined]
        )

        # Global settings affecting matmul codegen.
        self.cuda_matmul_settings = (
            torch.backends.cuda.matmul.allow_tf32,
            torch.backends.cuda.matmul.allow_fp16_reduced_precision_reduction,
            torch.backends.cuda.matmul.allow_bf16_reduced_precision_reduction,
        )

        # Also hash on various system info (including the triton compiler version).
        self.torch_version = torch.__version__
        self.system_info = CacheBase.get_system()

        # And the inductor configuration and code.
        self.inductor_code_hash = get_inductor_code_hash()
        try:
            self.inductor_config = config.save_config()
        except (TypeError, AttributeError) as e:
            # Some configs options are callables, e.g., post_grad_custom_pre_pass,
            # and may not pickle.
            log.debug("Can't pickle inductor config: %s", e)
            raise BypassFxGraphCache from e

    def debug_str(self) -> str:
        """
        Get a printable string describing in more detail all the attributes
        comprising this object. Useful for debugging when one graph hashes
        to a different value than another.
        """

        def get_str(obj) -> str:
            if isinstance(obj, torch.Tensor):
                return str(extract_tensor_metadata(obj))
            elif isinstance(obj, bytes):
                return "<bytes>"
            else:
                return str(obj)

        lines = []
        for attr, obj in vars(self).items():
            if isinstance(obj, list):
                for ii in range(len(obj)):
                    h = FxGraphCachePickler.get_hash(obj[ii])
                    lines.append(f"[{h}] {attr}[{ii}]: {get_str(obj[ii])}")
            elif isinstance(obj, dict):
                for k, v in obj.items():
                    h = FxGraphCachePickler.get_hash(v)
                    lines.append(f"[{h}] {attr}[{k}]: {get_str(v)}")
            else:
                h = FxGraphCachePickler.get_hash(obj)
                lines.append(f"[{h}] {attr}: {get_str(obj)}")
        return "\n".join(lines)


def compiled_fx_graph_hash(
    gm: torch.fx.GraphModule,
    example_inputs: List[torch.Tensor],
    fx_kwargs: Dict[str, Any],
) -> str:
    """
    Generate a unique hash of the FX graph for caching.
    """
    details = FxGraphHashDetails(gm, example_inputs, fx_kwargs)
    # The prefix distinguishes among the other kinds of objects we
    # cache in this module.
    key = "f" + FxGraphCachePickler.get_hash(details)
    log.debug("FX graph cache hash details for key %s:\n%s", key, details.debug_str())
    return key


class FxGraphCache:
    """
    Supports caching and reusing compiled Fx graphs.

    The overall strategy is as follows:
    - This cache stores entries on disk. When saving an entry, we can't
      serialize callables (that could be C++, Triton, etc.), so we serialize
      their own disk cache location. We then recreate the compiled artifact
      after fetching from disk.
    - For indexing the cache, we gather the fields relevant to identifying an
      FxGraph (the graph module, graph inputs, system settings etc.) into an
      FxGraphCacheDetails object, pickle it, and compute a hash for the key.
      See FxGraphCachePickler.
    - Among the metadata we store, we also include a guards expression that's
      appropriate for validating any symbols for Tensor arguments that have
      symbolic bounds. On cache lookup then, we evaluate those guards in the
      current context to validate that a cached entry can be served.
    - A given graph could have multiple compiled versions, corresponding to
      different sets of guards. Therefore, we store cache entries in the form:
          <temp dir>/<fx graph hash>/<serialized metatdata>
    - On lookup, we compute the key from the graph details, iterate over all
      leaf files in the corresponding subdirectory, deserialize the entry, and
      evaluate its guards expression. If the evaluation succeeds, we have a
      cache hit. If it fails, we compile the graph and store a new entry.
    - Finally, on a cache hit, we need to make sure any guards that would
      have been created during compilation are added to the current context.
    """

    # TODO(masnesral): Investigate whether it's beneficial to store compiled graphs
    # in an in-memory cache after loading from disk.
    @staticmethod
    def _get_tmp_dir() -> str:
        """
        Get the toplevel temporary directory for storing compiled graphs.
        """
        return os.path.join(cache_dir(), "fxgraph")

    @staticmethod
    def _get_tmp_dir_for_key(key: str) -> str:
        """
        Return the disk location for a given cache key.
        """
        return os.path.join(FxGraphCache._get_tmp_dir(), key[1:3], key)

    @staticmethod
    def _filter_symints(inputs: List[Any]) -> List[torch.SymInt]:
        """
        Get the SymInt objects from the input list.
        """
        return [s for s in inputs if isinstance(s, torch.SymInt)]

    @staticmethod
    def _get_shape_env() -> Optional[ShapeEnv]:
        """
        Helper to get the shape env from the tracing context.
        """
        ctx = torch._guards.TracingContext.try_get()
        if not ctx:
            return None
        return ctx.fake_mode.shape_env

    @staticmethod
    def _lookup_graph(
        key: str,
        example_inputs: List[torch.Tensor],
    ) -> Optional[CompiledFxGraph]:
        """
        Lookup a compiled graph in the cache by key. On a hit, return the
        deserialized CompiledFxGraph object. On a miss, return None.
        """
        subdir = FxGraphCache._get_tmp_dir_for_key(key)
        if not os.path.exists(subdir):
            return None

        shape_env = FxGraphCache._get_shape_env()
        assert shape_env is not None

        symints = FxGraphCache._filter_symints(example_inputs)
        assert all(has_hint(s) for s in symints)
        hints = [hint_int(s) for s in symints]

        # Iterate over any entries in the subdir for this key and evaluate
        # their guards to determine whether there's a hit.
        graph = None

        for path in sorted(os.listdir(subdir)):
            with open(os.path.join(subdir, path), "rb") as f:
                candidate: CompiledFxGraph = pickle.load(f)

            if not candidate.guards_expr:
                # No guards to evaluate, so this is a hit.
                graph = candidate
                break

            # Evaluate the guard expression in the current context.
            # If there's not a cache hit, we don't want the evaluation to
            # affect the current env, e.g., cause the creation of new guards,
            # so we evaluate with the hints instead of the symbols.
            hit = bool(
                shape_env.evaluate_guards_expression(candidate.guards_expr, hints)
            )
            log.debug(
                "fx graph cache key %s evaluating guards [%s] with values %s => hit=%s",
                key,
                candidate.guards_expr,
                hints,
                hit,
            )
            if hit:
                graph = candidate
                break

        if graph is None:
            return None

        # See _save_graph(); we don't store the callable in the cache entry so
        # recreate it here from the PyCodeCache disk cache.
        artifact_path = get_path(graph.cache_key, "py")[2]
        if not os.path.exists(artifact_path):
            counters["inductor"]["fxgraph_lookup_write_file"] += 1
            write_atomic(artifact_path, graph.source_code, make_dirs=True)
        try:
            graph.current_callable = PyCodeCache.load_by_key_path(
                graph.cache_key,
                artifact_path,
                graph.cache_linemap,
                graph.constants,
            ).call
        except OSError:
            # Not expected, but in case the PyCodeCache entry is removed from
            # underneath us, treat it as a cache miss and recompile.
            log.error("Failed to load cached artifact: %s", artifact_path)
            return None

        # Now re-evaluate with the symints to add any guards to the current env.
        if graph.guards_expr:
            check = bool(
                shape_env.evaluate_guards_expression(graph.guards_expr, symints)
            )
            assert check is True
            log.debug(
                "fx graph cache key %s post-load guards: %s", key, shape_env.guards
            )

        # Increment the cached metrics by the amounts recorded when the FX
        # graph was compiled for this cache entry. Pretending these counters
        # were incremented normally is useful for testing with the cache enabled.
        metrics.CachedMetricsHelper.apply_deltas(graph.metrics_deltas)

        return graph

    @staticmethod
    def _save_graph(
        key: str, compiled_graph: CompiledFxGraph, example_inputs: List[torch.Tensor]
    ):
        """
        Store a serialized CompiledFxGraph on disk.
        """
        disk_compiled_graph = copy(compiled_graph)
        # We can't really serialize callables that may be C++/Triton/etc.,
        # so we serialize their PyCodeCache disk cache location instead.
        # TODO: This could be better if we're ever able to serialize compiled
        # models to disk.
        disk_compiled_graph.current_callable = None

        # Before serializing, compute the guard expression that will be used to
        # ensure that a CompiledFxGraph is valid when loaded from the cache. It's
        # sufficient to consider only the SymInt args to the fx graph since the
        # Tensor shapes are already captured in the hash for the cache key. Any
        # Tensor arg with a symbolic shape will have a SymInt arg for the graph.
        shape_env = FxGraphCache._get_shape_env()
        assert shape_env is not None
        symints = FxGraphCache._filter_symints(example_inputs)
        disk_compiled_graph.guards_expr = shape_env.produce_guards_expression(symints)

        try:
            content = pickle.dumps(disk_compiled_graph)
        except Exception as e:
            log.debug("fx graph cache unable to serialize compiled graph: %s", e)
            counters["inductor"]["fxgraph_cache_pickle_error"] += 1
            return

        subdir = FxGraphCache._get_tmp_dir_for_key(key)

        # Use a hash of the serialized CompiledFxGraph to get a unique file
        # name. The specific name doesn't matter since a lookup involves
        # iterating over all entries in the parent subdir.
        path = os.path.join(subdir, sha256_hash(content))
        write_atomic(path, content, make_dirs=True)

    @staticmethod
    def _check_can_cache(gm: torch.fx.GraphModule):
        """
        Check some conditions that would preclude caching and raise BypassFxGraphCache
        to bypass in case caching is not possible.
        """
        # Freezing can embed constants that wouldn't be static across runs.
        if config.freezing or config.aot_inductor.use_runtime_constant_folding:
            raise BypassFxGraphCache

        # The treatment of guards in the caching implementation requires that
        # we have a shape env.
        if FxGraphCache._get_shape_env() is None:
            log.debug("fx graph cache no shape env")
            raise BypassFxGraphCache

        # HigherOrderOperators should be handled on a case-by-case basis.
        # Currently, we just skip caching if we have any.
        for node in gm.graph.nodes:
            if isinstance(node.target, torch._ops.HigherOrderOperator):
                raise BypassFxGraphCache

    @staticmethod
    def load(
        compile_fx_fn: Callable[..., Any],
        gm: torch.fx.GraphModule,
        example_inputs: List[torch.Tensor],
        fx_kwargs: Dict[str, Any],
    ):
        """
        Load a compiled graph from the cache. If a cached entry does not exist,
        compile the graph and save it to the cache.
        """

        compiled_graph = None
        try:
            FxGraphCache._check_can_cache(gm)
            key = compiled_fx_graph_hash(gm, example_inputs, fx_kwargs)

            compiled_graph = FxGraphCache._lookup_graph(key, example_inputs)
            if compiled_graph is None:
                log.debug("fx graph cache miss for key %s", key)
                counters["inductor"]["fxgraph_cache_miss"] += 1
                compiled_graph = compile_fx_fn(gm, example_inputs, **fx_kwargs)
                FxGraphCache._save_graph(key, compiled_graph, example_inputs)
            else:
                log.debug("fx graph cache hit for key %s", key)
                counters["inductor"]["fxgraph_cache_hit"] += 1
        except BypassFxGraphCache:
            counters["inductor"]["fxgraph_cache_bypass"] += 1
            if not compiled_graph:
                compiled_graph = compile_fx_fn(gm, example_inputs, **fx_kwargs)

        return compiled_graph

    @staticmethod
    def clear():
        """
        Clear out the on-disk cache.
        """
        try:
            shutil.rmtree(FxGraphCache._get_tmp_dir())
        except FileNotFoundError:
            pass


@dataclasses.dataclass
class CompiledFxGraph:
    """
    Class holding a compiled FX graph. This is the object serialized on disk
    to support FxGraph caching.
    """

    current_callable: Optional[Callable[..., Any]]
    cache_key: str
    source_code: str = dataclasses.field(repr=False)  # Do not display source_code
    cache_linemap: Optional[List[Tuple[int, str]]]
    device_types: Set[str]
    device_idxs: Set[int]
    mutated_inputs: Set[str]
    mutated_input_idxs: Set[int]
    constants: Dict[str, torch.Tensor]
    output_strides: Optional[List[Optional[Tuple[int, ...]]]]
    disabled_cudagraphs_reason: Optional[str]
    metrics_deltas: metrics.CachedMetricsDeltas
    # This is a string representation of an expression we serialize
    # with the object so the guards can be evaluated in a different
    # context in order to verify the validity of serving a cached
    # fx graph. The expression must be generated by:
    # ShapeEnv.produce_guards_expression()
    guards_expr: Optional[str]

    _boxed_call: Optional[bool] = None

    def __init__(
        self,
        current_callable: Optional[Callable[..., Any]],
        graph: GraphLowering,
        output_strides: List[Optional[Tuple[int, ...]]],
        disabled_cudagraphs_reason: Optional[str],
        metrics_deltas: metrics.CachedMetricsDeltas,
    ):
        self.current_callable = current_callable
        self.cache_key = graph.cache_key
        if graph.cache_path:
            with open(graph.cache_path) as f:
                self.source_code = f.read()
        self.cache_linemap = graph.cache_linemap
        self.device_types = graph.device_types
        self.device_idxs = graph.device_idxs
        self.mutated_inputs = graph.mutated_inputs
        self.mutated_input_idxs = set(graph.mutated_input_idxs)
        self.constants = graph.constants
        self.output_strides = output_strides
        self.disabled_cudagraphs_reason = disabled_cudagraphs_reason
        self.metrics_deltas = metrics_deltas
        self.guards_expr = None

    def __call__(self, inputs: List[Any]) -> Any:
        assert self.current_callable is not None
        return self.current_callable(inputs)


def cpp_compiler() -> str:
    if config.is_fbcode():
        return build_paths.cc() if torch.version.hip is None else build_paths.clang()
    if isinstance(config.cpp.cxx, (list, tuple)):
        search = tuple(config.cpp.cxx)
    else:
        search = (config.cpp.cxx,)
    return cpp_compiler_search(search)


@functools.lru_cache(1)
def cpp_compiler_search(search: str) -> str:
    for cxx in search:
        try:
            if cxx is None:
                # gxx package is only available for Linux
                # according to https://anaconda.org/conda-forge/gxx/
                if sys.platform != "linux":
                    continue
                # Do not install GXX by default
                if not os.getenv("TORCH_INDUCTOR_INSTALL_GXX"):
                    continue
                from filelock import FileLock

                lock_dir = get_lock_dir()
                lock = FileLock(
                    os.path.join(lock_dir, "g++.lock"), timeout=LOCK_TIMEOUT
                )
                with lock:
                    cxx = install_gcc_via_conda()
            subprocess.check_output([cxx, "--version"])
            return cxx
        except (subprocess.SubprocessError, FileNotFoundError, ImportError):
            continue
    raise exc.InvalidCxxCompiler


def install_gcc_via_conda() -> str:
    """On older systems, this is a quick way to get a modern compiler"""
    prefix = os.path.join(cache_dir(), "gcc")
    cxx_path = os.path.join(prefix, "bin", "g++")
    if not os.path.exists(cxx_path):
        log.info("Downloading GCC via conda")
        conda = os.environ.get("CONDA_EXE", "conda")
        if conda is None:
            conda = shutil.which("conda")
        if conda is not None:
            subprocess.check_call(
                [
                    conda,
                    "create",
                    f"--prefix={prefix}",
                    "--channel=conda-forge",
                    "--quiet",
                    "-y",
                    "python=3.8",
                    "gxx",
                ],
                stdout=subprocess.PIPE,
            )
    return cxx_path


def is_gcc() -> bool:
    if sys.platform == "darwin" and is_apple_clang():
        return False
    return bool(re.search(r"(gcc|g\+\+)", cpp_compiler()))


@functools.lru_cache(None)
def is_apple_clang() -> bool:
    cxx = cpp_compiler()
    version_string = subprocess.check_output([cxx, "--version"]).decode("utf8")
    return "Apple" in version_string.splitlines()[0]


def is_clang() -> bool:
    # Mac OS apple clang maybe named as gcc, need check compiler info.
    if sys.platform == "darwin":
        return is_apple_clang()
    return bool(re.search(r"(clang|clang\+\+)", cpp_compiler()))


def get_compiler_version_info(compiler):
    SUBPROCESS_DECODE_ARGS = ("oem",) if _IS_WINDOWS else ()
    env = os.environ.copy()
    env["LC_ALL"] = "C"  # Don't localize output
    try:
        version_string = subprocess.check_output(
            [compiler, "-v"], stderr=subprocess.STDOUT, env=env
        ).decode(*SUBPROCESS_DECODE_ARGS)
    except Exception as e:
        try:
            version_string = subprocess.check_output(
                [compiler, "--version"], stderr=subprocess.STDOUT, env=env
            ).decode(*SUBPROCESS_DECODE_ARGS)
        except Exception as e:
            return ""
    # Mutiple lines to one line string.
    version_string = version_string.replace("\r", "_")
    version_string = version_string.replace("\n", "_")
    return version_string


def _get_isa_dry_compile_fingerprint(isa_flags: str) -> str:
    # ISA dry compile will cost about 1 sec time each startup time.
    # Please check the issue: https://github.com/pytorch/pytorch/issues/100378
    # Actually, dry compile is checking compile capability for ISA.
    # We just record the compiler version, isa options and pytorch version info,
    # and generated them to output binary hash path.
    # It would optimize and skip compile existing binary.
    compiler_info = get_compiler_version_info(cpp_compiler())
    torch_version = torch.__version__
    fingerprint = f"{compiler_info}={isa_flags}={torch_version}"
    return fingerprint


class VecISA:
    _bit_width: int
    _macro: str
    _arch_flags: str
    _dtype_nelements: Dict[torch.dtype, int]

    # Note [Checking for Vectorized Support in Inductor]
    # TorchInductor CPU vectorization reuses PyTorch vectorization utility functions
    # Hence, TorchInductor would depend on Sleef* to accelerate mathematical functions
    # like exp, pow, sin, cos and etc.
    # But PyTorch and TorchInductor might use different compilers to build code. If
    # PyTorch uses gcc-7/g++-7 to build the release package, the libtorch_cpu.so
    # will not expose the Sleef* AVX512 symbols since gcc-7/g++-7 cannot pass
    # avx512 check in CMake - FindAVX.cmake. But TorchInductor install the latest
    # gcc/g++ compiler by default while it could support the AVX512 compilation.
    # Therefore, there would be a conflict sleef version between PyTorch and
    # TorchInductor. Hence, we dry-compile the following code to check whether current
    # HW platform and PyTorch both could support AVX512 or AVX2. And suppose ARM
    # also needs the logic
    # In fbcode however, we are using the same compiler for pytorch and for inductor codegen,
    # making the runtime check unnecessary.
    _avx_code = """
#if defined(CPU_CAPABILITY_AVX512) || defined(CPU_CAPABILITY_AVX2) || defined(CPU_CAPABILITY_ZVECTOR) || defined(CPU_CAPABILITY_NEON)
#include <ATen/cpu/vec/functional.h>
#include <ATen/cpu/vec/vec.h>
#endif

__attribute__((aligned(64))) float in_out_ptr0[16] = {0.0};

extern "C" void __avx_chk_kernel() {
    auto tmp0 = at::vec::Vectorized<float>(1);
    auto tmp1 = tmp0.exp();
    tmp1.store(in_out_ptr0);
}
"""  # noqa: B950

    _avx_py_load = """
import torch
from ctypes import cdll
cdll.LoadLibrary("__lib_path__")
"""

    def bit_width(self) -> int:
        return self._bit_width

    def nelements(self, dtype: torch.dtype = torch.float) -> int:
        return self._dtype_nelements[dtype]

    def build_macro(self) -> str:
        return self._macro

    def build_arch_flags(self) -> str:
        return self._arch_flags

    def __hash__(self) -> int:
        return hash(str(self))

    @functools.lru_cache(None)
    def __bool__(self) -> bool:
        from torch._inductor.cpp_builder import CppBuilder, CppTorchOptions

        if config.cpp.vec_isa_ok is not None:
            return config.cpp.vec_isa_ok

        if config.is_fbcode():
            return True

        key, input_path = write(
            VecISA._avx_code,
            "cpp",
            extra=_get_isa_dry_compile_fingerprint(self._arch_flags),
        )
        from filelock import FileLock

        lock_dir = get_lock_dir()
        lock = FileLock(os.path.join(lock_dir, key + ".lock"), timeout=LOCK_TIMEOUT)
        with lock:
            output_dir = os.path.dirname(input_path)
            buid_options = CppTorchOptions(chosen_isa=self, warning_all=False)
            x86_isa_help_builder = CppBuilder(
                key,
                [input_path],
                buid_options,
                output_dir,
            )
            try:
                # Check if the output file exist, and compile when not.
                if not os.path.isfile(output_path):
                    compile_file(input_path, output_path, build_cmd)

                # Check build result
<<<<<<< HEAD
                status, target_file = x86_isa_help_builder.build()
                if status:
                    return False
=======
>>>>>>> 9bccafc3
                subprocess.check_call(
                    [
                        sys.executable,
                        "-c",
                        VecISA._avx_py_load.replace("__lib_path__", target_file),
                    ],
                    stderr=subprocess.DEVNULL,
                    env={**os.environ, "PYTHONPATH": ":".join(sys.path)},
                )
            except Exception as e:
                return False

            return True


@dataclasses.dataclass
class VecNEON(VecISA):
    _bit_width = 256  # This is required to leverage the compute implemented in aten/src/ATen/cpu/vec/vec256/vec256_float_neon.h
    _macro = "-DCPU_CAPABILITY_NEON"
    _arch_flags = ""  # Unused
    _dtype_nelements = {torch.float: 8, torch.bfloat16: 16, torch.float16: 16}

    def __str__(self) -> str:
        return "asimd"  # detects the presence of advanced SIMD on armv8-a kernels

    __hash__: Callable[[VecISA], Any] = VecISA.__hash__


@dataclasses.dataclass
class VecAVX512(VecISA):
    _bit_width = 512
    _macro = "-DCPU_CAPABILITY_AVX512"
    _arch_flags = (
        "-mavx512f -mavx512dq -mavx512vl -mavx512bw -mfma"
        if not _IS_WINDOWS
        else "/arch:AVX512"
    )  # TODO: use cflags
    _dtype_nelements = {torch.float: 16, torch.bfloat16: 32, torch.float16: 32}

    def __str__(self) -> str:
        return "avx512"

    __hash__: Callable[[VecISA], Any] = VecISA.__hash__


@dataclasses.dataclass
class VecAVX2(VecISA):
    _bit_width = 256
    _macro = "-DCPU_CAPABILITY_AVX2"
    _arch_flags = (
        "-mavx2 -mfma" if not _IS_WINDOWS else "/arch:AVX2"
    )  # TODO: use cflags
    _dtype_nelements = {torch.float: 8, torch.bfloat16: 16, torch.float16: 16}

    def __str__(self) -> str:
        return "avx2"

    __hash__: Callable[[VecISA], Any] = VecISA.__hash__


@dataclasses.dataclass
class VecZVECTOR(VecISA):
    _bit_width = 256
    _macro = "-DCPU_CAPABILITY_ZVECTOR -DCPU_CAPABILITY=ZVECTOR -DHAVE_ZVECTOR_CPU_DEFINITION"
    _arch_flags = "-mvx -mzvector"
    _dtype_nelements = {torch.float: 8, torch.bfloat16: 16, torch.float16: 16}

    def __str__(self) -> str:
        return "zvector"

    __hash__: Callable[[VecISA], Any] = VecISA.__hash__


class InvalidVecISA(VecISA):
    _bit_width = 0
    _macro = ""
    _arch_flags = ""
    _dtype_nelements = {}

    def __str__(self) -> str:
        return "INVALID_VEC_ISA"

    def __bool__(self) -> bool:  # type: ignore[override]
        return False

    __hash__: Callable[[VecISA], Any] = VecISA.__hash__


def x86_isa_checker() -> List[str]:
    supported_isa: List[str] = []

    def _check_and_append_supported_isa(
        dest: List[str], isa_supported: bool, isa_name: str
    ):
        if isa_supported is True:
            dest.append(isa_name)

    Arch = platform.machine()
    """
    Arch value is x86_64 on Linux, and the value is AMD64 on Windows.
    """
    if Arch != "x86_64" and Arch != "AMD64":
        return supported_isa

    avx2 = torch.cpu._is_cpu_support_avx2()
    avx512 = torch.cpu._is_cpu_support_avx512()

    _check_and_append_supported_isa(supported_isa, avx2, "avx2")
    _check_and_append_supported_isa(supported_isa, avx512, "avx512")

    return supported_isa


invalid_vec_isa = InvalidVecISA()
supported_vec_isa_list = [VecAVX512(), VecAVX2(), VecNEON()]


# Cache the cpuinfo to avoid I/O overhead. Meanwhile, the cpuinfo content
# might have too much redundant content that is useless for ISA check. Hence,
# we only cache some key isa information.
@functools.lru_cache(None)
def valid_vec_isa_list() -> List[VecISA]:
    if sys.platform == "darwin" and platform.processor() == "arm":
        return [VecNEON()]

    cur_os = sys.platform
    if cur_os != "linux" and cur_os != "win32":
        return []

    if platform.machine() == "s390x":
        return [VecZVECTOR()]

    isa_list = []
    _cpu_supported_isa = x86_isa_checker()
    for isa in supported_vec_isa_list:
        if str(isa) in _cpu_supported_isa:
            isa_list.append(isa)
    return isa_list


def pick_vec_isa() -> VecISA:
    if config.is_fbcode():
        return VecAVX2()

    _valid_vec_isa_list: List[VecISA] = valid_vec_isa_list()

    if not _valid_vec_isa_list:
        return invalid_vec_isa

    # If the simdlen is None, it indicates determin the vectorization length automatically
    if config.cpp.simdlen is None:
        assert _valid_vec_isa_list
        return _valid_vec_isa_list[0]

    for isa in _valid_vec_isa_list:
        if config.cpp.simdlen == isa.bit_width():
            return isa

    return invalid_vec_isa


def get_compile_only(compile_only: bool = True) -> str:
    return "-c" if compile_only else ""


def get_shared(shared: bool = True, compile_only: bool = False) -> str:
    if not shared:
        return ""
    if compile_only:
        return "-fPIC"
    if platform.system() == "Darwin" and "clang" in cpp_compiler():
        # This causes undefined symbols to behave the same as linux
        return "-shared -fPIC -undefined dynamic_lookup"
    else:
        return "-shared -fPIC"


def get_warning_all_flag(warning_all: bool = True) -> str:
    return "-Wall" if warning_all else ""


def get_glibcxx_abi_build_flags() -> str:
    return "-D_GLIBCXX_USE_CXX11_ABI=" + str(int(torch._C._GLIBCXX_USE_CXX11_ABI))


def cpp_flags() -> str:
    flags = ["-std=c++17", "-Wno-unused-variable", "-Wno-unknown-pragmas"]
    if is_clang():
        flags.append("-Werror=ignored-optimization-argument")
    return " ".join(flags)


def cpp_wrapper_flags() -> str:
    return "-DTORCH_INDUCTOR_CPP_WRAPPER"


def optimization_flags() -> str:
    base_flags = "-O0 -g" if config.aot_inductor.debug_compile else "-O3 -DNDEBUG"
    base_flags += " -ffast-math -fno-finite-math-only"
    if not config.cpp.enable_unsafe_math_opt_flag:
        base_flags += " -fno-unsafe-math-optimizations"
    if not config.cpp.enable_floating_point_contract_flag:
        base_flags += " -ffp-contract=off"

    if config.is_fbcode():
        # FIXME: passing `-fopenmp` adds libgomp.so to the generated shared library's dependencies.
        # This causes `ldopen` to fail in fbcode, because libgomp does not exist in the default paths.
        # We will fix it later by exposing the lib path.
        return base_flags

    if sys.platform == "darwin":
        # Per https://mac.r-project.org/openmp/ right way to pass `openmp` flags to MacOS is via `-Xclang`
        # Also, `-march=native` is unrecognized option on M1
        base_flags += " -Xclang"
    else:
        if platform.machine() == "ppc64le":
            base_flags += " -mcpu=native"
        else:
            base_flags += " -march=native"

    # Internal cannot find libgomp.so
    if not config.is_fbcode():
        base_flags += " -fopenmp"
    return base_flags


def use_custom_generated_macros() -> str:
    return "-D C10_USING_CUSTOM_GENERATED_MACROS"


def use_fb_internal_macros() -> str:
    if config.is_fbcode():
        openmp_lib = build_paths.openmp_lib()
        preprocessor_flags = " ".join(
            (
                "-D C10_USE_GLOG",
                "-D C10_USE_MINIMAL_GLOG",
                "-D C10_DISABLE_TENSORIMPL_EXTENSIBILITY",
            )
        )
        return f"-Wp,-fopenmp {openmp_lib} {preprocessor_flags}"
    else:
        return ""


def use_standard_sys_dir_headers() -> str:
    if config.is_fbcode():
        return "-nostdinc"
    else:
        return ""


@functools.lru_cache(None)
def is_conda_llvm_openmp_installed() -> bool:
    try:
        command = "conda list llvm-openmp --json"
        output = subprocess.check_output(command.split()).decode("utf8")
        return len(json.loads(output)) > 0
    except subprocess.SubprocessError:
        return False


@functools.lru_cache(None)
def homebrew_libomp() -> Tuple[bool, str]:
    try:
        # check if `brew` is installed
        subprocess.check_output(["which", "brew"])
        # get the location of `libomp` if it is installed
        # this is the location that `libomp` **would** be installed
        # see https://github.com/Homebrew/brew/issues/10261#issuecomment-756563567 for details
        libomp_path = (
            subprocess.check_output(["brew", "--prefix", "libomp"])
            .decode("utf8")
            .strip()
        )
        # check if `libomp` is installed
        omp_available = os.path.exists(libomp_path)
        return omp_available, libomp_path
    except subprocess.SubprocessError:
        return False, ""


def _set_gpu_runtime_env() -> None:
    if (
        config.is_fbcode()
        and torch.version.hip is None
        and "CUDA_HOME" not in os.environ
        and "CUDA_PATH" not in os.environ
    ):
        os.environ["CUDA_HOME"] = os.path.dirname(build_paths.cuda())


def get_include_and_linking_paths(
    include_pytorch: bool = False,
    vec_isa: VecISA = invalid_vec_isa,
    cuda: bool = False,
    aot_mode: bool = False,
) -> Tuple[List[str], str, str, str, str]:
    _set_gpu_runtime_env()
    from torch.utils import cpp_extension

    macros = vec_isa.build_macro() if vec_isa != invalid_vec_isa else ""
    build_arch_flags = ""
    if sys.platform == "linux" and (
        include_pytorch
        or vec_isa != invalid_vec_isa
        or cuda
        or config.cpp.enable_kernel_profile
    ):
        # Note - We include pytorch only on linux right now. There is more work
        # to do to enable OMP build on darwin where PyTorch is built with IOMP
        # and we need a way to link to what PyTorch links.
        ipaths = cpp_extension.include_paths(cuda) + [sysconfig.get_path("include")]
        lpaths = cpp_extension.library_paths(cuda) + [
            sysconfig.get_config_var("LIBDIR")
        ]

        libs = []

        # No need to manually specify libraries in fbcode.
        if not config.is_fbcode():
            libs += ["torch", "torch_cpu"]
            libs += ["gomp"]
            if not aot_mode:
                libs += ["torch_python"]
        else:
            # internal remote execution is able to find omp, but not gomp
            libs += ["omp"]
            if aot_mode:
                ipaths += [os.path.dirname(cpp_prefix_path())]
                if cuda and torch.version.hip is None:
                    # This is a special treatment for Meta internal cuda-12 where all libs
                    # are in lib/cuda-12 and lib/cuda-12/stubs
                    for i, path in enumerate(lpaths):
                        if path.startswith(
                            os.environ["CUDA_HOME"]
                        ) and not os.path.exists(f"{path}/libcudart_static.a"):
                            for root, dirs, files in os.walk(path):
                                if "libcudart_static.a" in files:
                                    lpaths[i] = os.path.join(path, root)
                                    lpaths.append(os.path.join(lpaths[i], "stubs"))
                                    break
        if macros:
            if config.is_fbcode() and vec_isa != invalid_vec_isa:
                cap = str(vec_isa).upper()
                macros = " ".join(
                    [
                        vec_isa.build_arch_flags(),
                        f"-D CPU_CAPABILITY={cap}",
                        f"-D CPU_CAPABILITY_{cap}",
                        f"-D HAVE_{cap}_CPU_DEFINITION",
                    ]
                )

        if cuda:
            if macros is None:
                macros = ""
            macros += " -D USE_ROCM" if torch.version.hip else " -D USE_CUDA"

        if cuda:
            if torch.version.hip is not None:
                if config.is_fbcode():
                    libs += ["amdhip64"]
                else:
                    libs += ["c10_hip", "torch_hip"]
                macros += " -D __HIP_PLATFORM_AMD__"
            else:
                if config.is_fbcode():
                    libs += ["cuda"]
                else:
                    libs += ["c10_cuda", "cuda", "torch_cuda"]
        build_arch_flags = vec_isa.build_arch_flags()
    else:
        # Note - this is effectively a header only inclusion. Usage of some header files may result in
        # symbol not found, if those header files require a library.
        # For those cases, include the lpath and libs command as we do for pytorch above.
        # This approach allows us to only pay for what we use.
        ipaths = cpp_extension.include_paths(cuda) + [sysconfig.get_path("include")]
        if aot_mode:
            ipaths += [os.path.dirname(cpp_prefix_path())]
        lpaths = []
        if sys.platform == "darwin":
            # only Apple builtin compilers (Apple Clang++) require openmp
            omp_available = not is_apple_clang()

            # check the `OMP_PREFIX` environment first
            if os.getenv("OMP_PREFIX") is not None:
                header_path = os.path.join(os.getenv("OMP_PREFIX"), "include", "omp.h")  # type: ignore[arg-type]
                valid_env = os.path.exists(header_path)
                if valid_env:
                    ipaths.append(os.path.join(os.getenv("OMP_PREFIX"), "include"))  # type: ignore[arg-type]
                    lpaths.append(os.path.join(os.getenv("OMP_PREFIX"), "lib"))  # type: ignore[arg-type]
                else:
                    warnings.warn("environment variable `OMP_PREFIX` is invalid.")
                omp_available = omp_available or valid_env

            libs = [] if omp_available else ["omp"]

            # prefer to use openmp from `conda install llvm-openmp`
            if not omp_available and os.getenv("CONDA_PREFIX") is not None:
                omp_available = is_conda_llvm_openmp_installed()
                if omp_available:
                    conda_lib_path = os.path.join(os.getenv("CONDA_PREFIX"), "lib")  # type: ignore[arg-type]
                    ipaths.append(os.path.join(os.getenv("CONDA_PREFIX"), "include"))  # type: ignore[arg-type]
                    lpaths.append(conda_lib_path)
                    # Prefer Intel OpenMP on x86 machine
                    if os.uname().machine == "x86_64" and os.path.exists(
                        os.path.join(conda_lib_path, "libiomp5.dylib")
                    ):
                        libs = ["iomp5"]

            # next, try to use openmp from `brew install libomp`
            if not omp_available:
                omp_available, libomp_path = homebrew_libomp()
                if omp_available:
                    ipaths.append(os.path.join(libomp_path, "include"))
                    lpaths.append(os.path.join(libomp_path, "lib"))

            # if openmp is still not available, we let the compiler to have a try,
            # and raise error together with instructions at compilation error later
        else:
            libs = ["omp"] if config.is_fbcode() else ["gomp"]

    # Unconditionally import c10 for non-abi-compatible mode to use TORCH_CHECK - See PyTorch #108690
    if not config.abi_compatible:
        libs += ["c10"]
        lpaths += [cpp_extension.TORCH_LIB_PATH]

    # third party libs
    if config.is_fbcode():
        # Note that the order of include paths do matter, as a result
        # we need to have several branches interleaved here
        if torch.version.hip is None:
            ipaths.append(build_paths.sleef())
        ipaths.append(build_paths.openmp())
        ipaths.append(build_paths.python())
        if torch.version.hip is not None:
            ipaths.append(build_paths.clang_include())
            ipaths.append(build_paths.gcc_include())
            ipaths.append(build_paths.gcc_install_tools_include())
        else:
            ipaths.append(build_paths.cc_include())
            ipaths.append(build_paths.libgcc())
            ipaths.append(build_paths.libgcc_arch())
        ipaths.append(build_paths.libgcc_backward())
        ipaths.append(build_paths.glibc())
        ipaths.append(build_paths.linux_kernel())
        if torch.version.hip is not None:
            ipaths.append(build_paths.rocm())
        else:
            ipaths.append(build_paths.cuda())
        # We also need to bundle includes with absolute paths into a remote directory
        # (later on, we copy the include paths from cpp_extensions into our remote dir)
        ipaths.append("include")

    static_link_libs = []
    if aot_mode and cuda and config.is_fbcode():
        # For Meta internal cuda-12, it is recommended to static link cudart
        if torch.version.hip is None:
            static_link_libs = ["-Wl,-Bstatic", "-lcudart_static", "-Wl,-Bdynamic"]

    lpaths_str = " ".join(["-L" + p for p in lpaths])
    libs_str = " ".join(static_link_libs + ["-l" + p for p in libs])
    return ipaths, lpaths_str, libs_str, macros, build_arch_flags


def cpp_compile_command(
    input: Union[str, List[str]],
    output: str,
    warning_all: bool = True,
    shared: bool = True,
    include_pytorch: bool = False,
    vec_isa: VecISA = invalid_vec_isa,
    cuda: bool = False,
    aot_mode: bool = False,
    compile_only: bool = False,
    use_absolute_path: bool = False,
    use_mmap_weights: bool = False,
) -> str:
    ipaths, lpaths, libs, macros, build_arch_flags = get_include_and_linking_paths(
        include_pytorch, vec_isa, cuda, aot_mode
    )
    if isinstance(input, str):
        input = [input]
    ipaths_str = " ".join(["-I" + p for p in ipaths])
    clang_flags = ""
    if config.is_fbcode():
        if aot_mode and not use_absolute_path:
            inp_name = input
            out_name = output
            linker_script = _LINKER_SCRIPT
        else:
            # We need to copy any absolute-path torch includes
            inp_name = [os.path.basename(i) for i in input]
            out_name = os.path.basename(output)
            linker_script = os.path.basename(_LINKER_SCRIPT)
        assert is_clang()
        # Use clang runtime instead of libgcc
        clang_flags += " --rtlib=compiler-rt"
        clang_flags += " -fuse-ld=lld"
        clang_flags += f" -Wl,--script={linker_script}"
        linker_paths = "-B" + build_paths.glibc_lib()
        linker_paths += " -L" + build_paths.glibc_lib()
    else:
        inp_name = input
        out_name = output
        linker_paths = ""  # let the compiler pick
    if compile_only:
        libs, lpaths = "", ""
    inp_name_str = " ".join(inp_name)
    if use_mmap_weights:
        macros += " -D USE_MMAP_SELF"

    return re.sub(
        r"[ \n]+",
        " ",
        f"""
            {cpp_compiler()} {inp_name_str} {get_shared(shared, compile_only)}
            {get_warning_all_flag(warning_all)} {cpp_flags()}
            {get_glibcxx_abi_build_flags()}
            {ipaths_str} {lpaths} {libs} {build_arch_flags}
            {macros} {linker_paths} {clang_flags}
            {optimization_flags()}
            {use_custom_generated_macros()}
            {use_fb_internal_macros()}
            {use_standard_sys_dir_headers()}
            {get_compile_only(compile_only)}
            -o {out_name}
        """,
    ).strip()


def run_command_and_check(cmd: str):
    cmd = shlex.split(cmd)
    try:
        subprocess.check_call(cmd)
    except subprocess.CalledProcessError as e:
        raise exc.CppCompileError(cmd, e.output) from e


@functools.lru_cache(None)
def split_aot_inductor_output_path(path: str) -> Tuple[str, str]:
    """Returns the path where the AOT Inductor compiled kernels are stored."""
    if path.endswith(".so"):
        return os.path.split(path)
    else:
        return path, ""


@clear_on_fresh_inductor_cache
class CudaKernelParamCache:
    cache: Dict[str, Dict[str, str]] = dict()
    cache_clear = staticmethod(cache.clear)

    @classmethod
    def set(cls, key: str, params: Dict[str, str], cubin: str) -> None:
        bin_type = "cubin" if torch.version.hip is None else "hsaco"
        _, path = write(
            cubin,
            bin_type,
            hash_type=bin_type,
            specified_dir=split_aot_inductor_output_path(
                config.aot_inductor.output_path
            )[0],
        )

        params[get_cpp_wrapper_cubin_path_name()] = path

        cls.cache[key] = params

    @classmethod
    def get(cls, key: str) -> Optional[Dict[str, str]]:
        return cls.cache.get(key, None)

    @classmethod
    def get_keys(cls):
        return cls.cache.keys()


class AotCodeCompiler:
    @classmethod
    def compile(
        cls,
        graph: GraphLowering,
        source_code: str,
        serialized_extern_kernel_nodes: Optional[str],
        cuda: bool,
    ) -> str:
        picked_vec_isa = pick_vec_isa()
        cpp_command = repr(
            cpp_compile_command(
                "i",
                "o",
                vec_isa=picked_vec_isa,
                cuda=cuda,
                aot_mode=graph.aot_mode,
            )
        )
        fbcode_aot_cpu_re = False
        use_absolute_path = False
        if config.is_fbcode():
            ld_command = build_paths.ld()
            if not cuda and graph.aot_mode:  # Meta internal AOTInductor CPU
                objcopy_command = build_paths.objcopy_fallback()
                fbcode_aot_cpu_re = True
                use_absolute_path = True
            else:
                objcopy_command = build_paths.objcopy()
        else:
            ld_command = "ld"
            objcopy_command = "objcopy"

        (
            specified_output_path,
            specified_so_name,
        ) = split_aot_inductor_output_path(config.aot_inductor.output_path)
        key, input_path = write(
            source_code,
            "cpp",
            extra=cpp_command,
            specified_dir=specified_output_path,
        )
        output_code_log.info("Output code written to: %s", input_path)
        trace_structured(
            "graph_dump",
            lambda: {
                "name": "inductor_aot_code",
                "type": "cpp",
                "filename": input_path,
            },
            payload_fn=lambda: source_code,
        )

        def _compile_consts_linux(consts: bytes) -> str:
            _, consts_path = write(
                consts,
                "bin",
                specified_dir=specified_output_path,
            )

            consts_o = os.path.splitext(consts_path)[0] + ".o"
            if fbcode_aot_cpu_re:
                cmd = f"{ld_command} -r -b binary -o {os.path.basename(consts_o)} {os.path.basename(consts_path)}"
                compile_file(consts_path, consts_o, cmd.split())
                os.chmod(consts_o, 0o644)
            else:
                cmd = f"{ld_command} -r -b binary -o {consts_o} {consts_path}"
                run_command_and_check(cmd)
            log.debug("aot constant binary command: %s", cmd)

            # .data section is between .text and .bss. When the size of .data is large,
            # during the linking, the relocation of .text against .bss may overflow.
            # Rename it to .ldata so that it won't be in between the .text and .bss section
            cmd = (
                f"{objcopy_command} --rename-section"
                " .data=.ldata"
                " --set-section-alignment .data=64"  # following the gAlignment of CPU in c10/core/alignment.h
                f" {consts_o} {consts_o}"
            )
            log.debug("aot constant rename section command: %s", cmd)
            run_command_and_check(cmd)

            cmd = f"rm {consts_path}"
            log.debug("aot constant bin removal command: %s", cmd)
            run_command_and_check(cmd)

            if fbcode_aot_cpu_re:
                body = re.sub(r"[\W]", "_", os.path.basename(consts_path))
            else:
                body = re.sub(r"[\W]", "_", consts_path)

            symbol_list = []
            symbol_list.append(
                f"{objcopy_command} --redefine-sym _binary_{body}_start=_binary_constants_bin_start {consts_o}"
            )
            symbol_list.append(
                f"{objcopy_command} --redefine-sym _binary_{body}_size=_binary_constants_bin_size {consts_o}"
            )
            symbol_list.append(
                f"{objcopy_command} --redefine-sym _binary_{body}_end=_binary_constants_bin_end {consts_o}"
            )
            log.debug("aot constant binary redefine symbol: %s", " ".join(symbol_list))
            for cmd in symbol_list:
                run_command_and_check(cmd)
            return consts_o

        def _compile_consts_darwin(consts: bytes) -> str:
            is_large_consts = len(consts) > 1024
            consts_asm = "\t.section\t__DATA,__data\n"
            consts_asm += "\t.globl\t__binary_constants_bin_start\n"
            consts_asm += "__binary_constants_bin_start:\n"
            if not is_large_consts:
                for c in consts:
                    consts_asm += f"\t.byte {c}\n"
                # Add one element even if constants are empty
                # Otherwise assembler will not put them in data section
                if not consts:
                    consts_asm += "\t.space 1\n"
            else:
                consts_asm += "\t.quad 0x1234567899abcdef\n"
                consts_asm += f"\t.space {len(consts) - 8}\n"
            consts_asm += ".globl\t__binary_constants_bin_end\n"
            consts_asm += "__binary_constants_bin_end:\n"
            _, consts_path = write(
                consts_asm,
                "S",
                specified_dir=specified_output_path,
            )
            consts_o = os.path.splitext(consts_path)[0] + ".o"
            cmd = f"{cpp_compiler()} -c -o {consts_o} {consts_path}"
            run_command_and_check(cmd)
            if is_large_consts:
                with open(consts_o, "r+b") as f:
                    f.seek(0)
                    hdr = f.read(1024)
                    # Search for magic number and write the actual data over it
                    start_idx = hdr.find(b"\xef\xcd\xab\x99\x78\x56\x34\x12")
                    assert start_idx != -1
                    f.seek(start_idx)
                    pos = 0
                    while pos < len(consts):
                        rc = f.write(consts[pos:])
                        pos += rc
            return consts_o

        from filelock import FileLock

        lock_dir = get_lock_dir()
        lock = FileLock(os.path.join(lock_dir, key + ".lock"), timeout=LOCK_TIMEOUT)
        with lock:
            # Currently, this only support serializing extern nodes in fbcode
            # Eventually, we should also have a serializer for OSS.
            if config.is_fbcode() and serialized_extern_kernel_nodes:
                output_json = os.path.splitext(input_path)[0] + ".json"
                with open(output_json, "w") as f:
                    f.write(serialized_extern_kernel_nodes)

            output_so = (
                config.aot_inductor.output_path
                if specified_so_name
                else os.path.splitext(input_path)[0] + ".so"
            )

            output_o = os.path.splitext(input_path)[0] + ".o"
            consts_size = sum(
                tensor.untyped_storage().nbytes()
                for (name, tensor) in graph.constants.items()
                if name not in graph.folded_constants
            )
            # TODO: Fix mmap weights with cuda
            use_mmap_weights = not config.is_fbcode() and consts_size > 2_000_000_000
            if config.aot_inductor.force_mmap_weights:
                use_mmap_weights = True
            compile_cmd = cpp_compile_command(
                input=input_path,
                output=output_o,
                vec_isa=picked_vec_isa,
                cuda=cuda,
                aot_mode=graph.aot_mode,
                compile_only=True,
                use_absolute_path=use_absolute_path,
                use_mmap_weights=use_mmap_weights,
            )
            log.debug("aot compilation command: %s", compile_cmd)
            if fbcode_aot_cpu_re:
                compile_file(input_path, output_o, compile_cmd.split())
                os.chmod(output_o, 0o644)
            else:
                run_command_and_check(compile_cmd)

            def _to_bytes(t: torch.Tensor) -> bytes:
                # This serializes the tensor's untyped_storage to bytes by accessing
                # the raw data of the underlying structure.

                if t.numel() == 0:
                    return b""

                t_cpu = t.untyped_storage().cpu()
                raw_array = ctypes.cast(
                    t_cpu.data_ptr(),
                    ctypes.POINTER(ctypes.c_ubyte * t_cpu.nbytes()),
                )

                return bytes(raw_array.contents)

            serialized_weights = b"".join(
                _to_bytes(graph.get_original_value_of_constant(name))
                for name in graph.constants.keys()
                if name not in graph.folded_constants
            )
            if not use_mmap_weights:
                aot_constants = serialized_weights
                magic_number = 0
            else:
                magic_number = cast(
                    int, torch.randint(0, torch.iinfo(torch.int64).max, (1,)).item()
                )
                aot_constants = struct.pack("qq", consts_size + 8, magic_number)
            consts_o = {
                "linux": _compile_consts_linux,
                "darwin": _compile_consts_darwin,
            }[sys.platform](aot_constants)

            link_cmd = cpp_compile_command(
                input=[output_o, consts_o],
                output=output_so,
                vec_isa=picked_vec_isa,
                cuda=cuda,
                aot_mode=graph.aot_mode,
                use_absolute_path=use_absolute_path,
            )
            log.debug("aot linkage command: %s", link_cmd)
            if fbcode_aot_cpu_re:
                compile_file([output_o, consts_o], output_so, link_cmd.split())
                os.chmod(output_so, 0o755)
            else:
                run_command_and_check(link_cmd)

            if use_mmap_weights:
                with open(output_so, "a+b") as f_so:
                    so_size = f_so.tell()
                    # Page align the weights
                    f_so.write(b" " * (16384 - so_size % 16384))
                    f_so.write(serialized_weights)
                    f_so.write(struct.pack("q", magic_number))

            # Append cmds to the end of codegen-ed wrapper file
            with open(input_path, "a") as f:
                f.write("\n")
                f.write(f"// Compile cmd\n// {compile_cmd}\n")
                f.write(f"// Link cmd\n// {link_cmd}\n")

        return output_so


# Putting this fn in cpp.py (unfortunately) causes a deadlock, which is why it's in codecache.py.
# Why? importing from cpp.py invokes codecache.pick_vec_isa(), which takes out a lock.
# Cycle goes:
# - CppCodeCache.load()
# - pick_vec_isa()
# - valid_vec_isa_list()
# - VecISA.__bool__() <-- takes out a lock
# - compile_file() <-- imports cpp_prefix_path from cpp, which causes us to try to take out the same lock.
@clear_on_fresh_inductor_cache
@functools.lru_cache
def cpp_prefix_path() -> str:
    path = Path(__file__).parent / "codegen/cpp_prefix.h"
    with path.open() as f:
        content = f.read()
        _, filename = write(
            content,
            "h",
        )
    return filename


def cpp_prefix() -> str:
    filename = cpp_prefix_path()
    if config.is_fbcode():
        # We need relative paths, since we bundle up
        # everything that we compile into a folder for remote compilation.
        return f'#include "{os.path.basename(filename)}"'
    else:
        return f'#include "{filename}"'


# Given a path to an input cpp file and an output path,
# Attempts to compile the file, storing the output in "output_path"
@dynamo_timed
def compile_file(
    input_path: Union[str, List[str]], output_path: str, cmd: List[str]
) -> None:
    input_paths = [input_path] if isinstance(input_path, str) else input_path
    input_files = [
        os.path.basename(ip) if config.is_fbcode() else ip for ip in input_paths
    ]
    try:
        if config.is_fbcode():
            # Need to copy our header into the same folder as the sourcecode.
            header_path = cpp_prefix_path()
            header_name = os.path.basename(header_path)
            output_name = os.path.basename(output_path)
            # When we build remotely, we need to make sure to carefully copy any files
            # that are required during the compilation process into our build directly.
            # This is where all of the ATen/c10/Torch includes come from.
            torch_includes_path = os.path.join(_TORCH_PATH, "include")
            with tempfile.TemporaryDirectory() as tmp_dir:
                # Copy everything to tmp compilation folder
                shutil.copy(header_path, os.path.join(tmp_dir, header_name))
                shutil.copy(_LINKER_SCRIPT, os.path.join(tmp_dir, "script.ld"))
                for p, f in zip(input_paths, input_files):
                    shutil.copy(p, os.path.join(tmp_dir, f))
                dest_include_path = os.path.join(tmp_dir, "include")
                shutil.copytree(torch_includes_path, dest_include_path)
                # Run the build
                output_file_path = _run_build_command(cmd, tmp_dir, output_name)
                # Copy output from the build
                if os.path.exists(output_path):
                    os.remove(output_path)
                shutil.copy(output_file_path, output_path)
        else:
            subprocess.check_output(cmd, stderr=subprocess.STDOUT)
    except subprocess.CalledProcessError as e:
        output = e.output.decode("utf-8")
        openmp_problem = "'omp.h' file not found" in output or "libomp" in output
        if openmp_problem and sys.platform == "darwin":
            instruction = (
                "\n\nOpenMP support not found. Please try one of the following solutions:\n"
                "(1) Set the `CXX` environment variable to a compiler other than Apple clang++/g++ "
                "that has builtin OpenMP support;\n"
                "(2) install OpenMP via conda: `conda install llvm-openmp`;\n"
                "(3) install libomp via brew: `brew install libomp`;\n"
                "(4) manually setup OpenMP and set the `OMP_PREFIX` environment variable to point to a path"
                " with `include/omp.h` under it."
            )
            output += instruction
        raise exc.CppCompileError(cmd, output) from e


_libgomp: Optional[CDLL] = None


def custom_op_wrapper(op: str, *args):
    # This function will be called from generated cpp wrapper code in the JIT mode.
    # Because tensors will be passed in as AtenTensorHandle, we need to explicitly convert them.
    def convert_arg(arg):
        if str(type(arg)) == "<class 'PyCapsule'>":
            # No easy way to do isinstance check on PyCapsule
            return torch._C._aoti.alloc_tensor_by_stealing_from_void_ptr(arg)
        elif isinstance(arg, (list, tuple)):
            return type(arg)(convert_arg(a) for a in arg)
        else:
            return arg

    converted_args = [convert_arg(arg) for arg in args]

    assert op.startswith("torch.ops."), (
        op + " can not be called through custom_op_wrapper"
    )
    func = None
    for i, s in enumerate(op.split(".")):
        if i == 0:
            func = importlib.import_module(s)
        func = getattr(func, s)

    assert callable(func), op + " can not be loaded through custom_op_wrapper"
    result = func(*converted_args)
    if isinstance(result, (list, tuple)):
        for r in result:
            assert isinstance(r, torch.Tensor), op + " returns a list of non-tensors"
        return torch._C._aoti.unsafe_alloc_void_ptrs_from_tensors(result)  # type: ignore[arg-type]
    else:
        assert isinstance(result, torch.Tensor), op + " returns a non-tensor"
        return torch._C._aoti.unsafe_alloc_void_ptr_from_tensor(result)


@clear_on_fresh_inductor_cache
class CppCodeCache:
    cache: Dict[str, Callable[[], Union[CDLL, ModuleType]]] = {}
    cache_clear = staticmethod(cache.clear)
    cpp_compile_command_flags: Dict[str, Any] = {}

    @staticmethod
    def _load_library_inner(path: str, key: str) -> Union[CDLL, ModuleType]:
        return cdll.LoadLibrary(path)

    @classmethod
    def _load_library(cls, path: str, key: str) -> Union[CDLL, ModuleType]:
        try:
            result = cls._load_library_inner(path, key)
            result.key = key  # type: ignore[union-attr]
            return result
        except (ImportError, OSError) as e:
            if "gomp" in str(e) and os.path.exists("/usr/lib64/libgomp.so.1"):
                # hacky workaround for fbcode/buck
                global _libgomp
                _libgomp = cdll.LoadLibrary("/usr/lib64/libgomp.so.1")
                result = cls._load_library_inner(path, key)
                result.key = key  # type: ignore[union-attr]
                return result
            if "failed to map segment from shared object" in str(e):
                raise OSError(
                    f"{e}.  The most common reason this may occur is if the {tempfile.gettempdir()} folder "
                    "is mounted with noexec (e.g., by default Docker mounts tmp file systems "
                    f"as noexec).  Please remount {tempfile.gettempdir()} with exec enabled, or set another "
                    "temporary directory with TORCHINDUCTOR_CACHE_DIR environment variable."
                ) from e
            raise

    @classmethod
    def load_async(cls, source_code: str, cuda=False, submit_fn=None):
        compile_command = {
            **cls.cpp_compile_command_flags,
            "cuda": cuda,
            "vec_isa": pick_vec_isa(),
        }

        from torch._inductor.cpp_builder import CppBuilder, CppTorchOptions

        picked_vec_isa = pick_vec_isa()
        dummy_builder = CppBuilder("i", ["o"], CppTorchOptions(picked_vec_isa))
        # write function will calc source_code hash, the same source code with different
        # ISA level should be generate different hash.
        # So we need get a command_line which contains isa related parameter as a part of hash key.
        # And then pass the command_line to below write function as extra parameter to
        # guarantee the source code hash contains ISA difference.
        dummy_cmd = dummy_builder.get_command_line()
        key, input_path = write(source_code, "cpp", extra=dummy_cmd)

        if key not in cls.cache:
            from filelock import FileLock

            lock_path = os.path.join(get_lock_dir(), key + ".lock")
            output_path = input_path[:-3] + "so"
            future: Optional[Future[Any]] = None
            lib = None
            worker_fn = functools.partial(
                _worker_compile_cpp,
                lock_path,
                input_path,
                output_path,
                cpp_compile_command(
                    input=input_path, output=output_path, **compile_command
                ),
            )

            def load_fn():
                nonlocal lib
                if lib is None:
                    if future is not None:
                        future.result()
                    worker_fn()
                    lib = cls._load_library(output_path, key)
                    assert lib is not None
                return lib

            if submit_fn is not None:
                with FileLock(lock_path, timeout=LOCK_TIMEOUT):
                    if not os.path.exists(output_path):
                        future = submit_fn(worker_fn)

            cls.cache[key] = load_fn

        return cls.cache[key]

    @classmethod
    def load(cls, source_code: str, cuda: bool = False):
        return cls.load_async(source_code, cuda)()


def _worker_compile_cpp(lock_path, input_path, output_path, cmd):
    from filelock import FileLock

    with FileLock(lock_path, timeout=LOCK_TIMEOUT):
        if not os.path.exists(output_path):
            compile_file(input_path, output_path, shlex.split(cmd))


# Customized Python binding for cpp kernels
@clear_on_fresh_inductor_cache
class CppPythonBindingsCodeCache(CppCodeCache):
    cache: Dict[str, Callable[[], Union[CDLL, ModuleType]]] = {}
    cache_clear = staticmethod(cache.clear)
    cpp_compile_command_flags = {
        # kernels have no dependency on libtorch
        "include_pytorch": False,
        "shared": True,
    }
    entry_function = "kernel"
    call_entry_function = "kernel(%s);Py_RETURN_NONE;"
    extra_parse_arg = ""
    suffix_template = textwrap.dedent(
        """
        // Python bindings to call %s():
        #define PY_SSIZE_T_CLEAN
        #include <Python.h>
        #include <sstream>
        #include <cstdlib>

        // This is defined in guards.cpp so we don't need to import PyTorch headers that are slooow.
        // We manually link it below to workaround issues with fbcode build.
        static void* (*_torchinductor_pyobject_tensor_data_ptr)(PyObject* obj);

        template <typename T> static inline T parse_arg(PyObject* args, size_t n) {
            static_assert(std::is_pointer<T>::value, "arg type must be pointer or long");
            return static_cast<T>(_torchinductor_pyobject_tensor_data_ptr(PyTuple_GET_ITEM(args, n)));
        }
        template <> inline long parse_arg<long>(PyObject* args, size_t n) {
            auto result = PyLong_AsSsize_t(PyTuple_GET_ITEM(args, n));
            if(result == -1 && PyErr_Occurred())
                [[unlikely]] throw std::runtime_error("expected int arg");
            return result;
        }

        %s

        static PyObject* %s_py(PyObject* self, PyObject* args) {
            try {
                if(!PyTuple_CheckExact(args))
                    [[unlikely]] throw std::runtime_error("tuple args required");
                if(PyTuple_GET_SIZE(args) != %s)
                    [[unlikely]] throw std::runtime_error("requires %s args");
                %s
            } catch(std::exception const& e) {
                PyErr_SetString(PyExc_RuntimeError, e.what());
                return nullptr;
            } catch(...) {
                PyErr_SetString(PyExc_RuntimeError, "unhandled error");
                return nullptr;
            }
        }

        static PyMethodDef py_methods[] = {
            {"%s", %s_py, METH_VARARGS, ""},
            {NULL, NULL, 0, NULL}};

        static struct PyModuleDef py_module =
            {PyModuleDef_HEAD_INIT, "%s", NULL, -1, py_methods};

        PyMODINIT_FUNC PyInit_%s(void) {
            const char* str_addr = std::getenv("_TORCHINDUCTOR_PYOBJECT_TENSOR_DATA_PTR");
            if(!str_addr) {
                PyErr_SetString(PyExc_RuntimeError, "_TORCHINDUCTOR_PYOBJECT_TENSOR_DATA_PTR must be set");
                return nullptr;
            }
            std::istringstream iss(str_addr);
            uintptr_t addr = 0;
            iss >> addr;
            _torchinductor_pyobject_tensor_data_ptr =
                reinterpret_cast<decltype(_torchinductor_pyobject_tensor_data_ptr)>(addr);
            return PyModule_Create(&py_module);
        }
        """
    )

    @classmethod
    def _load_library_inner(cls, path: str, key: str) -> ModuleType:
        os.environ["_TORCHINDUCTOR_PYOBJECT_TENSOR_DATA_PTR"] = str(
            torch._C._dynamo.guards._torchinductor_pyobject_tensor_data_ptr  # type: ignore[attr-defined]
        )
        module_name = f"{key}.{cls.entry_function}"
        try:
            return sys.modules[module_name]
        except KeyError:
            pass
        spec = importlib.util.spec_from_file_location(module_name, path)
        assert spec is not None
        module = importlib.util.module_from_spec(spec)
        sys.modules[module_name] = module
        spec.loader.exec_module(module)  # type: ignore[union-attr]
        return module

    @classmethod
    def load_pybinding_async(
        cls,
        argtypes: List[str],
        source_code: str,
        cuda: bool = False,
        num_outputs: int = -1,
        submit_fn=None,
    ) -> Any:
        """
        Wrap a C++ function in fast Python bindings.

        Args:
            argtypes: The types of args to ENTRY_FUNCTION(), e.g. ["float*", "long"]
            source_code: C++ source code containing a ENTRY_FUNCTION() function

        Returns:
            A python version of ENTRY_FUNCTION()
        """
        parseargs = ", ".join(
            f"parse_arg<{argtype.replace('const ', '')}>(args, {n})"
            for n, argtype in enumerate(argtypes)
        )
        suffix = cls.suffix_template % (
            cls.entry_function,
            cls.extra_parse_arg % num_outputs if cls.extra_parse_arg else "",
            cls.entry_function,
            len(argtypes),
            len(argtypes),
            cls.call_entry_function % parseargs,
            cls.entry_function,
            cls.entry_function,
            cls.entry_function,
            cls.entry_function,
        )
        get_result = cls.load_async(source_code + suffix, cuda, submit_fn=submit_fn)
        result = None

        def future():
            nonlocal result
            if result is None:
                result = get_result()
                assert isinstance(result, ModuleType)
            return getattr(result, cls.entry_function)

        return future

    @classmethod
    def load_pybinding(cls, *args, **kwargs) -> Any:
        return cls.load_pybinding_async(*args, **kwargs)()


@clear_on_fresh_inductor_cache
class CppWrapperCodeCache(CppPythonBindingsCodeCache):
    cache: Dict[str, Callable[[], Union[CDLL, ModuleType]]] = {}
    cache_clear = staticmethod(cache.clear)
    cpp_compile_command_flags = {
        "include_pytorch": not config.abi_compatible,
        "shared": True,
    }
    entry_function = "inductor_entry_cpp"
    call_entry_function = "return inductor_entry_cpp(%s);"
    extra_parse_arg = textwrap.dedent(
        """
        #include <torch/csrc/inductor/aoti_torch/c/shim.h>

        static inline std::vector<AtenTensorHandle> unpack_tensor_handle_list(PyObject* pyvec) {
            std::vector<AtenTensorHandle> result;
            size_t result_len = PyList_GET_SIZE(pyvec);
            result.reserve(result_len);
            for (size_t i = 0; i < result_len; i++) {
                // AtenTensorHandle is essentially a pointer
                void* elem = PyCapsule_GetPointer(PyList_GET_ITEM(pyvec, i), NULL);
                result.push_back(reinterpret_cast<AtenTensorHandle>(elem));
            }
            return result;
        }

        static inline PyObject* pack_tensor_handle_list(const std::vector<AtenTensorHandle>& cppvec) {
            size_t result_len = cppvec.size();
            PyObject* result = PyList_New(static_cast<Py_ssize_t>(result_len));
            for (size_t i = 0; i < result_len; i++) {
                PyObject *elem =
                    cppvec[i] == nullptr
                        ? Py_None
                        // Store AtenTensorHandle as PyCapsulate
                        : PyCapsule_New(reinterpret_cast<void*>(cppvec[i]), NULL, NULL);
                PyList_SET_ITEM(result, i, elem);
            }
            return result;
        }

        template <> inline std::vector<AtenTensorHandle> parse_arg<std::vector<AtenTensorHandle>>(PyObject* args, size_t n) {
            return unpack_tensor_handle_list(PyTuple_GET_ITEM(args, n));
        }

        PyObject* inductor_entry_cpp(std::vector<AtenTensorHandle>&& input_handles) {
            // For outputs, we only allocate a vector to hold returned tensor handles,
            // not allocating the actual output tensor storage here
            std::vector<AtenTensorHandle> output_handles(%s);
            try {
                inductor_entry_impl(input_handles.data(), output_handles.data());
                return pack_tensor_handle_list(output_handles);
            } catch(std::exception const& e) {
                PyErr_SetString(PyExc_RuntimeError, e.what());
                return {};
            } catch(...) {
                PyErr_SetString(PyExc_RuntimeError, "unhandled error");
                return {};
            }
        }
        """
    )


def _reload_python_module_in_subproc(key, path):
    return PyCodeCache.load_by_key_path(key, path)


@clear_on_fresh_inductor_cache
class PyCodeCache:
    cache: Dict[str, ModuleType] = dict()
    linemaps: Dict[str, List[Tuple[Any, ...]]] = dict()
    cache_clear = staticmethod(cache.clear)

    @classmethod
    def write(cls, source_code: str, extra: str = "") -> Tuple[str, str]:
        return write(source_code, "py", extra=extra)

    @classmethod
    def load(
        cls,
        source_code: str,
        extra: str = "",
        linemap: Optional[List[Tuple[int, str]]] = None,
        attrs: Optional[Dict[str, Any]] = None,
    ) -> ModuleType:
        key, path = write(source_code, "py", extra=extra)
        return cls.load_by_key_path(key, path, linemap, attrs)

    @classmethod
    def load_by_key_path(
        cls,
        key: str,
        path: str,
        linemap: Optional[List[Tuple[int, str]]] = None,
        attrs: Optional[Dict[str, Any]] = None,
    ) -> ModuleType:
        if linemap is None:
            linemap = []
        if key not in cls.cache:
            with open(path) as f:
                try:
                    code = compile(f.read(), path, "exec")
                except Exception as e:
                    raise RuntimeError(
                        f"Failed to import {path}\n{type(e).__name__}: {e}"
                    ) from None
                mod = ModuleType(f"{__name__}.{key}")
                mod.__file__ = path
                mod.key = key  # type: ignore[attr-defined]
                exec(code, mod.__dict__, mod.__dict__)
                sys.modules[mod.__name__] = mod
                # another thread might set this first
                cls.cache.setdefault(key, mod)
                # unzip into separate lines/nodes lists
                cls.linemaps[path] = list(zip(*linemap))

                if attrs is not None:
                    for k, v in attrs.items():
                        setattr(mod, k, v)

                if not (linemap or attrs):
                    mod._reload_in_subproc = functools.partial(  # type: ignore[attr-defined]
                        _reload_python_module_in_subproc, key, path
                    )

        return cls.cache[key]

    @classmethod
    @functools.lru_cache(None)
    def stack_frames_for_code(
        cls, path: str, lineno: int
    ) -> Optional[List[Dict[str, Any]]]:
        if path not in cls.linemaps:
            return None
        # [(starting_line, <fx node>), ...]
        lines, nodes = cls.linemaps[path]
        p = bisect_right(lines, lineno)
        if p == 0:
            return None
        entry = nodes[p - 1]
        if not entry:
            return None

        def parse_stack_trace(stack_trace: str) -> List[Dict[str, Any]]:
            # ideally fx stores stack traces as data rather than a string
            # but this is not along a performance critical path
            regex = r'File "(.+)", line (\d+), in (.+)\n'
            matches = re.findall(regex, stack_trace)
            return [
                {"filename": f, "line": int(l), "name": n}
                for f, l, n in reversed(matches)
            ]

        return parse_stack_trace(entry)


def _reload_triton_kernel_in_subproc(reload_module, kernel_name):
    return TritonCodeCache._mod_to_kernel(reload_module(), kernel_name)


class TritonCodeCache:
    @classmethod
    def load(cls, kernel_name: str, source_code: str) -> ModuleType:
        mod = PyCodeCache.load(source_code)
        return cls._mod_to_kernel(mod, kernel_name)

    @classmethod
    def _mod_to_kernel(cls, mod, kernel_name):
        kernel = getattr(mod, kernel_name)
        kernel._reload_in_subproc = functools.partial(
            _reload_triton_kernel_in_subproc,
            mod._reload_in_subproc,
            kernel_name,
        )
        return kernel


def _cuda_compiler() -> Optional[str]:
    if cuda_env.nvcc_exist(config.cuda.cuda_cxx):
        return config.cuda.cuda_cxx
    if cuda_env.nvcc_exist(os.getenv("CUDACXX")):
        return os.getenv("CUDACXX", "")
    if cuda_env.nvcc_exist(os.getenv("CUDA_HOME")):
        return os.path.realpath(os.path.join(os.getenv("CUDA_HOME", ""), "bin/nvcc"))
    return "nvcc"


def _cutlass_include_paths() -> List[str]:
    cutlass_path = config.cuda.cutlass_dir
    return [
        # Use realpath to get canonical absolute paths, in order not to mess up cache keys
        os.path.realpath(os.path.join(cutlass_path, "include")),
        os.path.realpath(os.path.join(cutlass_path, "tools/library/include")),
        os.path.realpath(os.path.join(cutlass_path, "tools/library/src")),
        os.path.realpath(os.path.join(cutlass_path, "tools/util/include")),
    ]


def _cuda_lib_options() -> List[str]:
    from torch.utils import cpp_extension

    extra_ldflags: List[str] = []
    if is_linux():
        extra_lib_dir = "lib64"
        if not os.path.exists(
            cpp_extension._join_cuda_home(extra_lib_dir)
        ) and os.path.exists(cpp_extension._join_cuda_home("lib")):
            # 64-bit CUDA may be installed in "lib"
            # Note that it's also possible both don't exist (see _find_cuda_home) - in that case we stay with "lib64"
            extra_lib_dir = "lib"
        extra_ldflags.append(f"-L{cpp_extension._join_cuda_home(extra_lib_dir)}")
        extra_ldflags.append(
            f'-L{cpp_extension._join_cuda_home(extra_lib_dir, "stubs")}'
        )
        extra_ldflags.append("-lcuda")
        extra_ldflags.append("-lcudart")
    else:
        raise NotImplementedError(
            "Unsupported env, failed to find cuda libs! Currently only Linux is supported."
        )
    return extra_ldflags


def _nvcc_host_compiler_options() -> List[str]:
    return [
        "-fPIC",
        "-fno-strict-aliasing",
        "-fvisibility=hidden",
        "-Wconversion",
    ]


def _nvcc_compiler_options() -> List[str]:
    arch = cuda_env.get_cuda_arch()
    if arch == "90":
        # Required by cutlass compilation.
        arch = "90a"
    code = [f"sm_{arch}", f"compute_{arch}"]
    if config.cuda.enable_cuda_lto:
        code += [f"lto_{arch}"]
    options = [
        "-t=0",
        "-DCUTLASS_ENABLE_TENSOR_CORE_MMA=1",
        "-w",
        f"-gencode=arch=compute_{arch},code=[{','.join(code)}]",
        config.cuda.compile_opt_level,
        "-std=c++17",
        "--expt-relaxed-constexpr",
        "-DNDEBUG",
    ]
    if config.cuda.enable_debug_info:
        options.extend(["-lineinfo", "-g", "-DCUTLASS_DEBUG_TRACE_LEVEL=1"])
    if config.cuda.enable_ptxas_info:
        options.extend(
            [
                "--keep",  # Keep the intermediate files for debugging (including ptx, sass, cubin etc.)
                "--ptxas-options=--warn-on-local-memory-usage",  # warn us if local memory is used in CUDA Kernels
                "--ptxas-options=--warn-on-spills",  # warn us if register spilling happens in CUDA Kernels
                "--resource-usage",  # Report on CUDA resource usage (shared mem, registers etc.)
                "--source-in-ptx",
            ]
        )  # Annotate the ptx file with source information
    if config.cuda.use_fast_math:
        options.extend(
            [
                "--use_fast_math",
                "-DCUTLASS_USE_TANH_FOR_SIGMOID=1",
            ]
        )
    return options


def cuda_compile_command(
    src_files: List[str],
    dst_file: str,
    dst_file_ext: str,
    extra_args: Optional[List[str]] = None,
) -> str:
    if extra_args is None:
        extra_args = []
    include_paths = _cutlass_include_paths()
    cuda_lib_options = _cuda_lib_options()
    nvcc_host_compiler_options = _nvcc_host_compiler_options()
    nvcc_compiler_options = _nvcc_compiler_options()
    options = (
        nvcc_compiler_options
        + extra_args
        + [
            f"-Xcompiler {opt}" if "=" in opt else f"-Xcompiler={opt}"
            for opt in nvcc_host_compiler_options
        ]
        + ["-I" + path for path in include_paths]
        + cuda_lib_options
    )
    src_file = " ".join(src_files)
    res = ""
    if dst_file_ext == "o":
        res = f"{_cuda_compiler()} {' '.join(options)} -c -o {dst_file} {src_file}"
    elif dst_file_ext == "so":
        options.append("-shared")
        res = f"{_cuda_compiler()} {' '.join(options)} -o {dst_file} {src_file}"
    elif dst_file_ext == "exe":
        res = f"{_cuda_compiler()} {' '.join(options)} -o {dst_file} {src_file}"
    else:
        raise NotImplementedError(f"Unsupported output file suffix {dst_file_ext}!")
    log.debug("CUDA command: %s", res)
    return res


class DLLWrapper:
    """A wrapper for a dynamic library."""

    def __init__(
        self,
        lib_path: str,
    ):
        self.lib_path = lib_path
        self.is_open = False
        self.DLL = cdll.LoadLibrary(lib_path)
        self.is_open = True

    def close(self):
        if self.is_open:
            self._dlclose()
            self.is_open = False

    def _dlclose(self):
        f_dlclose = None

        if is_linux():
            syms = CDLL(None)
            if not hasattr(syms, "dlclose"):
                # Apline Linux
                syms = CDLL("libc.so")

            if hasattr(syms, "dlclose"):
                f_dlclose = syms.dlclose
        else:
            raise NotImplementedError("Unsupported env, failed to do dlclose!")

        if f_dlclose is not None:
            f_dlclose.argtypes = [c_void_p]
            f_dlclose(self.DLL._handle)
        else:
            log.warning(
                "dll unloading function was not found, library may not be unloaded properly!"
            )

    def __getattr__(self, name):
        if not self.is_open:
            raise RuntimeError(f"Cannot use closed DLL library: {self.lib_path}")

        method = getattr(self.DLL, name)

        def _wrapped_func(*args):
            err = method(*args)
            if err:
                raise RuntimeError(f"Error in function: {method.__name__}")

        return _wrapped_func

    def __enter__(self):
        return self

    def __exit__(self, *args):
        self.close()

    def __del__(self):
        self.close()


@clear_on_fresh_inductor_cache
class CUDACodeCache:
    @dataclasses.dataclass
    class CacheEntry:
        input_path: str
        output_path: str

    cache: Dict[str, CacheEntry] = dict()
    cache_clear = staticmethod(cache.clear)
    _SOURCE_CODE_SUFFIX = "cu"

    @classmethod
    def write(cls, source_code, dst_file_ext) -> Tuple[str, str]:
        """
        Writes source code into a file with dst_file_ext as the file extension.
        Returns the hash key of source code, and the path to the file.
        """

        cuda_command = repr(
            cuda_compile_command(["dummy_input"], "dummy_output", dst_file_ext)
        )
        key, input_path = write(
            source_code, cls._SOURCE_CODE_SUFFIX, extra=cuda_command
        )
        return key, input_path

    @classmethod
    def compile(
        cls, source_code, dst_file_ext, extra_args: Optional[List[str]] = None
    ) -> Tuple[str, str, str]:
        """
        Compiles CUDA source_code into a file with dst_file_ext extension.
        Returns a tuple of dst_file_path, hash_key, source_code_path
        """
        key, input_path = cls.write(source_code, dst_file_ext)
        if key not in cls.cache:
            from filelock import FileLock

            lock_dir = get_lock_dir()
            lock = FileLock(os.path.join(lock_dir, key + ".lock"), timeout=LOCK_TIMEOUT)
            with lock:
                output_path = input_path[: -len(cls._SOURCE_CODE_SUFFIX)] + dst_file_ext
                if not os.path.exists(output_path):
                    cmd = cuda_compile_command(
                        [input_path], output_path, dst_file_ext, extra_args
                    )
                    start_time = time()
                    log.debug("CUDA Compilation: %s", cmd)
                    cmd_parts = cmd.split(" ")
                    try:
                        subprocess.check_output(
                            cmd_parts, stderr=subprocess.STDOUT, env=os.environ
                        )
                    except subprocess.CalledProcessError as error:
                        raise exc.CUDACompileError(cmd_parts, error.output) from error
                    end_time = time()
                    log_duration_msg = f"CUDA Compilation took {end_time-start_time} seconds. Compile command: {cmd}"
                    log.info(log_duration_msg)
                else:
                    log.debug(
                        "CUDA Compilation skipped: %s since output already exists",
                        input_path,
                    )
                cls.cache[key] = CUDACodeCache.CacheEntry(input_path, output_path)

        return (cls.cache[key].output_path, key, input_path)

    @classmethod
    def load(cls, source_code, dst_file_ext) -> Tuple[DLLWrapper, str, str]:
        """
        Compiles source code and loads the generated .so file.
        Returns a tuple of DLLWrapper, hash_key, source_code_path
        """

        if dst_file_ext != "so":
            raise RuntimeError(
                f"Only support loading a .so file for now. "
                f"Requested file extension: {dst_file_ext}. Source code: {source_code}"
            )
        dst_file_path, hash_key, source_code_path = cls.compile(
            source_code, dst_file_ext
        )
        return (DLLWrapper(dst_file_path), hash_key, source_code_path)


def caching_device_properties():
    for _, device_interface in get_registered_device_interfaces():
        if device_interface.is_available():
            device_interface.Worker.get_device_properties()


@functools.lru_cache(None)
def _set_triton_ptxas_path() -> None:
    if os.environ.get("TRITON_PTXAS_PATH") is not None:
        return
    ptxas_path = os.path.abspath(
        os.path.join(os.path.dirname(__file__), "..", "bin", "ptxas")
    )
    if not os.path.exists(ptxas_path):
        return
    if os.path.isfile(ptxas_path) and os.access(ptxas_path, os.X_OK):
        os.environ["TRITON_PTXAS_PATH"] = ptxas_path
    else:
        warnings.warn(f"{ptxas_path} exists but is not an executable")


def _worker_compile_triton(
    load_kernel: Callable[[], Any],
    cc: int,
    device: torch.device,
    device_interface: Type[DeviceInterface],
):
    _set_triton_ptxas_path()
    device_interface.Worker.set_device(device.index)
    kernel = load_kernel()
    kernel.precompile(warm_cache_only_with_cc=cc)


class CodeCacheFuture:
    def result(self):
        raise NotImplementedError


class TritonFuture(CodeCacheFuture):
    kernel: ModuleType

    def __init__(
        self,
        kernel: Any,
        future: Optional[Future[Any]],
    ) -> None:
        self.kernel = kernel
        self.future = future

    # @dynamo_utils.dynamo_timed
    def result(self) -> ModuleType:
        if self.future is not None:
            # If the worker failed this will throw an exception.
            self.future.result()
            self.future = None
            self.kernel.precompile()
        return self.kernel


class LambdaFuture(CodeCacheFuture):
    def __init__(self, result_fn):
        self.result_fn = result_fn

    def result(self):
        return self.result_fn()


# If this process dies abnormally (e.g. segfault)
# it will not shut down the workers. Instead
# the workers will have their parent reassigned to the
# init process. This launches a separate thread to
# watch for the worker getting reassigned,
# and cleans it up in this case.
#
# This function cannot be an inner function since otherwise mp_context="spawn" would
# not work for ProcessPoolExecutor since inner functions cannot be pickled.
def _async_compile_initializer(orig_ppid) -> None:
    def run() -> None:
        while True:
            sleep(1)
            if orig_ppid != os.getppid():
                os.kill(os.getpid(), signal.SIGKILL)

    global _watchdog_thread
    _watchdog_thread = Thread(target=run, daemon=True)
    _watchdog_thread.start()
    # Ignore Ctrl-C (i.e. SIGINT) sent to pool workers to avoid meaningless log spam.
    signal.signal(signal.SIGINT, signal.SIG_IGN)


_watchdog_thread: Optional[Thread] = None

# Used to keep track of all process pools invoked so far.
_pool_set: Set[ProcessPoolExecutor] = set()


def shutdown_compile_workers() -> None:
    """Shut down all outstanding compile-worker pools."""
    for pool in _pool_set:
        pool.shutdown()
    after_fork()


def after_fork():
    """Reset pools to initial state without shutting them down"""
    _pool_set.clear()
    AsyncCompile.process_pool.cache_clear()


try:
    os.register_at_fork(after_in_child=after_fork)
except AttributeError:
    pass  # register_at_fork does not exists on windows


class AsyncCompile:
    def __init__(self) -> None:
        pass

    @staticmethod
    @functools.lru_cache(1)
    def pool() -> ThreadPoolExecutor:
        assert config.compile_threads > 1
        return ThreadPoolExecutor(config.compile_threads)

    @staticmethod
    @functools.lru_cache(1)
    def process_pool() -> ProcessPoolExecutor:
        # ensure properties have been calculated before processes
        # are forked
        caching_device_properties()
        assert config.compile_threads > 1
        orig_ppid = os.getpid()

        ctx = multiprocessing.get_context(config.worker_start_method)
        pool = ProcessPoolExecutor(
            config.compile_threads,
            mp_context=ctx,
            initializer=partial(_async_compile_initializer, orig_ppid),
        )

        global _pool_set
        _pool_set.add(pool)

        # when this pool is created in a subprocess object, the normal exit handler
        # doesn't run, and we need to register our own handler.
        # exitpriority has to be high, because another one of the finalizers will
        # kill the worker thread that sends the shutdown message to the workers...
        multiprocessing.util.Finalize(None, pool.shutdown, exitpriority=sys.maxsize)
        return pool

    @classmethod
    def warm_pool(cls) -> None:
        if config.compile_threads <= 1:
            return
        _compile_start()
        pool = cls.process_pool()

        # We have to fork processes for compiler workers, but the more memory and other resources that are loaded, the
        # slower the os.fork time is, quite drastically. It also holds the GIL so we can't put it on another thread.

        # Examples:
        # A simple x + x + x script: 10ms seconds in the middle of the program, 2ms at startup
        # tf_efficientnet_b0 benchmark: 50ms! in the middle of the program , 3ms at startup

        # So we want to start the workers early when it is still cheap, and also to allow the workers to get
        # ready before we have work for them.

        # ProcessPoolExecutor also does not launch the workers until it finds a point when all the workers are idle.
        # But if we waited until then fork time will be long and we will be waiting for the processes to initialize.

        # We force them to start here with some YOLOing of the internal methods.
        if hasattr(pool, "_start_queue_management_thread"):
            pool._start_queue_management_thread()
        else:
            for _ in range(config.compile_threads):
                pool._adjust_process_count()
            if hasattr(pool, "_start_executor_manager_thread"):
                pool._start_executor_manager_thread()
        _compile_end()

    @classmethod
    def submit(cls, task: Callable[..., Any]) -> Any:
        if config.compile_threads <= 1:
            return task()
        return cls.pool().submit(task)

    def triton(self, kernel_name: str, source_code: str, device_str: str = "cuda"):
        _compile_start()
        _set_triton_ptxas_path()

        kernel = TritonCodeCache.load(kernel_name, source_code)
        if config.compile_threads > 1:
            device_interface = get_interface_for_device(device_str)
            device = torch.device(device_str, device_interface.current_device())
            cc = device_interface.get_compute_capability(device)
            future = self.process_pool().submit(
                _worker_compile_triton,
                kernel._reload_in_subproc,
                cc,
                device,
                device_interface,
            )
            return TritonFuture(kernel, future)
        else:
            kernel.precompile()
            return kernel

    def multi_kernel(self, *args, **kwargs) -> Any:
        from torch._inductor.codegen.multi_kernel import MultiKernelCall

        # no need to call this in parallel since the sub-kernels are already parallel tasks
        return MultiKernelCall(*args, **kwargs)

    def cpp(self, source_code: str):
        if config.compile_threads <= 1:
            return CppCodeCache.load(source_code).kernel
        else:
            get_result = CppCodeCache.load_async(source_code, submit_fn=self.submit)
            return LambdaFuture(lambda: get_result().kernel)

    def cpp_pybinding(self, argtypes: List[str], source_code: str):
        if config.compile_threads <= 1:
            return CppPythonBindingsCodeCache.load_pybinding(argtypes, source_code)
        else:
            get_result = CppPythonBindingsCodeCache.load_pybinding_async(
                argtypes, source_code, submit_fn=self.submit
            )
            return LambdaFuture(get_result)

    def cuda(self, source_code, dst_file_ext):
        def task():
            return CUDACodeCache.load(source_code, dst_file_ext)[0]

        return self.submit(task)

    def wait(self, scope: Dict[str, Any]) -> None:
        num_kernels = len(
            [
                value
                for key, value in scope.items()
                if isinstance(value, (Future, CodeCacheFuture))
            ]
        )
        pbar = tqdm(
            total=num_kernels,
            desc="Inductor Compilation",
            disable=config.disable_progress,
            delay=0,
        )
        if config.compile_threads > 1:
            for key, result in scope.items():
                if config.verbose_progress and not isinstance(pbar, _Faketqdm):
                    pbar.set_postfix_str(key)
                if isinstance(result, (Future, CodeCacheFuture)):
                    scope[key] = result.result()
                    pbar.update(1)

        _compile_end()


if (
    os.environ.get("TORCH_TNT_IN_USE", "0") == "1"
    or os.environ.get("TORCH_WARM_POOL", "1") != "1"
):
    pass
elif sys.version_info >= (3, 12):
    log.info("AsyncCompile.warm_pool() is broken on 3.12+.")
else:
    AsyncCompile.warm_pool()<|MERGE_RESOLUTION|>--- conflicted
+++ resolved
@@ -1176,15 +1176,11 @@
             try:
                 # Check if the output file exist, and compile when not.
                 if not os.path.isfile(output_path):
-                    compile_file(input_path, output_path, build_cmd)
+                    status, target_file = x86_isa_help_builder.build()
+                    if status:
+                        return False
 
                 # Check build result
-<<<<<<< HEAD
-                status, target_file = x86_isa_help_builder.build()
-                if status:
-                    return False
-=======
->>>>>>> 9bccafc3
                 subprocess.check_call(
                     [
                         sys.executable,
