from __future__ import annotations

import base64
import copyreg
import dataclasses
import functools
import hashlib
import importlib
import io
import json
import logging
import multiprocessing
import os
import pathlib
import pickle
import pkgutil
import platform
import re
import shlex
import shutil
<<<<<<< HEAD
=======
import signal
import struct
>>>>>>> 717b4493
import subprocess
import sys
import sysconfig
import tempfile
import textwrap
import threading
import warnings
from bisect import bisect_right
from concurrent.futures import Future, ProcessPoolExecutor, ThreadPoolExecutor
from copy import copy
from ctypes import c_void_p, cdll, CDLL
from functools import partial
from pathlib import Path
from time import time
from types import ModuleType
from typing import (
    Any,
    Callable,
    cast,
    Dict,
    List,
    Optional,
    Set,
    Tuple,
    Type,
    TYPE_CHECKING,
    Union,
)

import torch

from torch._dynamo.device_interface import (
    get_interface_for_device,
    get_registered_device_interfaces,
)
from torch._dynamo.utils import counters, dynamo_timed
from torch._inductor import config, exc, metrics
from torch._inductor.codegen.cuda import cuda_env
from torch._inductor.compile_worker.subproc_pool import (
    _warm_process_pool,
    AnyPool,
    SubprocPool,
)
from torch._inductor.compile_worker.watchdog import _async_compile_initializer
from torch._inductor.utils import cache_dir, is_linux
from torch._subclasses.fake_tensor import (
    extract_tensor_metadata,
    FakeTensor,
    TensorMetadata,
)
from torch.fx.experimental.symbolic_shapes import has_hint, hint_int, ShapeEnv

if TYPE_CHECKING:
    from torch._dynamo.device_interface import DeviceInterface
    from torch._inductor.graph import GraphLowering
    from torch._inductor.ir import ChoiceCaller

from torch.hub import _Faketqdm, tqdm

_HERE = os.path.abspath(__file__)
_TORCH_PATH = os.path.dirname(os.path.dirname(_HERE))
_LINKER_SCRIPT = os.path.join(_TORCH_PATH, "_inductor/script.ld")

if config.is_fbcode():
    from triton.fb import build_paths
    from triton.fb.build import _run_build_command

    from torch._inductor.fb.utils import (
        log_global_cache_errors,
        log_global_cache_stats,
        log_global_cache_vals,
        use_global_cache,
    )
else:

    def log_global_cache_errors(*args, **kwargs):
        pass

    def log_global_cache_stats(*args, **kwargs):
        pass

    def log_global_cache_vals(*args, **kwargs):
        pass

    def use_global_cache() -> bool:
        return False


output_code_log = torch._logging.getArtifactLogger(__name__, "output_code")

LOCK_TIMEOUT = 600

# timing metrics for time spent in the compilation
_cumulative_compile_time = 0.0
_t0: Optional[float] = None


def _compile_start() -> None:
    global _t0
    if _t0 is None:
        _t0 = time()


def _compile_end() -> None:
    global _cumulative_compile_time, _t0
    if _t0 is not None:
        t1 = time()
        _cumulative_compile_time += t1 - _t0
        _t0 = None
        # print("CUMULATIVE COMPILE TIME", _cumulative_compile_time)


log = logging.getLogger(__name__)


def cpp_wrapper_cache_dir(name: str) -> str:
    cu_str = (
        "cpu"
        if torch.version.cuda is None
        else f'cu{torch.version.cuda.replace(".", "")}'
    )
    python_version = f"py{sys.version_info.major}{sys.version_info.minor}"
    build_folder = f"{python_version}_{cu_str}"

    cpp_wrapper_dir = os.path.join(cache_dir(), build_folder)
    cpp_wrapper_build_directory = os.path.join(cpp_wrapper_dir, name)
    os.makedirs(cpp_wrapper_build_directory, exist_ok=True)
    return cpp_wrapper_build_directory


def get_cpp_wrapper_cubin_path_name():
    return "cubin_path" if torch.version.hip is None else "hsaco_path"


class CacheBase:
    @staticmethod
    @functools.lru_cache(None)
    def get_system() -> Dict[str, Any]:
        try:
            import triton

            triton_version = triton.__version__
        except ModuleNotFoundError:
            triton_version = None

        try:
            system: Dict[str, Any] = {
                "device": {
                    "name": torch.cuda.get_device_properties(
                        torch.cuda.current_device()
                    ).name,
                },
                "version": {
                    "cuda": torch.version.cuda,
                    "triton": triton_version,
                },
            }
        except (AssertionError, RuntimeError):
            # If cuda is not installed, none of the above config is relevant.
            system = {}

        system["hash"] = hashlib.sha256(
            json.dumps(system, sort_keys=True).encode("utf-8")
        ).hexdigest()

        return system

    @staticmethod
    @functools.lru_cache(None)
    def get_local_cache_path() -> Path:
        return Path(os.path.join(cache_dir(), "cache", CacheBase.get_system()["hash"]))

    @staticmethod
    @functools.lru_cache(None)
    def get_global_cache_path() -> Optional[Path]:
        return (
            Path(os.path.join(config.global_cache_dir, CacheBase.get_system()["hash"]))
            if config.global_cache_dir is not None
            else None
        )

    def __init__(self) -> None:
        if not torch.cuda.is_available():
            return

        self.system = CacheBase.get_system()

        self.local_cache_path = CacheBase.get_local_cache_path()
        self.global_cache_path = CacheBase.get_global_cache_path()

    def get_local_cache(self) -> Dict[str, Any]:
        if not self.local_cache_path.is_file():
            return {}
        with open(self.local_cache_path) as local_cache_fp:
            local_cache = json.load(local_cache_fp)
        return local_cache["cache"]

    def update_local_cache(self, local_cache: Dict[str, Any]) -> None:
        if not os.path.exists(self.local_cache_path.parent):
            os.makedirs(self.local_cache_path.parent, exist_ok=True)

        write_atomic(
            str(self.local_cache_path),
            json.dumps({"system": self.system, "cache": local_cache}, indent=4),
        )


class LocalCache(CacheBase):
    def lookup(self, *keys: str) -> Optional[Dict[str, Any]]:
        cache = self.get_local_cache()

        sub_cache = cache
        for key in keys:
            if key in cache:
                sub_cache = cache[key]
            else:
                return None

        return sub_cache

    def set_value(self, *keys: str, value: Any) -> None:
        cache = self.get_local_cache()

        sub_cache = cache
        for key in keys[0:-1]:
            sub_cache.setdefault(key, {})
            sub_cache = sub_cache[key]
        sub_cache[keys[-1]] = value

        self.update_local_cache(cache)


class PersistentCache(CacheBase):
    @functools.lru_cache(None)
    def get_global_cache(self):
        if self.global_cache_path is None or not self.global_cache_path.is_file():
            return {}
        with open(self.global_cache_path) as global_cache_fp:
            global_cache = json.load(global_cache_fp)
        return global_cache["cache"]

    def lookup(
        self,
        choices: List[ChoiceCaller],
        op: str,
        inputs: str,
        benchmark: Callable[[Any], Dict[ChoiceCaller, float]],
    ) -> Dict[ChoiceCaller, float]:
        """
        Check to see if we have benchmarked the given choice callers. For each
        choice caller:

            1. Check global_cache[op][inputs][choice][precision], return benchmark if cached.
            2. Check local_cache[op][inputs][choice][precision], return benchmark if cached.
            3.
                a. `max_autotune_gemm=True`: benchmark the choice, update
                    local_cache[op][inputs][choice], and return the benchmark.
                b. `max_autotune_gemm=False`: don't benchmark the choice, return nothing.
        """
        precision = torch.get_float32_matmul_precision()

        log_stats = partial(log_global_cache_stats, self.system, op, inputs, precision)
        log_vals = partial(log_global_cache_vals, self.system, op, inputs, precision)
        log_errors = partial(
            log_global_cache_errors, self.system, op, inputs, precision
        )
        timings = {}

        def check_cache(cache, callback=None) -> bool:
            """Check if `cache` contains data for all the choices"""
            hit = True
            for choice in choices:
                choice_hash = choice.hash_key()
                if choice_hash in cache.get(op, {}).get(inputs, {}).get(precision, {}):
                    # cache hit
                    timings[choice] = cache[op][inputs][precision][choice_hash]
                else:
                    # cache miss
                    hit = False
                    break
            if callback:
                callback(cached=hit)
            return hit

        if config.max_autotune or config.max_autotune_gemm:
            local_cache = self.get_local_cache()
            # check local cache first since it is data specific to the current machine
            if not check_cache(local_cache) and not (
                use_global_cache()
                and check_cache(self.get_global_cache(), callback=log_stats)
            ):
                try:
                    # re-benchmark everything to try to get consistent numbers from the same machine
                    timings = benchmark(choices)
                    assert all(choice in timings for choice in choices)
                    local_cache.setdefault(op, {})
                    local_cache[op].setdefault(inputs, {}).setdefault(precision, {})
                    for choice, timing in timings.items():
                        local_cache[op][inputs][precision][choice.hash_key()] = timing
                except RuntimeError as e:
                    # catch and log autotuning failures
                    log_errors(e)
                    raise e

                self.update_local_cache(local_cache)

                timings_to_log = {
                    choice.hash_key(): timings[choice] for choice in choices
                }
                log_vals(timings_to_log)
        elif use_global_cache():
            # only check global cache, not local one
            check_cache(self.get_global_cache(), callback=log_stats)
            # may have a partial cache hit, where not everything is benchmarked

        return timings


def get_lock_dir() -> str:
    lock_dir = os.path.join(cache_dir(), "locks")
    if not os.path.exists(lock_dir):
        os.makedirs(lock_dir, exist_ok=True)
    return lock_dir


def sha256_hash(data: bytes) -> str:
    # [:51] to strip off the "Q====" suffix common to every hash value.
    return base64.b32encode(hashlib.sha256(data).digest())[:51].decode("utf-8").lower()


def code_hash(code: Union[str, bytes], extra: str = ""):
    hashing_str = code if isinstance(code, bytes) else code.encode("utf-8")
    if extra != "":
        hashing_str = hashing_str + b"||" + extra.encode("utf-8")
    return "c" + sha256_hash(hashing_str)


def get_path(
    basename: str, extension: str, specified_dir: str = ""
) -> Tuple[str, str, str]:
    if specified_dir:
        if os.path.isabs(specified_dir):
            subdir = specified_dir
        else:
            subdir = os.path.join(cache_dir(), specified_dir)
    else:
        subdir = os.path.join(cache_dir(), basename[1:3])
    path = os.path.join(subdir, f"{basename}.{extension}")
    return basename, subdir, path


def get_hash(content: Union[str, bytes], extra: str = "", hash_type: str = "code"):
    if hash_type == "code":
        return code_hash(content, extra)
    if hash_type in ["cubin", "hsaco"]:
        return code_hash(repr(content))
    raise AssertionError(f"Unknown hash type {hash_type}")


def write(
    content: Union[str, bytes],
    extension: str,
    extra: str = "",
    hash_type: str = "code",
    specified_dir: str = "",
) -> Tuple[str, str]:
    # use striped content to compute hash so we don't end up with different
    # hashes just because the content begins/ends with differnet number of
    # spaces.
    key: str = get_hash(content.strip(), extra, hash_type)
    basename, subdir, path = get_path(key, extension, specified_dir)
    if not os.path.exists(subdir):
        os.makedirs(subdir, exist_ok=True)
    if not os.path.exists(path):
        write_atomic(path, content)
    return basename, path


def write_atomic(path: str, content: Union[str, bytes]) -> None:
    # Write into temporary file first to avoid conflicts between threads
    # Avoid using a named temporary file, as those have restricted permissions
    assert isinstance(
        content, (str, bytes)
    ), "Only strings and byte arrays can be saved in the cache"
    path = pathlib.Path(path)
    tmp_path = path.parent / f".{os.getpid()}.{threading.get_ident()}.tmp"
    write_mode = "w" if isinstance(content, str) else "wb"
    with tmp_path.open(write_mode) as f:
        f.write(content)
    tmp_path.rename(path)


@dataclasses.dataclass
class TensorMetadataAndValues:
    """
    TensorMetadata plus the elements as a list of raw values.
    Used for hashing inlined constants.
    """

    tensor_metadata: TensorMetadata
    values: List[Any]


def _ident(x: Any) -> Any:
    return x


def _reduce_fake_tensor(t):
    """
    See FxGraphCachePickler. Custom reducer to pickle FakeTensors.
    """
    metadata = extract_tensor_metadata(t)
    return (_ident, (metadata,))


def _reduce_tensor(t):
    """
    See FxGraphCachePickler. Custom reducer to pickle Tensors.
    If we see tensors, we know they're constants stored as attributes on
    the GraphModule. Include the values in the key calculation. Small
    tensors will be inlined, so we can't serve the same cache entry for
    different values anyway. Large constants are treated as parameters,
    so we could conceivably reuse a cache entry. To do that, however,
    PyCodeCache would need more complexity to create a new module from its
    cache, but with the right constants attached as attributes.
    """
    if t.is_mkldnn:
        # TODO: These tensors don't currently pickle, so we can't cache a
        # compiled graph containing them. Just fail now. If mkldnn tensors
        # get pickling support, we can remove this.
        raise BypassFxGraphCache()

    # Very large tensors could be expensive to copy to cpu and hash. Let's
    # at least report if we find slowness.
    start = time()
    values = t.tolist()
    elapsed = time() - start
    if elapsed > 1.0:
        warnings.warn(
            f"FX graph cache handling of a large constant took {elapsed:.1}s. Please file an issue."
        )

    metadata = extract_tensor_metadata(t)
    return (_ident, (TensorMetadataAndValues(metadata, values),))


def _reduce_symint(s):
    """
    See FxGraphCachePickler. Custom reducer to pickle SymInts.
    """
    # For hashing purposes, we only care about the name of the symbol and
    # not the backed value. We evaluate guards stored with a cached graph
    # to ensure a cached entity with SymInt args is safe to reuse.
    return (_ident, (str(s),))


class FxGraphCachePickler(pickle.Pickler):
    """
    Custom pickler to customize the pickling of some objects (Tensors), only for the
    purpose of computing a hash for keying into the FxGraphCache. Tensors contain
    objects that don't pickle and/or vary between runs, and we want to capture the
    data that allow us to compute a stable, but safe hash.
    """

    dispatch_table = copyreg.dispatch_table.copy()
    dispatch_table[FakeTensor] = _reduce_fake_tensor
    dispatch_table[torch.Tensor] = _reduce_tensor
    dispatch_table[torch.SymInt] = _reduce_symint

    @staticmethod
    def dumps(obj) -> bytes:
        """
        Pickle an object using the FxGraphCachePickler.
        """
        with io.BytesIO() as stream:
            pickler = FxGraphCachePickler(stream)
            pickler.dump(obj)
            return stream.getvalue()

    @staticmethod
    def get_hash(obj: Any) -> str:
        """
        Serialize an object using the FxGraphCachePickler and return a hash
        of the pickled object.
        """
        serialized_data = FxGraphCachePickler.dumps(obj)
        return sha256_hash(serialized_data)


@functools.lru_cache(None)
def get_inductor_code_hash() -> bytes:
    """
    Compute a hash of all inductor code modules. Used by the FxGraph cache
    so any inductor code changes would result in new cache keys.
    """
    inductor_root = os.path.dirname(__file__)

    contents: Dict[str, bytes] = {}
    for lib in pkgutil.iter_modules([inductor_root]):
        spec = lib.module_finder.find_spec(lib.name, None)
        assert spec is not None
        module = spec.origin
        assert module is not None
        with open(module, "rb") as f:
            contents[module] = f.read()

    return hashlib.sha256(pickle.dumps(contents)).digest()


@dataclasses.dataclass
class OrderedSetHolder:
    """
    See FxGraphHashDetails. Holds a sorted list to support stable hashing
    of set kwargs.
    """

    items: List[Any]


class BypassFxGraphCache(Exception):
    """
    Exception to indicate that the FxGraphCache should be bypassed.
    """

    pass


class FxGraphHashDetails:
    """
    Object to capture all the details for a compiled FX graph relevant to computing
    a safe and stable cache key.
    """

    # Excluded kwargs param that are not stable between runs
    EXCLUDED_KWARGS = ["graph_id"]

    def __init__(
        self,
        gm: torch.fx.GraphModule,
        example_inputs: List[torch.Tensor],
        fx_kwargs: Dict[str, Any],
    ):
        self.gm = gm
        self.example_inputs = example_inputs

        # Order kwargs so hashing is stable to changes in kwarg order.
        self.fx_kwargs = {}
        for k in sorted(fx_kwargs):
            if k not in self.EXCLUDED_KWARGS:
                if type(fx_kwargs[k]) is set:
                    # Special case to handle set params. Python sets can't be
                    # ordered, so sort the elements and store them in a proxy.
                    self.fx_kwargs[k] = OrderedSetHolder(sorted(fx_kwargs[k]))
                else:
                    self.fx_kwargs[k] = fx_kwargs[k]

        # 'Deterministic algorithms' can affect codegen via lowering to cuda kernels.
        self.deterministic_algorithms_settings = (
            torch.are_deterministic_algorithms_enabled(),
            torch.is_deterministic_algorithms_warn_only_enabled(),
            torch.utils.deterministic.fill_uninitialized_memory,  # type: ignore[attr-defined]
        )

        # Global settings affecting matmul codegen.
        self.cuda_matmul_settings = (
            torch.backends.cuda.matmul.allow_tf32,
            torch.backends.cuda.matmul.allow_fp16_reduced_precision_reduction,
            torch.backends.cuda.matmul.allow_bf16_reduced_precision_reduction,
        )

        # Also hash on various system info (including the triton compiler version).
        self.torch_version = torch.__version__
        self.system_info = CacheBase.get_system()

        # And the inductor configuration and code.
        self.inductor_code_hash = get_inductor_code_hash()
        try:
            self.inductor_config = config.save_config()
        except (TypeError, AttributeError) as e:
            # Some configs options are callables, e.g., post_grad_custom_pre_pass,
            # and may not pickle.
            log.debug("Can't pickle inductor config: %s", e)
            raise BypassFxGraphCache() from e

    def debug_str(self) -> str:
        """
        Get a printable string describing in more detail all the attributes
        comprising this object. Useful for debugging when one graph hashes
        to a different value than another.
        """

        def get_str(obj) -> str:
            if isinstance(obj, torch.Tensor):
                return str(extract_tensor_metadata(obj))
            elif isinstance(obj, bytes):
                return "<bytes>"
            else:
                return str(obj)

        lines = []
        for attr, obj in vars(self).items():
            if isinstance(obj, list):
                for ii in range(len(obj)):
                    h = FxGraphCachePickler.get_hash(obj[ii])
                    lines.append(f"[{h}] {attr}[{ii}]: {get_str(obj[ii])}")
            elif isinstance(obj, dict):
                for k, v in obj.items():
                    h = FxGraphCachePickler.get_hash(v)
                    lines.append(f"[{h}] {attr}[{k}]: {get_str(v)}")
            else:
                h = FxGraphCachePickler.get_hash(obj)
                lines.append(f"[{h}] {attr}: {get_str(obj)}")
        return "\n".join(lines)


def compiled_fx_graph_hash(
    gm: torch.fx.GraphModule,
    example_inputs: List[torch.Tensor],
    fx_kwargs: Dict[str, Any],
) -> str:
    """
    Generate a unique hash of the FX graph for caching.
    """
    details = FxGraphHashDetails(gm, example_inputs, fx_kwargs)
    # The prefix distinguishes among the other kinds of objects we
    # cache in this module.
    key = "f" + FxGraphCachePickler.get_hash(details)
    log.debug("FX graph cache hash details for key %s:\n%s", key, details.debug_str())
    return key


class FxGraphCache:
    """
    Supports caching and reusing compiled Fx graphs.

    The overall strategy is as follows:
    - This cache stores entries on disk. When saving an entry, we can't
      serialize callables (that could be C++, Triton, etc.), so we serialize
      their own disk cache location. We then recreate the compiled artifact
      after fetching from disk.
    - For indexing the cache, we gather the fields relevant to identifying an
      FxGraph (the graph module, graph inputs, system settings etc.) into an
      FxGraphCacheDetails object, pickle it, and compute a hash for the key.
      See FxGraphCachePickler.
    - Among the metadata we store, we also include a guards expression that's
      appropriate for validating any symbols for Tensor arguments that have
      symbolic bounds. On cache lookup then, we evaluate those guards in the
      current context to validate that a cached entry can be served.
    - A given graph could have multiple compiled versions, corresponding to
      different sets of guards. Therefore, we store cache entries in the form:
          <temp dir>/<fx graph hash>/<serialized metatdata>
    - On lookup, we compute the key from the graph details, iterate over all
      leaf files in the corresponding subdirectory, deserialize the entry, and
      evaluate its guards expression. If the evaluation succeeds, we have a
      cache hit. If it fails, we compile the graph and store a new entry.
    - Finally, on a cache hit, we need to make sure any guards that would
      have been created during compilation are added to the current context.
    """

    # TODO(masnesral): Investigate whether it's beneficial to store compiled graphs
    # in an in-memory cache after loading from disk.
    @staticmethod
    def _get_tmp_dir() -> str:
        """
        Get the toplevel temporary directory for storing compiled graphs.
        """
        return os.path.join(cache_dir(), "fxgraph")

    @staticmethod
    def _get_tmp_dir_for_key(key: str) -> str:
        """
        Return the disk location for a given cache key.
        """
        return os.path.join(FxGraphCache._get_tmp_dir(), key[1:3], key)

    @staticmethod
    def _filter_symints(inputs: List[Any]) -> List[torch.SymInt]:
        """
        Get the SymInt objects from the input list.
        """
        return [s for s in inputs if isinstance(s, torch.SymInt)]

    @staticmethod
    def _get_shape_env() -> Optional[ShapeEnv]:
        """
        Helper to get the shape env from the tracing context.
        """
        ctx = torch._guards.TracingContext.try_get()
        if not ctx:
            return None
        return ctx.fake_mode.shape_env

    @staticmethod
    def _lookup_graph(
        key: str,
        example_inputs: List[torch.Tensor],
    ) -> Optional[CompiledFxGraph]:
        """
        Lookup a compiled graph in the cache by key. On a hit, return the
        deserialized CompiledFxGraph object. On a miss, return None.
        """
        subdir = FxGraphCache._get_tmp_dir_for_key(key)
        if not os.path.exists(subdir):
            return None

        shape_env = FxGraphCache._get_shape_env()
        assert shape_env is not None

        symints = FxGraphCache._filter_symints(example_inputs)
        assert all(has_hint(s) for s in symints)
        hints = [hint_int(s) for s in symints]

        # Iterate over any entries in the subdir for this key and evaluate
        # their guards to determine whether there's a hit.
        graph = None

        for path in sorted(os.listdir(subdir)):
            with open(os.path.join(subdir, path), "rb") as f:
                candidate: CompiledFxGraph = pickle.load(f)

            if not candidate.guards_expr:
                # No guards to evaluate, so this is a hit.
                graph = candidate
                break

            # Evaluate the guard expression in the current context.
            # If there's not a cache hit, we don't want the evaluation to
            # affect the current env, e.g., cause the creation of new guards,
            # so we evaluate with the hints instead of the symbols.
            hit = bool(
                shape_env.evaluate_guards_expression(candidate.guards_expr, hints)
            )
            log.debug(
                "fx graph cache key %s evaluating guards [%s] with values %s => hit=%s",
                key,
                candidate.guards_expr,
                hints,
                hit,
            )
            if hit:
                graph = candidate
                break

        if graph is None:
            return None

        # See _save_graph(); we don't store the callable in the cache entry so
        # recreate it here from the PyCodeCache disk cache.
        try:
            graph.current_callable = PyCodeCache.load_by_key_path(
                graph.cache_key,
                graph.artifact_path,
                graph.cache_linemap,
                graph.constants,
            ).call
        except OSError:
            # Not expected, but in case the PyCodeCache entry is removed from
            # underneath us, treat it as a cache miss and recompile.
            log.error("Failed to load cached artifact: %s", graph.artifact_path)
            return None

        # Now re-evaluate with the symints to add any guards to the current env.
        if graph.guards_expr:
            check = bool(
                shape_env.evaluate_guards_expression(graph.guards_expr, symints)
            )
            assert check is True
            log.debug(
                "fx graph cache key %s post-load guards: %s", key, shape_env.guards
            )

        # Increment the cached metrics by the amounts recorded when the FX
        # graph was compiled for this cache entry. Pretending these counters
        # were incremented normally is useful for testing with the cache enabled.
        metrics.CachedMetricsHelper.apply_deltas(graph.metrics_deltas)

        return graph

    @staticmethod
    def _save_graph(
        key: str, compiled_graph: CompiledFxGraph, example_inputs: List[torch.Tensor]
    ):
        """
        Store a serialized CompiledFxGraph on disk.
        """
        disk_compiled_graph = copy(compiled_graph)
        # We can't really serialize callables that may be C++/Triton/etc.,
        # so we serialize their PyCodeCache disk cache location instead.
        # TODO: This could be better if we're ever able to serialize compiled
        # models to disk.
        disk_compiled_graph.current_callable = None

        # Before serializing, compute the guard expression that will be used to
        # ensure that a CompiledFxGraph is valid when loaded from the cache. It's
        # sufficient to consider only the SymInt args to the fx graph since the
        # Tensor shapes are already captured in the hash for the cache key. Any
        # Tensor arg with a symbolic shape will have a SymInt arg for the graph.
        shape_env = FxGraphCache._get_shape_env()
        assert shape_env is not None
        symints = FxGraphCache._filter_symints(example_inputs)
        disk_compiled_graph.guards_expr = shape_env.produce_guards_expression(symints)

        try:
            content = pickle.dumps(disk_compiled_graph)
        except Exception as e:
            log.debug("fx graph cache unable to serialize compiled graph: %s", e)
            counters["inductor"]["fxgraph_cache_pickle_error"] += 1
            return

        subdir = FxGraphCache._get_tmp_dir_for_key(key)
        if not os.path.exists(subdir):
            os.makedirs(subdir, exist_ok=True)

        # Use a hash of the serialized CompiledFxGraph to get a unique file
        # name. The specific name doesn't matter since a lookup involves
        # iterating over all entries in the parent subdir.
        path = os.path.join(subdir, sha256_hash(content))
        write_atomic(path, content)

    @staticmethod
    def _check_can_cache():
        """
        Check some conditions that would preclude caching and raise BypassFxGraphCache
        to bypass in case caching is not possible.
        """
        if config.freezing or config.aot_inductor.use_runtime_constant_folding:
            # Freezing can embed constants that wouldn't be static across runs.
            raise BypassFxGraphCache()

        if FxGraphCache._get_shape_env() is None:
            # The treatment of guards in the caching implementation requires that
            # we have a shape env.
            log.debug("fx graph cache no shape env")
            raise BypassFxGraphCache()

    @staticmethod
    def load(
        compile_fx_fn: Callable[..., Any],
        gm: torch.fx.GraphModule,
        example_inputs: List[torch.Tensor],
        fx_kwargs: Dict[str, Any],
    ):
        """
        Load a compiled graph from the cache. If a cached entry does not exist,
        compile the graph and save it to the cache.
        """
        from filelock import FileLock

        compiled_graph = None
        try:
            FxGraphCache._check_can_cache()
            key = compiled_fx_graph_hash(gm, example_inputs, fx_kwargs)

            lock_path = os.path.join(get_lock_dir(), key + ".lock")
            with FileLock(lock_path, timeout=LOCK_TIMEOUT):
                compiled_graph = FxGraphCache._lookup_graph(key, example_inputs)
                if compiled_graph is None:
                    log.debug("fx graph cache miss for key %s", key)
                    counters["inductor"]["fxgraph_cache_miss"] += 1
                    compiled_graph = compile_fx_fn(gm, example_inputs, **fx_kwargs)
                    FxGraphCache._save_graph(key, compiled_graph, example_inputs)
                else:
                    log.debug("fx graph cache hit for key %s", key)
                    counters["inductor"]["fxgraph_cache_hit"] += 1
        except BypassFxGraphCache:
            counters["inductor"]["fxgraph_cache_bypass"] += 1

        if not compiled_graph:
            compiled_graph = compile_fx_fn(gm, example_inputs, **fx_kwargs)

        return compiled_graph

    @staticmethod
    def clear():
        """
        Clear out the on-disk cache.
        """
        try:
            shutil.rmtree(FxGraphCache._get_tmp_dir())
        except FileNotFoundError:
            pass


@dataclasses.dataclass
class CompiledFxGraph:
    """
    Class holding a compiled FX graph. This is the object serialized on disk
    to support FxGraph caching.
    """

    current_callable: Optional[Callable[..., Any]]
    cache_key: str
    artifact_path: str
    cache_linemap: Optional[List[Tuple[int, str]]]
    device_types: Set[str]
    device_idxs: Set[int]
    mutated_inputs: Set[str]
    mutated_input_idxs: Set[int]
    constants: Dict[str, torch.Tensor]
    output_strides: Optional[List[Optional[Tuple[int, ...]]]]
    disabled_cudagraphs_reason: Optional[str]
    metrics_deltas: metrics.CachedMetricsDeltas
    # This is a string representation of an expression we serialize
    # with the object so the guards can be evaluated in a different
    # context in order to verify the validity of serving a cached
    # fx graph. The expression must be generated by:
    # ShapeEnv.produce_guards_expression()
    guards_expr: Optional[str]

    _boxed_call: Optional[bool] = None

    def __init__(
        self,
        current_callable: Optional[Callable[..., Any]],
        graph: GraphLowering,
        output_strides: List[Optional[Tuple[int, ...]]],
        disabled_cudagraphs_reason: Optional[str],
        metrics_deltas: metrics.CachedMetricsDeltas,
    ):
        self.current_callable = current_callable
        self.cache_key = graph.cache_key
        self.artifact_path = graph.cache_path
        self.cache_linemap = graph.cache_linemap
        self.device_types = graph.device_types
        self.device_idxs = graph.device_idxs
        self.mutated_inputs = graph.mutated_inputs
        self.mutated_input_idxs = set(graph.mutated_input_idxs)
        self.constants = graph.constants
        self.output_strides = output_strides
        self.disabled_cudagraphs_reason = disabled_cudagraphs_reason
        self.metrics_deltas = metrics_deltas
        self.guards_expr = None

    def __call__(self, inputs: List[Any]) -> Any:
        assert self.current_callable is not None
        return self.current_callable(inputs)


def cpp_compiler() -> str:
    if config.is_fbcode():
        return build_paths.cc()
    if isinstance(config.cpp.cxx, (list, tuple)):
        search = tuple(config.cpp.cxx)
    else:
        search = (config.cpp.cxx,)
    return cpp_compiler_search(search)


@functools.lru_cache(1)
def cpp_compiler_search(search: str) -> str:
    for cxx in search:
        try:
            if cxx is None:
                # gxx package is only available for Linux
                # according to https://anaconda.org/conda-forge/gxx/
                if sys.platform != "linux":
                    continue
                # Do not install GXX by default
                if not os.getenv("TORCH_INDUCTOR_INSTALL_GXX"):
                    continue
                from filelock import FileLock

                lock_dir = get_lock_dir()
                lock = FileLock(
                    os.path.join(lock_dir, "g++.lock"), timeout=LOCK_TIMEOUT
                )
                with lock:
                    cxx = install_gcc_via_conda()
            subprocess.check_output([cxx, "--version"])
            return cxx
        except (subprocess.SubprocessError, FileNotFoundError, ImportError):
            continue
    raise exc.InvalidCxxCompiler()


def install_gcc_via_conda() -> str:
    """On older systems, this is a quick way to get a modern compiler"""
    prefix = os.path.join(cache_dir(), "gcc")
    cxx_path = os.path.join(prefix, "bin", "g++")
    if not os.path.exists(cxx_path):
        log.info("Downloading GCC via conda")
        conda = os.environ.get("CONDA_EXE", "conda")
        if conda is None:
            conda = shutil.which("conda")
        if conda is not None:
            subprocess.check_call(
                [
                    conda,
                    "create",
                    f"--prefix={prefix}",
                    "--channel=conda-forge",
                    "--quiet",
                    "-y",
                    "python=3.8",
                    "gxx",
                ],
                stdout=subprocess.PIPE,
            )
    return cxx_path


def is_gcc() -> bool:
    if sys.platform == "darwin" and is_apple_clang():
        return False
    return bool(re.search(r"(gcc|g\+\+)", cpp_compiler()))


@functools.lru_cache(None)
def is_apple_clang() -> bool:
    cxx = cpp_compiler()
    version_string = subprocess.check_output([cxx, "--version"]).decode("utf8")
    return "Apple" in version_string.splitlines()[0]


def is_clang() -> bool:
    # Mac OS apple clang maybe named as gcc, need check compiler info.
    if sys.platform == "darwin":
        return is_apple_clang()
    return bool(re.search(r"(clang|clang\+\+)", cpp_compiler()))


class VecISA:
    _bit_width: int
    _macro: str
    _arch_flags: str
    _dtype_nelements: Dict[torch.dtype, int]

    # Note [Checking for Vectorized Support in Inductor]
    # TorchInductor CPU vectorization reuses PyTorch vectorization utility functions
    # Hence, TorchInductor would depend on Sleef* to accelerate mathematical functions
    # like exp, pow, sin, cos and etc.
    # But PyTorch and TorchInductor might use different compilers to build code. If
    # PyTorch uses gcc-7/g++-7 to build the release package, the libtorch_cpu.so
    # will not expose the Sleef* AVX512 symbols since gcc-7/g++-7 cannot pass
    # avx512 check in CMake - FindAVX.cmake. But TorchInductor install the latest
    # gcc/g++ compiler by default while it could support the AVX512 compilation.
    # Therefore, there would be a conflict sleef version between PyTorch and
    # TorchInductor. Hence, we dry-compile the following code to check whether current
    # HW platform and PyTorch both could support AVX512 or AVX2. And suppose ARM
    # also needs the logic
    # In fbcode however, we are using the same compiler for pytorch and for inductor codegen,
    # making the runtime check unnecessary.
    _avx_code = """
#if defined(CPU_CAPABILITY_AVX512) || defined(CPU_CAPABILITY_AVX2) || defined(CPU_CAPABILITY_ZVECTOR) || defined(CPU_CAPABILITY_NEON)
#include <ATen/cpu/vec/functional.h>
#include <ATen/cpu/vec/vec.h>
#endif

__attribute__((aligned(64))) float in_out_ptr0[16] = {0.0};

extern "C" void __avx_chk_kernel() {
    auto tmp0 = at::vec::Vectorized<float>(1);
    auto tmp1 = tmp0.exp();
    tmp1.store(in_out_ptr0);
}
"""  # noqa: B950

    _avx_py_load = """
import torch
from ctypes import cdll
cdll.LoadLibrary("__lib_path__")
"""

    def bit_width(self) -> int:
        return self._bit_width

    def nelements(self, dtype: torch.dtype = torch.float) -> int:
        return self._dtype_nelements[dtype]

    def build_macro(self) -> str:
        return self._macro

    def build_arch_flags(self) -> str:
        return self._arch_flags

    def __hash__(self) -> int:
        return hash(str(self))

    @functools.lru_cache(None)
    def __bool__(self) -> bool:
        if config.cpp.vec_isa_ok is not None:
            return config.cpp.vec_isa_ok

        if config.is_fbcode():
            return True

        key, input_path = write(VecISA._avx_code, "cpp")
        from filelock import FileLock

        lock_dir = get_lock_dir()
        lock = FileLock(os.path.join(lock_dir, key + ".lock"), timeout=LOCK_TIMEOUT)
        with lock:
            output_path = input_path[:-3] + "so"
            build_cmd = shlex.split(
                cpp_compile_command(
                    input_path, output_path, warning_all=False, vec_isa=self
                )
            )
            try:
                # Check build result
                compile_file(input_path, output_path, build_cmd)
                subprocess.check_call(
                    [
                        sys.executable,
                        "-c",
                        VecISA._avx_py_load.replace("__lib_path__", output_path),
                    ],
                    stderr=subprocess.DEVNULL,
                    env={**os.environ, "PYTHONPATH": ":".join(sys.path)},
                )
            except Exception as e:
                return False

            return True


@dataclasses.dataclass
class VecNEON(VecISA):
    _bit_width = 256  # This is required to leverage the compute implemented in aten/src/ATen/cpu/vec/vec256/vec256_float_neon.h
    _macro = "-DCPU_CAPABILITY_NEON"
    _arch_flags = ""  # Unused
    _dtype_nelements = {torch.float: 8, torch.bfloat16: 16, torch.float16: 16}

    def __str__(self) -> str:
        return "neon"  # Unused

    __hash__: Callable[[VecISA], Any] = VecISA.__hash__


@dataclasses.dataclass
class VecAVX512(VecISA):
    _bit_width = 512
    _macro = "-DCPU_CAPABILITY_AVX512"
    _arch_flags = "-mavx512f -mavx512dq -mavx512vl -mavx512bw -mfma"
    _dtype_nelements = {torch.float: 16, torch.bfloat16: 32, torch.float16: 32}

    def __str__(self) -> str:
        return "avx512"

    __hash__: Callable[[VecISA], Any] = VecISA.__hash__


@dataclasses.dataclass
class VecAVX2(VecISA):
    _bit_width = 256
    _macro = "-DCPU_CAPABILITY_AVX2"
    _arch_flags = "-mavx2 -mfma"
    _dtype_nelements = {torch.float: 8, torch.bfloat16: 16, torch.float16: 16}

    def __str__(self) -> str:
        return "avx2"

    __hash__: Callable[[VecISA], Any] = VecISA.__hash__


@dataclasses.dataclass
class VecZVECTOR(VecISA):
    _bit_width = 256
    _macro = "-DCPU_CAPABILITY_ZVECTOR -DCPU_CAPABILITY=ZVECTOR -DHAVE_ZVECTOR_CPU_DEFINITION"
    _arch_flags = "-mvx -mzvector"
    _dtype_nelements = {torch.float: 8, torch.bfloat16: 16, torch.float16: 16}

    def __str__(self) -> str:
        return "zvector"

    __hash__: Callable[[VecISA], Any] = VecISA.__hash__


class InvalidVecISA(VecISA):
    _bit_width = 0
    _macro = ""
    _arch_flags = ""
    _dtype_nelements = {}

    def __str__(self) -> str:
        return "INVALID_VEC_ISA"

    def __bool__(self) -> bool:  # type: ignore[override]
        return False

    __hash__: Callable[[VecISA], Any] = VecISA.__hash__


invalid_vec_isa = InvalidVecISA()
supported_vec_isa_list = [VecAVX512(), VecAVX2()]


# Cache the cpuinfo to avoid I/O overhead. Meanwhile, the cpuinfo content
# might have too much redundant content that is useless for ISA check. Hence,
# we only cache some key isa information.
@functools.lru_cache(None)
def valid_vec_isa_list() -> List[VecISA]:
    if sys.platform == "darwin" and platform.processor() == "arm":
        return [VecNEON()]

    if sys.platform != "linux":
        return []

    if platform.machine() == "s390x":
        return [VecZVECTOR()]

    isa_list = []
    with open("/proc/cpuinfo") as _cpu_info:
        _cpu_info_content = _cpu_info.read()
        for isa in supported_vec_isa_list:
            if str(isa) in _cpu_info_content and isa:
                isa_list.append(isa)
        return isa_list


def pick_vec_isa() -> VecISA:
    if config.is_fbcode():
        return VecAVX2()

    _valid_vec_isa_list: List[VecISA] = valid_vec_isa_list()
    if not _valid_vec_isa_list:
        return invalid_vec_isa

    # If the simdlen is None, it indicates determin the vectorization length automatically
    if config.cpp.simdlen is None:
        assert _valid_vec_isa_list
        return _valid_vec_isa_list[0]

    for isa in _valid_vec_isa_list:
        if config.cpp.simdlen == isa.bit_width():
            return isa

    return invalid_vec_isa


def get_compile_only(compile_only: bool = True) -> str:
    return "-c" if compile_only else ""


def get_shared(shared: bool = True, compile_only: bool = False) -> str:
    if not shared:
        return ""
    if compile_only:
        return "-fPIC"
    if platform.system() == "Darwin" and "clang" in cpp_compiler():
        # This causes undefined symbols to behave the same as linux
        return "-shared -fPIC -undefined dynamic_lookup"
    else:
        return "-shared -fPIC"


def get_warning_all_flag(warning_all: bool = True) -> str:
    return "-Wall" if warning_all else ""


def get_glibcxx_abi_build_flags() -> str:
    return "-D_GLIBCXX_USE_CXX11_ABI=" + str(int(torch._C._GLIBCXX_USE_CXX11_ABI))


def cpp_flags() -> str:
    flags = ["-std=c++17", "-Wno-unused-variable", "-Wno-unknown-pragmas"]
    if is_clang():
        flags.append("-Werror=ignored-optimization-argument")
    return " ".join(flags)


def cpp_wrapper_flags() -> str:
    return "-DTORCH_INDUCTOR_CPP_WRAPPER"


def optimization_flags() -> str:
    base_flags = "-O0 -g" if config.aot_inductor.debug_compile else "-O3 -DNDEBUG"
    base_flags += " -ffast-math -fno-finite-math-only"
    if not config.cpp.enable_unsafe_math_opt_flag:
        base_flags += " -fno-unsafe-math-optimizations"
    if not config.cpp.enable_floating_point_contract_flag:
        base_flags += " -ffp-contract=off"

    if config.is_fbcode():
        # FIXME: passing `-fopenmp` adds libgomp.so to the generated shared library's dependencies.
        # This causes `ldopen` to fail in fbcode, because libgomp does not exist in the default paths.
        # We will fix it later by exposing the lib path.
        return base_flags

    if sys.platform == "darwin":
        # Per https://mac.r-project.org/openmp/ right way to pass `openmp` flags to MacOS is via `-Xclang`
        # Also, `-march=native` is unrecognized option on M1
        base_flags += " -Xclang"
    else:
        if platform.machine() == "ppc64le":
            base_flags += " -mcpu=native"
        else:
            base_flags += " -march=native"

    # Internal cannot find libgomp.so
    if not config.is_fbcode():
        base_flags += " -fopenmp"
    return base_flags


def use_custom_generated_macros() -> str:
    return "-D C10_USING_CUSTOM_GENERATED_MACROS"


def use_fb_internal_macros() -> str:
    if config.is_fbcode():
        openmp_lib = build_paths.openmp_lib()
        preprocessor_flags = " ".join(
            (
                "-D C10_USE_GLOG",
                "-D C10_USE_MINIMAL_GLOG",
                "-D C10_DISABLE_TENSORIMPL_EXTENSIBILITY",
            )
        )
        return f"-Wp,-fopenmp {openmp_lib} {preprocessor_flags}"
    else:
        return ""


def use_standard_sys_dir_headers() -> str:
    if config.is_fbcode():
        return "-nostdinc"
    else:
        return ""


@functools.lru_cache(None)
def is_conda_llvm_openmp_installed() -> bool:
    try:
        command = "conda list llvm-openmp --json"
        output = subprocess.check_output(command.split()).decode("utf8")
        return len(json.loads(output)) > 0
    except subprocess.SubprocessError:
        return False


@functools.lru_cache(None)
def homebrew_libomp() -> Tuple[bool, str]:
    try:
        # check if `brew` is installed
        subprocess.check_output(["which", "brew"])
        # get the location of `libomp` if it is installed
        # this is the location that `libomp` **would** be installed
        # see https://github.com/Homebrew/brew/issues/10261#issuecomment-756563567 for details
        libomp_path = (
            subprocess.check_output(["brew", "--prefix", "libomp"])
            .decode("utf8")
            .strip()
        )
        # check if `libomp` is installed
        omp_available = os.path.exists(libomp_path)
        return omp_available, libomp_path
    except subprocess.SubprocessError:
        return False, ""


def get_include_and_linking_paths(
    include_pytorch: bool = False,
    vec_isa: VecISA = invalid_vec_isa,
    cuda: bool = False,
    aot_mode: bool = False,
) -> Tuple[List[str], str, str, str, str]:
    if (
        config.is_fbcode()
        and "CUDA_HOME" not in os.environ
        and "CUDA_PATH" not in os.environ
    ):
        os.environ["CUDA_HOME"] = os.path.dirname(build_paths.cuda())
    from torch.utils import cpp_extension

    macros = vec_isa.build_macro() if vec_isa != invalid_vec_isa else ""
    build_arch_flags = ""
    if sys.platform == "linux" and (
        include_pytorch
        or vec_isa != invalid_vec_isa
        or cuda
        or config.cpp.enable_kernel_profile
    ):
        # Note - We include pytorch only on linux right now. There is more work
        # to do to enable OMP build on darwin where PyTorch is built with IOMP
        # and we need a way to link to what PyTorch links.
        ipaths = cpp_extension.include_paths(cuda) + [sysconfig.get_path("include")]
        lpaths = cpp_extension.library_paths(cuda) + [
            sysconfig.get_config_var("LIBDIR")
        ]

        libs = []

        # No need to manually specify libraries in fbcode.
        if not config.is_fbcode():
            libs += ["torch", "torch_cpu"]
            libs += ["gomp"]
            if not aot_mode:
                libs += ["torch_python"]
        else:
            # internal remote execution is able to find omp, but not gomp
            libs += ["omp"]
            if aot_mode:
                ipaths += [os.path.dirname(cpp_prefix_path())]
                if cuda:
                    # This is a special treatment for Meta internal cuda-12 where all libs
                    # are in lib/cuda-12 and lib/cuda-12/stubs
                    for i, path in enumerate(lpaths):
                        if path.startswith(
                            os.environ["CUDA_HOME"]
                        ) and not os.path.exists(f"{path}/libcudart_static.a"):
                            for root, dirs, files in os.walk(path):
                                if "libcudart_static.a" in files:
                                    lpaths[i] = os.path.join(path, root)
                                    lpaths.append(os.path.join(lpaths[i], "stubs"))
                                    break
        if macros:
            if config.is_fbcode() and vec_isa != invalid_vec_isa:
                cap = str(vec_isa).upper()
                macros = " ".join(
                    [
                        vec_isa.build_arch_flags(),
                        f"-D CPU_CAPABILITY={cap}",
                        f"-D CPU_CAPABILITY_{cap}",
                        f"-D HAVE_{cap}_CPU_DEFINITION",
                    ]
                )

        if cuda:
            if macros is None:
                macros = ""
            macros += " -D USE_ROCM" if torch.version.hip else " -D USE_CUDA"

        if cuda:
            if torch.version.hip is not None:
                libs += ["c10_hip", "torch_hip"]
                macros += " -D __HIP_PLATFORM_AMD__"
            else:
                if config.is_fbcode():
                    libs += ["cuda"]
                else:
                    libs += ["c10_cuda", "cuda", "torch_cuda"]
        build_arch_flags = vec_isa.build_arch_flags()
    else:
        # Note - this is effectively a header only inclusion. Usage of some header files may result in
        # symbol not found, if those header files require a library.
        # For those cases, include the lpath and libs command as we do for pytorch above.
        # This approach allows us to only pay for what we use.
        ipaths = cpp_extension.include_paths(cuda) + [sysconfig.get_path("include")]
        if aot_mode:
            ipaths += [os.path.dirname(cpp_prefix_path())]
        lpaths = []
        if sys.platform == "darwin":
            # only Apple builtin compilers (Apple Clang++) require openmp
            omp_available = not is_apple_clang()

            # check the `OMP_PREFIX` environment first
            if os.getenv("OMP_PREFIX") is not None:
                header_path = os.path.join(os.getenv("OMP_PREFIX"), "include", "omp.h")  # type: ignore[arg-type]
                valid_env = os.path.exists(header_path)
                if valid_env:
                    ipaths.append(os.path.join(os.getenv("OMP_PREFIX"), "include"))  # type: ignore[arg-type]
                    lpaths.append(os.path.join(os.getenv("OMP_PREFIX"), "lib"))  # type: ignore[arg-type]
                else:
                    warnings.warn("environment variable `OMP_PREFIX` is invalid.")
                omp_available = omp_available or valid_env

            libs = [] if omp_available else ["omp"]

            # prefer to use openmp from `conda install llvm-openmp`
            if not omp_available and os.getenv("CONDA_PREFIX") is not None:
                omp_available = is_conda_llvm_openmp_installed()
                if omp_available:
                    conda_lib_path = os.path.join(os.getenv("CONDA_PREFIX"), "lib")  # type: ignore[arg-type]
                    ipaths.append(os.path.join(os.getenv("CONDA_PREFIX"), "include"))  # type: ignore[arg-type]
                    lpaths.append(conda_lib_path)
                    # Prefer Intel OpenMP on x86 machine
                    if os.uname().machine == "x86_64" and os.path.exists(
                        os.path.join(conda_lib_path, "libiomp5.dylib")
                    ):
                        libs = ["iomp5"]

            # next, try to use openmp from `brew install libomp`
            if not omp_available:
                omp_available, libomp_path = homebrew_libomp()
                if omp_available:
                    ipaths.append(os.path.join(libomp_path, "include"))
                    lpaths.append(os.path.join(libomp_path, "lib"))

            # if openmp is still not available, we let the compiler to have a try,
            # and raise error together with instructions at compilation error later
        else:
            libs = ["omp"] if config.is_fbcode() else ["gomp"]

    # Unconditionally import c10 for non-abi-compatible mode to use TORCH_CHECK - See PyTorch #108690
    if not config.abi_compatible:
        libs += ["c10"]
        lpaths += [cpp_extension.TORCH_LIB_PATH]

    # third party libs
    if config.is_fbcode():
        ipaths.append(build_paths.sleef())
        ipaths.append(build_paths.openmp())
        ipaths.append(build_paths.python())
        ipaths.append(build_paths.cc_include())
        ipaths.append(build_paths.libgcc())
        ipaths.append(build_paths.libgcc_arch())
        ipaths.append(build_paths.libgcc_backward())
        ipaths.append(build_paths.glibc())
        ipaths.append(build_paths.linux_kernel())
        ipaths.append(build_paths.cuda())
        # We also need to bundle includes with absolute paths into a remote directory
        # (later on, we copy the include paths from cpp_extensions into our remote dir)
        ipaths.append("include")

    static_link_libs = []
    if aot_mode and cuda and config.is_fbcode():
        # For Meta internal cuda-12, it is recommended to static link cudart
        static_link_libs = ["-Wl,-Bstatic", "-lcudart_static", "-Wl,-Bdynamic"]

    lpaths_str = " ".join(["-L" + p for p in lpaths])
    libs_str = " ".join(static_link_libs + ["-l" + p for p in libs])
    return ipaths, lpaths_str, libs_str, macros, build_arch_flags


def cpp_compile_command(
    input: Union[str, List[str]],
    output: str,
    warning_all: bool = True,
    shared: bool = True,
    include_pytorch: bool = False,
    vec_isa: VecISA = invalid_vec_isa,
    cuda: bool = False,
    aot_mode: bool = False,
    compile_only: bool = False,
    use_absolute_path: bool = False,
    use_mmap_weights: bool = False,
) -> str:
    ipaths, lpaths, libs, macros, build_arch_flags = get_include_and_linking_paths(
        include_pytorch, vec_isa, cuda, aot_mode
    )
    if isinstance(input, str):
        input = [input]
    ipaths_str = " ".join(["-I" + p for p in ipaths])
    clang_flags = ""
    if config.is_fbcode():
        if aot_mode and not use_absolute_path:
            inp_name = input
            out_name = output
            linker_script = _LINKER_SCRIPT
        else:
            # We need to copy any absolute-path torch includes
            inp_name = [os.path.basename(i) for i in input]
            out_name = os.path.basename(output)
            linker_script = os.path.basename(_LINKER_SCRIPT)
        assert is_clang()
        # Use clang runtime instead of libgcc
        clang_flags += " --rtlib=compiler-rt"
        clang_flags += " -fuse-ld=lld"
        clang_flags += f" -Wl,--script={linker_script}"
        linker_paths = "-B" + build_paths.glibc_lib()
        linker_paths += " -L" + build_paths.glibc_lib()
    else:
        inp_name = input
        out_name = output
        linker_paths = ""  # let the compiler pick
    if compile_only:
        libs, lpaths = "", ""
    inp_name_str = " ".join(inp_name)
    if use_mmap_weights:
        macros += " -D USE_MMAP_SELF"

    return re.sub(
        r"[ \n]+",
        " ",
        f"""
            {cpp_compiler()} {inp_name_str} {get_shared(shared, compile_only)}
            {get_warning_all_flag(warning_all)} {cpp_flags()}
            {get_glibcxx_abi_build_flags()}
            {ipaths_str} {lpaths} {libs} {build_arch_flags}
            {macros} {linker_paths} {clang_flags}
            {optimization_flags()}
            {use_custom_generated_macros()}
            {use_fb_internal_macros()}
            {use_standard_sys_dir_headers()}
            {get_compile_only(compile_only)}
            -o {out_name}
        """,
    ).strip()


def run_command_and_check(cmd: str):
    cmd = shlex.split(cmd)
    try:
        subprocess.check_call(cmd)
    except subprocess.CalledProcessError as e:
        raise exc.CppCompileError(cmd, e.output) from e


@functools.lru_cache(None)
def split_aot_inductor_output_path(path: str) -> Tuple[str, str]:
    """Returns the path where the AOT Inductor compiled kernels are stored."""
    if path.endswith(".so"):
        return os.path.split(path)
    else:
        return path, ""


class CudaKernelParamCache:
    cache: Dict[str, Dict[str, str]] = dict()
    clear = staticmethod(cache.clear)

    @classmethod
    def set(cls, key: str, params: Dict[str, str], cubin: str) -> None:
        bin_type = "cubin" if torch.version.hip is None else "hsaco"
        _, path = write(
            cubin,
            bin_type,
            hash_type=bin_type,
            specified_dir=split_aot_inductor_output_path(
                config.aot_inductor.output_path
            )[0],
        )

        params[get_cpp_wrapper_cubin_path_name()] = path

        cls.cache[key] = params

    @classmethod
    def get(cls, key: str) -> Optional[Dict[str, str]]:
        return cls.cache.get(key, None)

    @classmethod
    def get_keys(cls):
        return cls.cache.keys()


class AotCodeCompiler:
    @classmethod
    def compile(
        cls,
        graph: GraphLowering,
        source_code: str,
        serialized_extern_kernel_nodes: Optional[str],
        cuda: bool,
    ) -> str:
        picked_vec_isa = pick_vec_isa()
        cpp_command = repr(
            cpp_compile_command(
                "i",
                "o",
                vec_isa=picked_vec_isa,
                cuda=cuda,
                aot_mode=graph.aot_mode,
            )
        )
        fbcode_aot_cpu_re = False
        use_absolute_path = False
        if config.is_fbcode():
            ld_command = build_paths.ld()
            if not cuda and graph.aot_mode:  # Meta internal AOTInductor CPU
                objcopy_command = build_paths.objcopy_fallback()
                fbcode_aot_cpu_re = True
                use_absolute_path = True
            else:
                objcopy_command = build_paths.objcopy()
        else:
            ld_command = "ld"
            objcopy_command = "objcopy"

        (
            specified_output_path,
            specified_so_name,
        ) = split_aot_inductor_output_path(config.aot_inductor.output_path)
        key, input_path = write(
            source_code,
            "cpp",
            extra=cpp_command,
            specified_dir=specified_output_path,
        )
        output_code_log.info("Output code written to: %s", input_path)

        def _compile_consts_linux(consts: bytes) -> str:
            _, consts_path = write(
                consts,
                "bin",
                specified_dir=specified_output_path,
            )

            consts_o = os.path.splitext(consts_path)[0] + ".o"
            if fbcode_aot_cpu_re:
                cmd = f"{ld_command} -r -b binary -o {os.path.basename(consts_o)} {os.path.basename(consts_path)}"
                compile_file(consts_path, consts_o, cmd.split())
                os.chmod(consts_o, 0o644)
            else:
                cmd = f"{ld_command} -r -b binary -o {consts_o} {consts_path}"
                run_command_and_check(cmd)
            log.debug("aot constant binary command: %s", cmd)

            cmd = f"rm {consts_path}"
            log.debug("aot constant bin removal command: %s", cmd)
            run_command_and_check(cmd)

            if fbcode_aot_cpu_re:
                body = re.sub(r"[\W]", "_", os.path.basename(consts_path))
            else:
                body = re.sub(r"[\W]", "_", consts_path)

            symbol_list = []
            symbol_list.append(
                f"{objcopy_command} --redefine-sym _binary_{body}_start=_binary_constants_bin_start {consts_o}"
            )
            symbol_list.append(
                f"{objcopy_command} --redefine-sym _binary_{body}_size=_binary_constants_bin_size {consts_o}"
            )
            symbol_list.append(
                f"{objcopy_command} --redefine-sym _binary_{body}_end=_binary_constants_bin_end {consts_o}"
            )
            log.debug("aot constant binary redefine symbol: %s", " ".join(symbol_list))
            for cmd in symbol_list:
                run_command_and_check(cmd)
            return consts_o

        def _compile_consts_darwin(consts: bytes) -> str:
            is_large_consts = len(consts) > 1024
            consts_asm = "\t.section\t__DATA,__data\n"
            consts_asm += "\t.globl\t__binary_constants_bin_start\n"
            consts_asm += "__binary_constants_bin_start:\n"
            if not is_large_consts:
                for c in consts:
                    consts_asm += f"\t.byte {c}\n"
                # Add one element even if constants are empty
                # Otherwise assembler will not put them in data section
                if not consts:
                    consts_asm += "\t.space 1\n"
            else:
                consts_asm += "\t.quad 0x1234567899abcdef\n"
                consts_asm += f"\t.space {len(consts) - 8}\n"
            consts_asm += ".globl\t__binary_constants_bin_end\n"
            consts_asm += "__binary_constants_bin_end:\n"
            _, consts_path = write(
                consts_asm,
                "S",
                specified_dir=specified_output_path,
            )
            consts_o = os.path.splitext(consts_path)[0] + ".o"
            cmd = f"{cpp_compiler()} -c -o {consts_o} {consts_path}"
            run_command_and_check(cmd)
            if is_large_consts:
                with open(consts_o, "r+b") as f:
                    f.seek(0)
                    hdr = f.read(1024)
                    # Search for magic number and write the actual data over it
                    start_idx = hdr.find(b"\xef\xcd\xab\x99\x78\x56\x34\x12")
                    assert start_idx != -1
                    f.seek(start_idx)
                    pos = 0
                    while pos < len(consts):
                        rc = f.write(consts[pos:])
                        pos += rc
            return consts_o

        from filelock import FileLock

        lock_dir = get_lock_dir()
        lock = FileLock(os.path.join(lock_dir, key + ".lock"), timeout=LOCK_TIMEOUT)
        with lock:
            # Currently, this only support serializing extern nodes in fbcode
            # Eventually, we should also have a serializer for OSS.
            if config.is_fbcode() and serialized_extern_kernel_nodes:
                output_json = os.path.splitext(input_path)[0] + ".json"
                with open(output_json, "w") as f:
                    f.write(serialized_extern_kernel_nodes)

            output_so = (
                config.aot_inductor.output_path
                if specified_so_name
                else os.path.splitext(input_path)[0] + ".so"
            )

            output_o = os.path.splitext(input_path)[0] + ".o"
            consts_size = sum(
                tensor.untyped_storage().nbytes()
                for (name, tensor) in graph.constants.items()
                if name not in graph.folded_constants
            )
            # TODO: Fix mmap weights with cuda
            use_mmap_weights = (
                not cuda and not config.is_fbcode() and consts_size > 2_000_000_000
            )
            if config._force_mmap_aoti_weights and not cuda:
                use_mmap_weights = True
            compile_cmd = cpp_compile_command(
                input=input_path,
                output=output_o,
                vec_isa=picked_vec_isa,
                cuda=cuda,
                aot_mode=graph.aot_mode,
                compile_only=True,
                use_absolute_path=use_absolute_path,
                use_mmap_weights=use_mmap_weights,
            )
            log.debug("aot compilation command: %s", compile_cmd)
            if fbcode_aot_cpu_re:
                compile_file(input_path, output_o, compile_cmd.split())
                os.chmod(output_o, 0o644)
            else:
                run_command_and_check(compile_cmd)

            def _to_bytes(t: torch.Tensor) -> bytes:
                # This serializes the tensor's untyped_storage to bytes by accessing
                # the raw data of the underlying structure.
                import ctypes

                if t.numel() == 0:
                    return b""

                t_cpu = t.untyped_storage().cpu()
                raw_array = ctypes.cast(
                    t_cpu.data_ptr(),
                    ctypes.POINTER(ctypes.c_ubyte * t_cpu.nbytes()),
                )

                return bytes(raw_array.contents)

            serialized_weights = b"".join(
                _to_bytes(graph.get_original_value_of_constant(name))
                for name in graph.constants.keys()
                if name not in graph.folded_constants
            )
            if not use_mmap_weights:
                aot_constants = serialized_weights
                magic_number = 0
            else:
                magic_number = cast(
                    int, torch.randint(0, torch.iinfo(torch.int64).max, (1,)).item()
                )
                aot_constants = struct.pack("qq", consts_size + 8, magic_number)
            consts_o = {
                "linux": _compile_consts_linux,
                "darwin": _compile_consts_darwin,
            }[sys.platform](aot_constants)

            link_cmd = cpp_compile_command(
                input=[output_o, consts_o],
                output=output_so,
                vec_isa=picked_vec_isa,
                cuda=cuda,
                aot_mode=graph.aot_mode,
                use_absolute_path=use_absolute_path,
            )
            log.debug("aot linkage command: %s", link_cmd)
            if fbcode_aot_cpu_re:
                compile_file([output_o, consts_o], output_so, link_cmd.split())
                os.chmod(output_so, 0o755)
            else:
                run_command_and_check(link_cmd)

            if use_mmap_weights:
                with open(output_so, "a+b") as f_so:
                    so_size = f_so.tell()
                    # Page align the weights
                    f_so.write(b" " * (16384 - so_size % 16384))
                    f_so.write(serialized_weights)
                    f_so.write(struct.pack("q", magic_number))

            # Append cmds to the end of codegen-ed wrapper file
            with open(input_path, "a") as f:
                f.write("\n")
                f.write(f"// Compile cmd\n// {compile_cmd}\n")
                f.write(f"// Link cmd\n// {link_cmd}\n")

        return output_so


# Putting this fn in cpp.py (unfortunately) causes a deadlock, which is why it's in codecache.py.
# Why? importing from cpp.py invokes codecache.pick_vec_isa(), which takes out a lock.
# Cycle goes:
# - CppCodeCache.load()
# - pick_vec_isa()
# - valid_vec_isa_list()
# - VecISA.__bool__() <-- takes out a lock
# - compile_file() <-- imports cpp_prefix_path from cpp, which causes us to try to take out the same lock.
@functools.lru_cache
def cpp_prefix_path() -> str:
    path = Path(__file__).parent / "codegen/cpp_prefix.h"
    with path.open() as f:
        content = f.read()
        _, filename = write(
            content,
            "h",
        )
    return filename


def cpp_prefix() -> str:
    filename = cpp_prefix_path()
    if config.is_fbcode():
        # We need relative paths, since we bundle up
        # everything that we compile into a folder for remote compilation.
        return f'#include "{os.path.basename(filename)}"'
    else:
        return f'#include "{filename}"'


# Given a path to an input cpp file and an output path,
# Attempts to compile the file, storing the output in "output_path"
@dynamo_timed
def compile_file(
    input_path: Union[str, List[str]], output_path: str, cmd: List[str]
) -> None:
    input_paths = [input_path] if isinstance(input_path, str) else input_path
    input_files = [
        os.path.basename(ip) if config.is_fbcode() else ip for ip in input_paths
    ]
    try:
        if config.is_fbcode():
            # Need to copy our header into the same folder as the sourcecode.
            header_path = cpp_prefix_path()
            header_name = os.path.basename(header_path)
            output_name = os.path.basename(output_path)
            # When we build remotely, we need to make sure to carefully copy any files
            # that are required during the compilation process into our build directly.
            # This is where all of the ATen/c10/Torch includes come from.
            torch_includes_path = os.path.join(_TORCH_PATH, "include")
            with tempfile.TemporaryDirectory() as tmp_dir:
                # Copy everything to tmp compilation folder
                shutil.copy(header_path, os.path.join(tmp_dir, header_name))
                shutil.copy(_LINKER_SCRIPT, os.path.join(tmp_dir, "script.ld"))
                for p, f in zip(input_paths, input_files):
                    shutil.copy(p, os.path.join(tmp_dir, f))
                dest_include_path = os.path.join(tmp_dir, "include")
                shutil.copytree(torch_includes_path, dest_include_path)
                # Run the build
                output_file_path = _run_build_command(cmd, tmp_dir, output_name)
                # Copy output from the build
                if os.path.exists(output_path):
                    os.remove(output_path)
                shutil.copy(output_file_path, output_path)
        else:
            subprocess.check_output(cmd, stderr=subprocess.STDOUT)
    except subprocess.CalledProcessError as e:
        output = e.output.decode("utf-8")
        openmp_problem = "'omp.h' file not found" in output or "libomp" in output
        if openmp_problem and sys.platform == "darwin":
            instruction = (
                "\n\nOpenMP support not found. Please try one of the following solutions:\n"
                "(1) Set the `CXX` environment variable to a compiler other than Apple clang++/g++ "
                "that has builtin OpenMP support;\n"
                "(2) install OpenMP via conda: `conda install llvm-openmp`;\n"
                "(3) install libomp via brew: `brew install libomp`;\n"
                "(4) manually setup OpenMP and set the `OMP_PREFIX` environment variable to point to a path"
                " with `include/omp.h` under it."
            )
            output += instruction
        raise exc.CppCompileError(cmd, output) from e


_libgomp: Optional[CDLL] = None


def custom_op_wrapper(op: str, *args):
    # This function will be called from generated cpp wrapper code in the JIT mode.
    # Because tensors will be passed in as AtenTensorHandle, we need to explicitly convert them.
    def convert_arg(arg):
        if str(type(arg)) == "<class 'PyCapsule'>":
            # No easy way to do isinstance check on PyCapsule
            return torch._C._aoti.alloc_tensor_by_stealing_from_void_ptr(arg)
        elif isinstance(arg, (list, tuple)):
            return type(arg)(convert_arg(a) for a in arg)
        else:
            return arg

    converted_args = [convert_arg(arg) for arg in args]

    assert op.startswith("torch.ops."), (
        op + " can not be called through custom_op_wrapper"
    )
    func = None
    for i, s in enumerate(op.split(".")):
        if i == 0:
            func = importlib.import_module(s)
        func = getattr(func, s)

    assert callable(func), op + " can not be loaded through custom_op_wrapper"
    result = func(*converted_args)
    if isinstance(result, (list, tuple)):
        for r in result:
            assert isinstance(r, torch.Tensor), op + " returns a list of non-tensors"
        return torch._C._aoti.unsafe_alloc_void_ptrs_from_tensors(result)  # type: ignore[arg-type]
    else:
        assert isinstance(result, torch.Tensor), op + " returns a non-tensor"
        return torch._C._aoti.unsafe_alloc_void_ptr_from_tensor(result)


class CppCodeCache:
    cache: Dict[str, Callable[[], Union[CDLL, ModuleType]]] = {}
    clear = staticmethod(cache.clear)
    cpp_compile_command_flags: Dict[str, Any] = {}

    @staticmethod
    def _load_library_inner(path: str, key: str) -> Union[CDLL, ModuleType]:
        return cdll.LoadLibrary(path)

    @classmethod
    def _load_library(cls, path: str, key: str) -> Union[CDLL, ModuleType]:
        try:
            result = cls._load_library_inner(path, key)
            result.key = key  # type: ignore[union-attr]
            return result
        except (ImportError, OSError) as e:
            if "gomp" in str(e) and os.path.exists("/usr/lib64/libgomp.so.1"):
                # hacky workaround for fbcode/buck
                global _libgomp
                _libgomp = cdll.LoadLibrary("/usr/lib64/libgomp.so.1")
                result = cls._load_library_inner(path, key)
                result.key = key  # type: ignore[union-attr]
                return result
            if "failed to map segment from shared object" in str(e):
                raise OSError(
                    f"{e}.  The most common reason this may occur is if the {tempfile.gettempdir()} folder "
                    "is mounted with noexec (e.g., by default Docker mounts tmp file systems "
                    f"as noexec).  Please remount {tempfile.gettempdir()} with exec enabled, or set another "
                    "temporary directory with TORCHINDUCTOR_CACHE_DIR environment variable."
                ) from e
            raise

    @classmethod
    def load_async(cls, source_code: str, cuda=False, submit_fn=None):
        compile_command = {
            **cls.cpp_compile_command_flags,
            "cuda": cuda,
            "vec_isa": pick_vec_isa(),
        }
        cpp_command = repr(cpp_compile_command("i", "o", **compile_command))
        key, input_path = write(source_code, "cpp", extra=cpp_command)

        if key not in cls.cache:
            from filelock import FileLock

            lock_path = os.path.join(get_lock_dir(), key + ".lock")
            output_path = input_path[:-3] + "so"
            future: Optional[Future[Any]] = None
            lib = None
            worker_fn = functools.partial(
                _worker_compile_cpp,
                lock_path,
                input_path,
                output_path,
                cpp_compile_command(
                    input=input_path, output=output_path, **compile_command
                ),
            )

            def load_fn():
                nonlocal lib
                if lib is None:
                    if future is not None:
                        future.result()
                    worker_fn()
                    lib = cls._load_library(output_path, key)
                    assert lib is not None
                return lib

            if submit_fn is not None:
                with FileLock(lock_path, timeout=LOCK_TIMEOUT):
                    if not os.path.exists(output_path):
                        future = submit_fn(worker_fn)

            cls.cache[key] = load_fn

        return cls.cache[key]

    @classmethod
    def load(cls, source_code: str, cuda: bool = False):
        return cls.load_async(source_code, cuda)()


def _worker_compile_cpp(lock_path, input_path, output_path, cmd):
    from filelock import FileLock

    with FileLock(lock_path, timeout=LOCK_TIMEOUT):
        if not os.path.exists(output_path):
            compile_file(input_path, output_path, shlex.split(cmd))


# Customized Python binding for cpp kernels
class CppPythonBindingsCodeCache(CppCodeCache):
    cache: Dict[str, Callable[[], Union[CDLL, ModuleType]]] = {}
    clear = staticmethod(cache.clear)
    cpp_compile_command_flags = {
        # kernels have no dependency on libtorch
        "include_pytorch": False,
        "shared": True,
    }
    entry_function = "kernel"
    call_entry_function = "kernel(%s);Py_RETURN_NONE;"
    extra_parse_arg = ""
    suffix_template = textwrap.dedent(
        """
        // Python bindings to call %s():
        #define PY_SSIZE_T_CLEAN
        #include <Python.h>
        #include <sstream>
        #include <cstdlib>

        // This is defined in guards.cpp so we don't need to import PyTorch headers that are slooow.
        // We manually link it below to workaround issues with fbcode build.
        static void* (*_torchinductor_pyobject_tensor_data_ptr)(PyObject* obj);

        template <typename T> static inline T parse_arg(PyObject* args, size_t n) {
            static_assert(std::is_pointer<T>::value, "arg type must be pointer or long");
            return static_cast<T>(_torchinductor_pyobject_tensor_data_ptr(PyTuple_GET_ITEM(args, n)));
        }
        template <> inline long parse_arg<long>(PyObject* args, size_t n) {
            auto result = PyLong_AsSsize_t(PyTuple_GET_ITEM(args, n));
            if(result == -1 && PyErr_Occurred())
                [[unlikely]] throw std::runtime_error("expected int arg");
            return result;
        }

        %s

        static PyObject* %s_py(PyObject* self, PyObject* args) {
            try {
                if(!PyTuple_CheckExact(args))
                    [[unlikely]] throw std::runtime_error("tuple args required");
                if(PyTuple_GET_SIZE(args) != %s)
                    [[unlikely]] throw std::runtime_error("requires %s args");
                %s
            } catch(std::exception const& e) {
                PyErr_SetString(PyExc_RuntimeError, e.what());
                return nullptr;
            } catch(...) {
                PyErr_SetString(PyExc_RuntimeError, "unhandled error");
                return nullptr;
            }
        }

        static PyMethodDef py_methods[] = {
            {"%s", %s_py, METH_VARARGS, ""},
            {NULL, NULL, 0, NULL}};

        static struct PyModuleDef py_module =
            {PyModuleDef_HEAD_INIT, "%s", NULL, -1, py_methods};

        PyMODINIT_FUNC PyInit_%s(void) {
            const char* str_addr = std::getenv("_TORCHINDUCTOR_PYOBJECT_TENSOR_DATA_PTR");
            if(!str_addr) {
                PyErr_SetString(PyExc_RuntimeError, "_TORCHINDUCTOR_PYOBJECT_TENSOR_DATA_PTR must be set");
                return nullptr;
            }
            std::istringstream iss(str_addr);
            uintptr_t addr = 0;
            iss >> addr;
            _torchinductor_pyobject_tensor_data_ptr =
                reinterpret_cast<decltype(_torchinductor_pyobject_tensor_data_ptr)>(addr);
            return PyModule_Create(&py_module);
        }
        """
    )

    @classmethod
    def _load_library_inner(cls, path: str, key: str) -> ModuleType:
        os.environ["_TORCHINDUCTOR_PYOBJECT_TENSOR_DATA_PTR"] = str(
            torch._C._dynamo.guards._torchinductor_pyobject_tensor_data_ptr  # type: ignore[attr-defined]
        )
        module_name = f"{key}.{cls.entry_function}"
        try:
            return sys.modules[module_name]
        except KeyError:
            pass
        spec = importlib.util.spec_from_file_location(module_name, path)
        assert spec is not None
        module = importlib.util.module_from_spec(spec)
        sys.modules[module_name] = module
        spec.loader.exec_module(module)  # type: ignore[union-attr]
        return module

    @classmethod
    def load_pybinding_async(
        cls,
        argtypes: List[str],
        source_code: str,
        cuda: bool = False,
        num_outputs: int = -1,
        submit_fn=None,
    ) -> Any:
        """
        Wrap a C++ function in fast Python bindings.

        Args:
            argtypes: The types of args to ENTRY_FUNCTION(), e.g. ["float*", "long"]
            source_code: C++ source code containing a ENTRY_FUNCTION() function

        Returns:
            A python version of ENTRY_FUNCTION()
        """
        parseargs = ", ".join(
            f"parse_arg<{argtype.replace('const ', '')}>(args, {n})"
            for n, argtype in enumerate(argtypes)
        )
        suffix = cls.suffix_template % (
            cls.entry_function,
            cls.extra_parse_arg % num_outputs if cls.extra_parse_arg else "",
            cls.entry_function,
            len(argtypes),
            len(argtypes),
            cls.call_entry_function % parseargs,
            cls.entry_function,
            cls.entry_function,
            cls.entry_function,
            cls.entry_function,
        )
        get_result = cls.load_async(source_code + suffix, cuda, submit_fn=submit_fn)
        result = None

        def future():
            nonlocal result
            if result is None:
                result = get_result()
                assert isinstance(result, ModuleType)
            return getattr(result, cls.entry_function)

        return future

    @classmethod
    def load_pybinding(cls, *args, **kwargs) -> Any:
        return cls.load_pybinding_async(*args, **kwargs)()


class CppWrapperCodeCache(CppPythonBindingsCodeCache):
    cache: Dict[str, Callable[[], Union[CDLL, ModuleType]]] = {}
    clear = staticmethod(cache.clear)
    cpp_compile_command_flags = {
        "include_pytorch": not config.abi_compatible,
        "shared": True,
    }
    entry_function = "inductor_entry_cpp"
    call_entry_function = "return inductor_entry_cpp(%s);"
    extra_parse_arg = textwrap.dedent(
        """
        #include <torch/csrc/inductor/aoti_torch/c/shim.h>

        static inline std::vector<AtenTensorHandle> unpack_tensor_handle_list(PyObject* pyvec) {
            std::vector<AtenTensorHandle> result;
            size_t result_len = PyList_GET_SIZE(pyvec);
            result.reserve(result_len);
            for (size_t i = 0; i < result_len; i++) {
                // AtenTensorHandle is essentially a pointer
                void* elem = PyCapsule_GetPointer(PyList_GET_ITEM(pyvec, i), NULL);
                result.push_back(reinterpret_cast<AtenTensorHandle>(elem));
            }
            return result;
        }

        static inline PyObject* pack_tensor_handle_list(const std::vector<AtenTensorHandle>& cppvec) {
            size_t result_len = cppvec.size();
            PyObject* result = PyList_New(static_cast<Py_ssize_t>(result_len));
            for (size_t i = 0; i < result_len; i++) {
                PyObject *elem =
                    cppvec[i] == nullptr
                        ? Py_None
                        // Store AtenTensorHandle as PyCapsulate
                        : PyCapsule_New(reinterpret_cast<void*>(cppvec[i]), NULL, NULL);
                PyList_SET_ITEM(result, i, elem);
            }
            return result;
        }

        template <> inline std::vector<AtenTensorHandle> parse_arg<std::vector<AtenTensorHandle>>(PyObject* args, size_t n) {
            return unpack_tensor_handle_list(PyTuple_GET_ITEM(args, n));
        }

        PyObject* inductor_entry_cpp(std::vector<AtenTensorHandle>&& input_handles) {
            // For outputs, we only allocate a vector to hold returned tensor handles,
            // not allocating the actual output tensor storage here
            std::vector<AtenTensorHandle> output_handles(%s);
            try {
                inductor_entry_impl(input_handles.data(), output_handles.data());
                return pack_tensor_handle_list(output_handles);
            } catch(std::exception const& e) {
                PyErr_SetString(PyExc_RuntimeError, e.what());
                return {};
            } catch(...) {
                PyErr_SetString(PyExc_RuntimeError, "unhandled error");
                return {};
            }
        }
        """
    )


def _reload_python_module_in_subproc(key, path):
    return PyCodeCache.load_by_key_path(key, path)


class PyCodeCache:
    cache: Dict[str, ModuleType] = dict()
    linemaps: Dict[str, List[Tuple[Any, ...]]] = dict()
    clear = staticmethod(cache.clear)

    @classmethod
    def write(cls, source_code: str, extra: str = "") -> Tuple[str, str]:
        return write(source_code, "py", extra=extra)

    @classmethod
    def load(
        cls,
        source_code: str,
        extra: str = "",
        linemap: Optional[List[Tuple[int, str]]] = None,
        attrs: Optional[Dict[str, Any]] = None,
    ) -> ModuleType:
        key, path = write(source_code, "py", extra=extra)
        return cls.load_by_key_path(key, path, linemap, attrs)

    @classmethod
    def load_by_key_path(
        cls,
        key: str,
        path: str,
        linemap: Optional[List[Tuple[int, str]]] = None,
        attrs: Optional[Dict[str, Any]] = None,
    ) -> ModuleType:
        if linemap is None:
            linemap = []
        if key not in cls.cache:
            with open(path) as f:
                try:
                    code = compile(f.read(), path, "exec")
                except Exception as e:
                    raise RuntimeError(
                        f"Failed to import {path}\n{type(e).__name__}: {e}"
                    ) from None
                mod = ModuleType(f"{__name__}.{key}")
                mod.__file__ = path
                mod.key = key  # type: ignore[attr-defined]
                exec(code, mod.__dict__, mod.__dict__)
                sys.modules[mod.__name__] = mod
                # another thread might set this first
                cls.cache.setdefault(key, mod)
                # unzip into separate lines/nodes lists
                cls.linemaps[path] = list(zip(*linemap))

                if attrs is not None:
                    for k, v in attrs.items():
                        setattr(mod, k, v)

                if not (linemap or attrs):
                    mod._reload_in_subproc = functools.partial(  # type: ignore[attr-defined]
                        _reload_python_module_in_subproc, key, path
                    )

        return cls.cache[key]

    @classmethod
    @functools.lru_cache(None)
    def stack_frames_for_code(
        cls, path: str, lineno: int
    ) -> Optional[List[Dict[str, Any]]]:
        if path not in cls.linemaps:
            return None
        # [(starting_line, <fx node>), ...]
        lines, nodes = cls.linemaps[path]
        p = bisect_right(lines, lineno)
        if p == 0:
            return None
        entry = nodes[p - 1]
        if not entry:
            return None

        def parse_stack_trace(stack_trace: str) -> List[Dict[str, Any]]:
            # ideally fx stores stack traces as data rather than a string
            # but this is not along a performance critical path
            regex = r'File "(.+)", line (\d+), in (.+)\n'
            matches = re.findall(regex, stack_trace)
            return [
                {"filename": f, "line": int(l), "name": n}
                for f, l, n in reversed(matches)
            ]

        return parse_stack_trace(entry)


def _reload_triton_kernel_in_subproc(reload_module, kernel_name):
    return TritonCodeCache._mod_to_kernel(reload_module(), kernel_name)


class TritonCodeCache:
    @classmethod
    def load(cls, kernel_name: str, source_code: str) -> ModuleType:
        mod = PyCodeCache.load(source_code)
        return cls._mod_to_kernel(mod, kernel_name)

    @classmethod
    def _mod_to_kernel(cls, mod, kernel_name):
        kernel = getattr(mod, kernel_name)
        kernel._reload_in_subproc = functools.partial(
            _reload_triton_kernel_in_subproc,
            mod._reload_in_subproc,
            kernel_name,
        )
        return kernel


def _cuda_compiler() -> Optional[str]:
    if cuda_env.nvcc_exist(config.cuda.cuda_cxx):
        return config.cuda.cuda_cxx
    if cuda_env.nvcc_exist(os.getenv("CUDACXX")):
        return os.getenv("CUDACXX", "")
    if cuda_env.nvcc_exist(os.getenv("CUDA_HOME")):
        return os.path.realpath(os.path.join(os.getenv("CUDA_HOME", ""), "bin/nvcc"))
    return "nvcc"


def _cutlass_include_paths() -> List[str]:
    cutlass_path = config.cuda.cutlass_dir
    return [
        # Use realpath to get canonical absolute paths, in order not to mess up cache keys
        os.path.realpath(os.path.join(cutlass_path, "include")),
        os.path.realpath(os.path.join(cutlass_path, "tools/library/include")),
        os.path.realpath(os.path.join(cutlass_path, "tools/library/src")),
        os.path.realpath(os.path.join(cutlass_path, "tools/util/include")),
    ]


def _cuda_lib_options() -> List[str]:
    from torch.utils import cpp_extension

    extra_ldflags: List[str] = []
    if is_linux():
        extra_lib_dir = "lib64"
        if not os.path.exists(
            cpp_extension._join_cuda_home(extra_lib_dir)
        ) and os.path.exists(cpp_extension._join_cuda_home("lib")):
            # 64-bit CUDA may be installed in "lib"
            # Note that it's also possible both don't exist (see _find_cuda_home) - in that case we stay with "lib64"
            extra_lib_dir = "lib"
        extra_ldflags.append(f"-L{cpp_extension._join_cuda_home(extra_lib_dir)}")
        extra_ldflags.append(
            f'-L{cpp_extension._join_cuda_home(extra_lib_dir, "stubs")}'
        )
        extra_ldflags.append("-lcuda")
        extra_ldflags.append("-lcudart")
    else:
        raise NotImplementedError(
            "Unsupported env, failed to find cuda libs! Currently only Linux is supported."
        )
    return extra_ldflags


def _nvcc_host_compiler_options() -> List[str]:
    return [
        "-fPIC",
        "-fno-strict-aliasing",
        "-fvisibility=hidden",
        "-Wconversion",
    ]


def _nvcc_compiler_options() -> List[str]:
    arch = cuda_env.get_cuda_arch()
    if arch == "90":
        # Required by cutlass compilation.
        arch = "90a"
    code = [f"sm_{arch}", f"compute_{arch}"]
    if config.cuda.enable_cuda_lto:
        code += [f"lto_{arch}"]
    options = [
        "-t=0",
        "-DCUTLASS_ENABLE_TENSOR_CORE_MMA=1",
        "-w",
        f"-gencode=arch=compute_{arch},code=[{','.join(code)}]",
        config.cuda.compile_opt_level,
        "-std=c++17",
        "--expt-relaxed-constexpr",
        "-DNDEBUG",
    ]
    if config.cuda.enable_debug_info:
        options.extend(["-lineinfo", "-g", "-DCUTLASS_DEBUG_TRACE_LEVEL=1"])
    if config.cuda.enable_ptxas_info:
        options.extend(
            [
                "--keep",  # Keep the intermediate files for debugging (including ptx, sass, cubin etc.)
                "--ptxas-options=--warn-on-local-memory-usage",  # warn us if local memory is used in CUDA Kernels
                "--ptxas-options=--warn-on-spills",  # warn us if register spilling happens in CUDA Kernels
                "--resource-usage",  # Report on CUDA resource usage (shared mem, registers etc.)
                "--source-in-ptx",
            ]
        )  # Annotate the ptx file with source information
    if config.cuda.use_fast_math:
        options.extend(
            [
                "--use_fast_math",
                "-DCUTLASS_USE_TANH_FOR_SIGMOID=1",
            ]
        )
    return options


def cuda_compile_command(
    src_files: List[str],
    dst_file: str,
    dst_file_ext: str,
    extra_args: Optional[List[str]] = None,
) -> str:
    if extra_args is None:
        extra_args = []
    include_paths = _cutlass_include_paths()
    cuda_lib_options = _cuda_lib_options()
    nvcc_host_compiler_options = _nvcc_host_compiler_options()
    nvcc_compiler_options = _nvcc_compiler_options()
    options = (
        nvcc_compiler_options
        + extra_args
        + [
            f"-Xcompiler {opt}" if "=" in opt else f"-Xcompiler={opt}"
            for opt in nvcc_host_compiler_options
        ]
        + ["-I" + path for path in include_paths]
        + cuda_lib_options
    )
    src_file = " ".join(src_files)
    res = ""
    if dst_file_ext == "o":
        res = f"{_cuda_compiler()} {' '.join(options)} -c -o {dst_file} {src_file}"
    elif dst_file_ext == "so":
        options.append("-shared")
        res = f"{_cuda_compiler()} {' '.join(options)} -o {dst_file} {src_file}"
    elif dst_file_ext == "exe":
        res = f"{_cuda_compiler()} {' '.join(options)} -o {dst_file} {src_file}"
    else:
        raise NotImplementedError(f"Unsupported output file suffix {dst_file_ext}!")
    log.debug("CUDA command: %s", res)
    return res


class DLLWrapper:
    """A wrapper for a dynamic library."""

    def __init__(
        self,
        lib_path: str,
    ):
        self.lib_path = lib_path
        self.DLL = cdll.LoadLibrary(lib_path)
        self.is_open = True

    def close(self):
        if self.is_open:
            self._dlclose()
            self.is_open = False

    def _dlclose(self):
        f_dlclose = None

        if is_linux():
            syms = CDLL(None)
            if not hasattr(syms, "dlclose"):
                # Apline Linux
                syms = CDLL("libc.so")

            if hasattr(syms, "dlclose"):
                f_dlclose = syms.dlclose
        else:
            raise NotImplementedError("Unsupported env, failed to do dlclose!")

        if f_dlclose is not None:
            f_dlclose.argtypes = [c_void_p]
            f_dlclose(self.DLL._handle)
        else:
            log.warning(
                "dll unloading function was not found, library may not be unloaded properly!"
            )

    def __getattr__(self, name):
        if not self.is_open:
            raise RuntimeError(f"Cannot use closed DLL library: {self.lib_path}")

        method = getattr(self.DLL, name)

        def _wrapped_func(*args):
            err = method(*args)
            if err:
                raise RuntimeError(f"Error in function: {method.__name__}")

        return _wrapped_func

    def __enter__(self):
        return self

    def __exit__(self, *args):
        self.close()

    def __del__(self):
        self.close()


class CUDACodeCache:
    @dataclasses.dataclass
    class CacheEntry:
        input_path: str
        output_path: str

    cache: Dict[str, CacheEntry] = dict()
    clear = staticmethod(cache.clear)
    _SOURCE_CODE_SUFFIX = "cu"

    @classmethod
    def write(cls, source_code, dst_file_ext) -> Tuple[str, str]:
        """
        Writes source code into a file with dst_file_ext as the file extension.
        Returns the hash key of source code, and the path to the file.
        """

        cuda_command = repr(
            cuda_compile_command(["dummy_input"], "dummy_output", dst_file_ext)
        )
        key, input_path = write(
            source_code, cls._SOURCE_CODE_SUFFIX, extra=cuda_command
        )
        return key, input_path

    @classmethod
    def compile(
        cls, source_code, dst_file_ext, extra_args: Optional[List[str]] = None
    ) -> Tuple[str, str, str]:
        """
        Compiles CUDA source_code into a file with dst_file_ext extension.
        Returns a tuple of dst_file_path, hash_key, source_code_path
        """
        key, input_path = cls.write(source_code, dst_file_ext)
        if key not in cls.cache:
            from filelock import FileLock

            lock_dir = get_lock_dir()
            lock = FileLock(os.path.join(lock_dir, key + ".lock"), timeout=LOCK_TIMEOUT)
            with lock:
                output_path = input_path[: -len(cls._SOURCE_CODE_SUFFIX)] + dst_file_ext
                if not os.path.exists(output_path):
                    cmd = cuda_compile_command(
                        [input_path], output_path, dst_file_ext, extra_args
                    )
                    start_time = time()
                    log.debug("CUDA Compilation: %s", cmd)
                    cmd_parts = cmd.split(" ")
                    try:
                        subprocess.check_output(
                            cmd_parts, stderr=subprocess.STDOUT, env=os.environ
                        )
                    except subprocess.CalledProcessError as error:
                        raise exc.CUDACompileError(cmd_parts, error.output) from error
                    end_time = time()
                    log_duration_msg = f"CUDA Compilation took {end_time-start_time} seconds. Compile command: {cmd}"
                    log.info(log_duration_msg)
                else:
                    log.debug(
                        "CUDA Compilation skipped: %s since output already exists",
                        input_path,
                    )
                cls.cache[key] = CUDACodeCache.CacheEntry(input_path, output_path)

        return (cls.cache[key].output_path, key, input_path)

    @classmethod
    def load(cls, source_code, dst_file_ext) -> Tuple[DLLWrapper, str, str]:
        """
        Compiles source code and loads the generated .so file.
        Returns a tuple of DLLWrapper, hash_key, source_code_path
        """

        if dst_file_ext != "so":
            raise RuntimeError(
                f"Only support loading a .so file for now. "
                f"Requested file extension: {dst_file_ext}. Source code: {source_code}"
            )
        dst_file_path, hash_key, source_code_path = cls.compile(
            source_code, dst_file_ext
        )
        return (DLLWrapper(dst_file_path), hash_key, source_code_path)


def caching_device_properties():
    for _, device_interface in get_registered_device_interfaces():
        if device_interface.is_available():
            device_interface.Worker.get_device_properties()


@functools.lru_cache(None)
def _set_triton_ptxas_path() -> None:
    if os.environ.get("TRITON_PTXAS_PATH") is not None:
        return
    ptxas_path = os.path.abspath(
        os.path.join(os.path.dirname(__file__), "..", "bin", "ptxas")
    )
    if not os.path.exists(ptxas_path):
        return
    if os.path.isfile(ptxas_path) and os.access(ptxas_path, os.X_OK):
        os.environ["TRITON_PTXAS_PATH"] = ptxas_path
    else:
        warnings.warn(f"{ptxas_path} exists but is not an executable")


def _worker_compile_triton(
    load_kernel: Callable[[], Any],
    cc: int,
    device: torch.device,
    device_interface: Type[DeviceInterface],
):
    device_interface.Worker.set_device(device.index)
    kernel = load_kernel()
    kernel.precompile(warm_cache_only_with_cc=cc)


class CodeCacheFuture:
    def result(self):
        raise NotImplementedError()


class TritonFuture(CodeCacheFuture):
    kernel: ModuleType

    def __init__(
        self,
        kernel: Any,
        future: Optional[Future[Any]],
    ) -> None:
        self.kernel = kernel
        self.future = future

    # @dynamo_utils.dynamo_timed
    def result(self) -> ModuleType:
        if self.future is not None:
            # If the worker failed this will throw an exception.
            self.future.result()
            self.future = None
            self.kernel.precompile()
        return self.kernel


class LambdaFuture(CodeCacheFuture):
    def __init__(self, result_fn):
        self.result_fn = result_fn

    def result(self):
        return self.result_fn()


# Used to keep track of all process pools invoked so far.
_pool_set: Set[AnyPool] = set()


def shutdown_compile_workers() -> None:
    """Shut down all outstanding compile-worker pools."""
    for pool in _pool_set:
        pool.shutdown()
    after_fork()


def after_fork():
    """Reset pools to initial state without shutting them down"""
    _pool_set.clear()
    AsyncCompile.process_pool.cache_clear()


try:
    os.register_at_fork(after_in_child=after_fork)
except AttributeError:
    pass  # register_at_fork does not exists on windows


class AsyncCompile:
    def __init__(self) -> None:
        pass

    @staticmethod
    @functools.lru_cache(1)
    def pool() -> ThreadPoolExecutor:
        assert config.compile_threads > 1
        return ThreadPoolExecutor(config.compile_threads)

    @staticmethod
    @functools.lru_cache(1)
    def process_pool() -> AnyPool:
        assert config.compile_threads > 1
        pool: AnyPool
        if config.worker_start_method == "subprocess":
            # Wrapper around ProcessPoolExecutor forks in a new process we control
            pool = SubprocPool(config.compile_threads)
        else:
            # ensure properties have been calculated before processes
            # are forked
            caching_device_properties()
            ctx = multiprocessing.get_context(config.worker_start_method)
            pool = ProcessPoolExecutor(
                config.compile_threads,
                mp_context=ctx,
                initializer=partial(_async_compile_initializer, os.getpid()),
            )
            # when this pool is created in a subprocess object, the normal exit handler
            # doesn't run, and we need to register our own handler.
            # exitpriority has to be high, because another one of the finalizers will
            # kill the worker thread that sends the shutdown message to the workers...
            multiprocessing.util.Finalize(None, pool.shutdown, exitpriority=sys.maxsize)

        _pool_set.add(pool)
        return pool

    @classmethod
    def warm_pool(cls) -> None:
        if config.compile_threads <= 1:
            return
        _compile_start()
        _warm_process_pool(cls.process_pool(), config.compile_threads)
        _compile_end()

    @classmethod
    def submit(cls, task: Callable[..., Any]) -> Any:
        if config.compile_threads <= 1:
            return task()
        return cls.pool().submit(task)

    def triton(self, kernel_name: str, source_code: str, device_str: str = "cuda"):
        _compile_start()
        _set_triton_ptxas_path()

        kernel = TritonCodeCache.load(kernel_name, source_code)
        if config.compile_threads > 1:
            device_interface = get_interface_for_device(device_str)
            device = torch.device(device_str, device_interface.current_device())
            cc = device_interface.get_compute_capability(device)
            future = self.process_pool().submit(
                _worker_compile_triton,
                kernel._reload_in_subproc,
                cc,
                device,
                device_interface,
            )
            return TritonFuture(kernel, future)
        else:
            kernel.precompile()
            return kernel

    def multi_kernel(self, *args, **kwargs) -> Any:
        from torch._inductor.codegen.multi_kernel import MultiKernelCall

        # no need to call this in parallel since the sub-kernels are already parallel tasks
        return MultiKernelCall(*args, **kwargs)

    def cpp(self, source_code: str):
        if config.compile_threads <= 1:
            return CppCodeCache.load(source_code).kernel
        else:
            get_result = CppCodeCache.load_async(source_code, submit_fn=self.submit)
            return LambdaFuture(lambda: get_result().kernel)

    def cpp_pybinding(self, argtypes: List[str], source_code: str):
        if config.compile_threads <= 1:
            return CppPythonBindingsCodeCache.load_pybinding(argtypes, source_code)
        else:
            get_result = CppPythonBindingsCodeCache.load_pybinding_async(
                argtypes, source_code, submit_fn=self.submit
            )
            return LambdaFuture(get_result)

    def cuda(self, source_code, dst_file_ext):
        def task():
            return CUDACodeCache.load(source_code, dst_file_ext)[0]

        return self.submit(task)

    def wait(self, scope: Dict[str, Any]) -> None:
        num_kernels = len(
            [
                value
                for key, value in scope.items()
                if isinstance(value, (Future, CodeCacheFuture))
            ]
        )
        pbar = tqdm(
            total=num_kernels,
            desc="Inductor Compilation",
            disable=config.disable_progress,
            delay=0,
        )
        if config.compile_threads > 1:
            for key, result in scope.items():
                if config.verbose_progress and not isinstance(pbar, _Faketqdm):
                    pbar.set_postfix_str(key)
                if isinstance(result, (Future, CodeCacheFuture)):
                    scope[key] = result.result()
                    pbar.update(1)

        _compile_end()


if (
    os.environ.get("TORCH_TNT_IN_USE", "0") == "1"
    or os.environ.get("TORCH_WARM_POOL", "1") != "1"
):
    pass
elif sys.version_info >= (3, 12):
    log.info("AsyncCompile.warm_pool() is broken on 3.12+.")
else:
    AsyncCompile.warm_pool()<|MERGE_RESOLUTION|>--- conflicted
+++ resolved
@@ -18,11 +18,7 @@
 import re
 import shlex
 import shutil
-<<<<<<< HEAD
-=======
-import signal
 import struct
->>>>>>> 717b4493
 import subprocess
 import sys
 import sysconfig
