--- conflicted
+++ resolved
@@ -158,15 +158,11 @@
 
 
 class BaseSchedulerNode:
-<<<<<<< HEAD
-    group: Tuple[torch.device, Sequence[Sequence[sympy.Expr]]]
+    group: Tuple[torch.device, Tuple[Tuple[sympy.Expr, ...], ...]]
     read_writes: dependencies.ReadWrites
     unmet_dependencies: Set[Dep]
     # Processed deps used while scoring fusion
     common_deps: Set[Tuple[Dep, int]]
-=======
-    group: Tuple[torch.device, Tuple[Tuple[sympy.Expr, ...], ...]]
->>>>>>> e2846571
 
     def __init__(self, scheduler: "Scheduler", node: ir.Buffer) -> None:
         self.scheduler: Scheduler = scheduler
@@ -257,8 +253,9 @@
         self.read_writes = rw
         self.unmet_dependencies = self.read_writes.reads
         self.prune_deps()
-        # common_deps are a summary of read_writes used by score_fusion_memory()
-        self.common_deps = {
+        # read_and_write_deps_with_hint are a summary of read_writes used by
+        # score_fusion_memory()
+        self.read_and_write_deps_with_hint = {
             (dep, hint)
             for dep in itertools.chain(self.read_writes.reads, self.read_writes.writes)
             if not dep.has_unbacked_symbols() and (hint := dep.numbytes_hint()) > 0
@@ -2484,7 +2481,11 @@
         The first term in our fusion score that estimates number of saved
         memory operations.
         """
-        return sum(hint for dep, hint in node1.common_deps & node2.common_deps)
+        return sum(
+            hint
+            for dep, hint in node1.read_and_write_deps_with_hint
+            & node2.read_and_write_deps_with_hint
+        )
 
     def get_possible_fusions_with_highest_priority(
         self, possible_fusions: List[Tuple[BaseSchedulerNode, BaseSchedulerNode]]
