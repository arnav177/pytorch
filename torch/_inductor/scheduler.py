# mypy: disallow-untyped-defs
import collections
import dataclasses
import functools
import itertools
import logging
import math
import operator
import os
import pprint
import textwrap
import typing
from abc import abstractmethod
from typing import (
    Any,
    Counter,
    DefaultDict,
    Dict,
    Generic,
    List,
    Optional,
    Sequence,
    Set,
    Tuple,
    TypeVar,
    Union,
)

import sympy

import torch
from torch._dynamo.utils import counters, dynamo_timed
from torch._inductor.metrics import get_metric_table, is_metric_table_enabled
from torch.utils._sympy.symbol import free_symbol_is_type, SymT
from torch.utils._triton import has_triton

from . import comms, config, dependencies, ir, metrics
from .codecache import write_text
from .codegen.common import get_scheduling_for_device, Kernel
from .comm_analysis import estimate_nccl_collective_runtime
from .dependencies import Dep, MemoryDep, StarDep, WeakDep
from .ir import ComputedBuffer, MultiOutput, MultiOutputLayout
from .runtime.runtime_utils import green_text, red_text
from .sizevars import SimplifyIndexing
from .utils import (
    cache_on_self,
    cmp,
    device_need_guard,
    get_device_tflops,
    get_dtype_size,
    get_gpu_dram_gbps,
    IndentedBuffer,
    is_collective,
    is_gpu,
    is_wait,
    sympy_product,
)
from .virtualized import V


log = logging.getLogger(__name__)
fusion_log = torch._logging.getArtifactLogger(__name__, "fusion")


class WhyNoFuse:
    # TODO when we drop support for Python < 3.10, we can use
    # @dataclass(slots=True) instead of manually specifying __slots__.
    __slots__ = ["node1", "node2", "reason", "args"]
    reason: str
    args: Tuple[Any, ...]

    def __init__(self, node1: "BaseSchedulerNode", node2: "BaseSchedulerNode"):
        self.node1 = node1
        self.node2 = node2

    def __call__(self, reason: str, *args: Any) -> None:
        self.reason = reason
        self.args = args
        fusion_log.debug(self)

    def __str__(self) -> str:
        return f"cannot fuse {self.node1.get_name()} with {self.node2.get_name()}: " + (
            self.reason % self.args
        )


def pformat(obj: Any) -> str:
    if isinstance(obj, set):
        # pformat has trouble with sets of sympy exprs
        obj = sorted(obj, key=str)
    result = pprint.pformat(obj, indent=4)
    if "\n" in result:
        return f"\n{textwrap.indent(result, ' '*4)}"
    return result


class OutputNode:
    def __init__(self, dep: StarDep) -> None:
        self.unmet_dependencies = {dep}
        self.inverse_users: List[BaseSchedulerNode] = []

    def is_reduction(self) -> bool:
        return False

    def get_inputs_that_alias_output(self) -> Sequence[str]:
        return ()

    def get_name(self) -> str:
        return "OUTPUT"

    __repr__ = get_name


def _prune_redundant_deps(
    node: "BaseSchedulerNode", name_to_fused_node: Dict[str, "BaseSchedulerNode"]
) -> None:
    """
    Prunes weakdeps intended for mutation ordering
    on an upstream fused node if after fusion there is another dependency
    on the fused upstream node, making the weakdep redundant

    In essence this enforces an ordering on fusions. As fusions occur, weakdeps will
    be incrementally removed, enabling other fusions, ensuring they are fused in order.
    """
    name_to_dep_count: Counter[str] = collections.Counter()

    for dep in node.unmet_dependencies:
        if not isinstance(dep, WeakDep):
            name_to_dep_count[name_to_fused_node[dep.name].get_name()] += 1

    def should_prune(dep: Dep) -> bool:
        if isinstance(dep, WeakDep):
            is_redundant = (
                name_to_dep_count[name_to_fused_node[dep.name].get_name()] > 0
            )
            # These can occur because fused nodes always gather deps from their snodes
            # If B has a weakdep on A
            # B gets fused with C, then any time BC is fused, the weakdep will reappear
            is_self_dep = name_to_fused_node[dep.name] == node
            return is_redundant or is_self_dep
        else:
            return False

    deps_to_prune = {dep for dep in node.unmet_dependencies if should_prune(dep)}

    if deps_to_prune:
        node.unmet_dependencies = node.unmet_dependencies - deps_to_prune
        node.set_read_writes(node.read_writes.remove_reads(deps_to_prune))


# TODO(xmfan): reuse an existing mapping for this if it exists, or formalize this into ir.py:ExternKernel
kernel_name_to_op = {
    "extern_kernels.convolution": torch.ops.aten.convolution,
    "extern_kernels.mm": torch.ops.aten.mm,
    "extern_kernels.bmm": torch.ops.aten.bmm,
    "extern_kernels.addmm": torch.ops.aten.addmm,
}


# This is the base class for both NodeSchedulerNode (where self.node is actually
# meaningful) and FusedSchedulerNode (where self.node is not meaningful).
class BaseSchedulerNode:
    ancestors: Set[Any]
<<<<<<< HEAD
    group: Tuple[torch.device, Union[Sequence[Sequence[sympy.Expr]], str]]
=======
>>>>>>> 436e7e2b
    inverse_users: List["BaseSchedulerNode"]
    last_usage: Set[str]
    max_order: int
    min_order: int
    node: ir.Buffer
    node_users: List["BaseSchedulerNode"]
<<<<<<< HEAD
    read_writes: dependencies.ReadWrites
    scheduler: "Scheduler"
    unmet_dependencies: Set[Dep]
=======
    scheduler: "Scheduler"
>>>>>>> 436e7e2b
    users: List["NodeUser"]

    @abstractmethod
    def debug_str(self) -> str: ...  # noqa: E704

    def log_details(self) -> None:
        log.info(
            "%s: unmet_dependencies = %s, writes = %s",
            self,
            self.unmet_dependencies,
            self.read_writes.writes,
        )

    @abstractmethod
    def update_mutated_names(self, renames: Dict[str, str]) -> None: ...  # noqa: E704

    @abstractmethod
    def add_mutation_dep(self, name: Dep) -> None: ...  # noqa: E704

    def add_fake_dep(self, dep: Dep) -> None:
        self.set_read_writes(self.read_writes.with_read(dep))

    @abstractmethod
    def set_users(self, users: List["NodeUser"]) -> None: ...  # noqa: E704

    @abstractmethod
    def set_last_usage(  # noqa: E704
        self, future_used_buffers: Set[str], mutation_real_name: Dict[str, str]
    ) -> None: ...

    @abstractmethod
    def get_aliases(self) -> Sequence[str]: ...  # noqa: E704

    @abstractmethod
    def get_mutations(self) -> List[str]: ...  # noqa: E704

    @abstractmethod
    def has_aliasing_or_mutation(self) -> bool: ...  # noqa: E704

    def set_read_writes(self, rw: dependencies.ReadWrites) -> None:
        self.read_writes: dependencies.ReadWrites = rw
        self.unmet_dependencies = self.read_writes.reads
        self.prune_deps()

    @abstractmethod
    def op_counts(self) -> Counter[str]: ...  # noqa: E704

    @abstractmethod
    def used_buffer_names(self) -> Set[str]: ...  # noqa: E704

    @abstractmethod
    def used_or_aliased_buffer_names(self) -> Set[str]: ...  # noqa: E704

    def prune_deps(self) -> None:
        self.unmet_dependencies = {
            dep
            for dep in self.unmet_dependencies
            if dep.name not in self.scheduler.available_buffer_names
        }

    def prune_weak_deps(self) -> None:
        # Prune weak dependencies on buffers that have been removed
        def should_prune(dep: Dep) -> bool:
            return isinstance(dep, WeakDep) and dep.name in V.graph.removed_buffers

        to_remove = {dep for dep in self.read_writes.reads if should_prune(dep)}
        self.set_read_writes(self.read_writes.remove_reads(to_remove))

    @abstractmethod
    def prune_redundant_deps(  # noqa: E704
        self, name_to_fused_node: Dict[str, "BaseSchedulerNode"]
    ) -> None: ...  # noqa: E704

    @abstractmethod
    def get_name(self) -> str: ...  # noqa: E704

    @abstractmethod
    def get_first_name(self) -> str: ...  # noqa: E704

    @abstractmethod
    def get_names(self) -> Set[str]: ...  # noqa: E704

    @abstractmethod
    def get_nodes(self) -> Sequence["BaseSchedulerNode"]: ...  # noqa: E704

    @abstractmethod
    def get_device(self) -> torch.device: ...  # noqa: E704

    def is_reduction(self) -> bool:
        return False

    def is_split_scan(self) -> bool:
        return False

    def is_template(self) -> bool:
        return False

    def is_extern(self) -> bool:
        return False

    def is_foreach(self) -> bool:
        return False

    def can_inplace(self, read_dep: dependencies.Dep) -> bool:
        return False

    def has_side_effects(self) -> bool:
        return False

    @abstractmethod
    def can_free(self) -> bool: ...  # noqa: E704

    def get_read_write_buffers_sizes(self) -> int:
        """
        Counting the number of bytes accessed for a kernel is
        surprisingly tricky. In particular, there is a differentiation
        between 'theoretical' memory accesses and practical memory
        accesses. For example, a layernorm kernel may actually access an
        input 3 times, but in theory, it only needs to access its input
        once (and may be optimized to do so through say, persistent
        reductions)

        Another example is that even though a buffer is passed in, we may
        not access the entire buffer. This may occur if we are accessing
        a slice of the buffer. Another tricky case is for indirect
        indexing, where the amount of bytes accessed depends on the
        values of the input.

        What this function aims to compute is the memory accesses for
        worst-case inputs, best-case optimization. What this means is
        that for each buffer we compute the amount of potential accesses in two ways and take the minimum.

        1. Numel in ranges multiplied by number of deps the buffer has
        2. The buffer size
        """
        if isinstance(self, NopKernelSchedulerNode):
            return 0
        if isinstance(self, ExternKernelSchedulerNode) and isinstance(
            self.node, MultiOutput
        ):
            return 0

        if isinstance(self, SchedulerNode):
            node_numel = V.graph.sizevars.size_hint(
                sympy_product(self.get_ranges()[0])
                * sympy_product(self.get_ranges()[1])
            )
        else:
            node_numel = int(1e9)
        buf_accesses = collections.defaultdict(list)
        for dep in self.read_writes.reads | self.read_writes.writes:
            buf_accesses[dep.name].append(dep)

        reads = {dep.name for dep in self.read_writes.reads}
        writes = {dep.name for dep in self.read_writes.writes}

        def is_materialized(buf: str, snodes: Sequence[BaseSchedulerNode]) -> bool:
            users = self.scheduler.name_to_node[buf].users
            buf_uses = {user.node for user in users}
            return len(buf_uses - set(snodes)) > 0

        if isinstance(self, FusedSchedulerNode):
            removed_buffers = {
                dep for dep in writes if not is_materialized(dep, self.snodes)
            }
            writes = writes - removed_buffers
            reads = reads - removed_buffers
        node_bytes = 0

        for buf_name in reads | writes:
            buf_accessed_elems = sum(node_numel for dep in buf_accesses[buf_name])
            buf: Union[ir.Buffer, ir.TensorBox]
            if buf_name in V.graph.name_to_buffer:
                buf = V.graph.name_to_buffer[buf_name]
            elif buf_name in V.graph.graph_inputs:
                buf = V.graph.graph_inputs[buf_name]
            else:
                continue

            def get_buf_elems(buf: Union[ir.Buffer, ir.TensorBox]) -> int:
                return V.graph.sizevars.size_hint(sympy_product(buf.get_size()))

            # Kind of a lazy way to get the MultiOutput nodes corresponding to
            # a MultiOutputLayout
            if isinstance(buf.layout, MultiOutputLayout):
                users = self.scheduler.name_to_node[buf.get_name()].users
                buf_elems = sum(
                    get_buf_elems(user.node.node)
                    for user in users
                    if isinstance(user.node, BaseSchedulerNode)
                )
            else:
                buf_elems = get_buf_elems(buf)

            node_bytes += min(buf_elems, buf_accessed_elems) * get_dtype_size(
                buf.get_dtype()
            )

        return node_bytes

    def get_estimated_runtime(self) -> float:
        """
        Returns estimated op runtime in nanoseconds (ns)
        """
        layout = None
        dtype = None
        if not hasattr(self, "node") or not self.node:
            assert isinstance(
                self, (FusedSchedulerNode, ForeachKernelSchedulerNode)
            ), f"{type(self)=}"
            assert self.snodes
            if not self.snodes[0].node:
                return 0
            layout = self.snodes[0].node.get_layout()
            dtype = self.snodes[0].node.get_dtype()
        else:
            layout = self.node.get_layout()
            dtype = self.node.get_dtype()

        if not is_gpu(layout.device.type):
            # default to no reordering based on runtime
            return 0

        # Collective kernels
        if is_collective(self.node):
            return estimate_nccl_collective_runtime(self.node)
        elif is_wait(self.node):
            # ir.Wait is only used for collective ops.
            # The time needed for the collective op is already estimated and considered
            # when we are processing the collective op IR node, so ir.Wait takes 0 time
            # since it doesn't take extra time to get the result after the collective is completed.
            return 0

        try:
            gpu_memory_bandwidth = get_gpu_dram_gbps()
            gpu_flops = get_device_tflops(dtype) * 10**12
        except Exception:
            return 0

        if isinstance(self, ExternKernelSchedulerNode):
            assert isinstance(self.node, ir.ExternKernel), f"{type(self.node)=}"
            op = kernel_name_to_op.get(
                getattr(self.node, "python_kernel_name", ""), None
            )

            # if there is a resolved op, dry-run using fake mode and record flop count
            if op is not None:
                from torch._subclasses.fake_tensor import FakeTensorMode
                from torch.utils.flop_counter import FlopCounterMode

                assert self.node.fx_node is not None
                with FakeTensorMode() as fake_mode, FlopCounterMode(
                    display=False
                ) as flop_counter_mode, V.set_current_node(
                    self.node.fx_node
                ), V.set_fake_mode(
                    fake_mode
                ):
                    assert V.current_node is not None
                    from .ir import ir_node_to_tensor

                    fake_inputs = [
                        ir_node_to_tensor(input, guard_shape=False)
                        for input in self.node.inputs
                    ]
                    cls = self.node.__class__
                    cls.process_kernel(op, *fake_inputs, **self.node.kwargs)

                    # TODO(xmfan): find a better heuristic to model FLOPS/latency relationship
                    factor = 1.0
                    counted_flops = flop_counter_mode.get_total_flops()
                    counted_bytes = self.get_read_write_buffers_sizes()
                    compute_time = (factor * counted_flops / gpu_flops) * 1e9
                    transfer_time = counted_bytes / gpu_memory_bandwidth

                    # Return estimated runtime in nanoseconds
                    return max(compute_time, transfer_time)

        elif isinstance(self, FusedSchedulerNode) or isinstance(
            self.node, ComputedBuffer
        ):
            # Return estimated runtime in nanoseconds (bytes / gbps)
            return self.get_read_write_buffers_sizes() / gpu_memory_bandwidth

        return 0

    @abstractmethod
    def get_template_node(self) -> Optional[ir.TemplateBuffer]: ...  # noqa: E704


class NodeSchedulerNode(BaseSchedulerNode):
<<<<<<< HEAD
    def __init__(self, scheduler: "Scheduler", node: ir.Buffer) -> None:
        self.scheduler: Scheduler = scheduler
        self.node = node
=======
    def __init__(self, scheduler: "Scheduler", node: ir.Buffer):
        self.scheduler: Scheduler = scheduler
        self.node: ir.Buffer = node
>>>>>>> 436e7e2b
        self.users: List[NodeUser] = []
        self.inverse_users: List[BaseSchedulerNode] = []
        self.node_users: List[BaseSchedulerNode] = []
        self.set_read_writes(node.get_read_writes())
        self.ancestors: Set[str] = set()
        self.min_order: int
        self.max_order: int
        self.last_usage: Set[str] = (
            set()
        )  # buffers that won't be used after this kernel
        self.written = False
<<<<<<< HEAD
        self.group: Tuple[torch.device, Union[Sequence[Sequence[sympy.Expr]], str]]

    def __repr__(self) -> str:
=======

    def __repr__(self):
>>>>>>> 436e7e2b
        return f"{type(self).__name__}(name={self.get_name()!r})"

    def debug_str(self) -> str:
        """Longer form printout for trace logs"""
        name = self.get_name()
        lines = [
            f"{name}: {type(self).__name__}({type(getattr(self, 'node', None)).__name__})",
            f"{name}.writes = {pformat(self.read_writes.writes)}",
            f"{name}.unmet_dependencies = {pformat(self.unmet_dependencies)}",
            f"{name}.met_dependencies = {pformat(self.read_writes.reads - self.unmet_dependencies)}",
            f"{name}.users = {self.users}",
        ]
        try:
            lines += [
                self.debug_str_extra(),
            ]
        except Exception:
            log.warning("Ignoring error in debug_str()", exc_info=True)

        return "\n".join(lines).rstrip()

    def debug_str_extra(self) -> str:
        return ""

    def update_mutated_names(self, renames: Dict[str, str]) -> None:
        self.set_read_writes(self.read_writes.rename(renames))

    def add_mutation_dep(self, dep: Dep) -> None:
        self.set_read_writes(self.read_writes.with_read(dep))

    def set_users(self, users: List["NodeUser"]) -> None:
        # deduplicate
        result: Dict[int, NodeUser] = {}
        for use in users:
            if id(use.node) in result:
                result[id(use.node)] = use.merge(result[id(use.node)])
            else:
                result[id(use.node)] = use
        self.users = list(result.values())

    def set_last_usage(
        self, future_used_buffers: Set[str], mutation_real_name: Dict[str, str]
    ) -> None:
        used_buffers = self.used_or_aliased_buffer_names()
        used_buffers = {mutation_real_name.get(k, k) for k in used_buffers}
        self.last_usage = used_buffers - future_used_buffers

    def get_aliases(self) -> Sequence[str]:
        return self.node.get_inputs_that_alias_output()

    def get_mutations(self) -> List[str]:
        return self.node.get_mutation_names()

    def has_aliasing_or_mutation(self) -> bool:
        return bool(self.get_aliases() or self.get_mutations())

    def op_counts(self) -> Counter[str]:
        return self.read_writes.op_counts

    def used_buffer_names(self) -> Set[str]:
        return {
            dep.name
            for dep in itertools.chain(self.read_writes.reads, self.read_writes.writes)
        }

    def used_or_aliased_buffer_names(self) -> Set[str]:
        used_names = set()

        deps = [
            dep.name
            for dep in itertools.chain(self.read_writes.reads, self.read_writes.writes)
        ]
        while len(deps) > 0:
            dep = deps.pop()
            used_names.add(dep)
            if V.graph.name_to_buffer.get(dep):
                for alias in V.graph.name_to_buffer[dep].get_inputs_that_alias_output():
                    if alias not in used_names:
                        deps.append(alias)
        return used_names

    def prune_redundant_deps(
        self, name_to_fused_node: Dict[str, "BaseSchedulerNode"]
    ) -> None:
        _prune_redundant_deps(self, name_to_fused_node)

    def get_name(self) -> str:
        return self.node.get_name()

    def get_first_name(self) -> str:
        return self.get_name()

    def get_names(self) -> Set[str]:
        return {self.get_name()}

    def get_nodes(self) -> Sequence["BaseSchedulerNode"]:
        return [self]

    def get_device(self) -> torch.device:
        return self.node.get_device()

    def get_template_node(self) -> Optional[ir.TemplateBuffer]:
        return None

    def decide_inplace_update(self) -> None:
        """
        Decide if there should be inplace updates for the node
        and record the decision in the active kernel.
        """
        if not self.node.should_allocate():
            return

        if isinstance(self, (SchedulerNode,)) and (
            self.node.get_inputs_that_alias_output() or self.node.get_mutation_names()
        ):
            return

        if (
            isinstance(self, (SchedulerNode,))
            and config.inplace_buffers
            and (
                not isinstance(V.kernel, torch._inductor.codegen.simd.SIMDKernel)
                or getattr(V.kernel, "mutations", None) is not None
            )
        ):
            from .codegen.wrapper import buffer_reuse_key

            ordered_reads = sorted(self.read_writes.reads, key=lambda x: x.name)

            for read in ordered_reads:
                input_node: Optional[BaseSchedulerNode] = (
                    self.scheduler.name_to_node.get(read.name)
                )
                if (
                    input_node
                    and V.graph.wrapper_code.can_reuse(input_node, self)
                    and not isinstance(input_node, NopKernelSchedulerNode)
                ):
                    assert input_node.users is not None
                    remaining_uses = [
                        x
                        for x in input_node.users
                        if x.node.get_name()
                        not in self.scheduler.available_buffer_names
                    ]
                    if (
                        len(remaining_uses) == 1
                        and remaining_uses[0].can_inplace
                        and remaining_uses[0].node is self
                        and not isinstance(
                            input_node.node.get_layout(),
                            (
                                ir.MultiOutputLayout,
                                ir.MutationLayoutSHOULDREMOVE,
                            ),
                        )
                        and not (
                            isinstance(
                                input_node.node, (ir.FallbackKernel, ir.MultiOutput)
                            )
                            and len(input_node.node.get_inputs_that_alias_output()) > 0
                        )
                        and buffer_reuse_key(input_node.node)
                        == buffer_reuse_key(self.node)
                    ):
                        # hacky check for if V.kernel is a real kernel or NullHandler
                        if hasattr(V.kernel, "args"):
                            # if there isn't a triton kernel, then we don't need to call triton-specific things.
                            # but TODO this might be a convenient place to signal to the Collective kernels to inplace
                            # (and, can we make "kernel" less generic of a name?)
                            V.kernel.args.make_inplace(
                                input_node.get_name(), self.get_name()
                            )
                            # mutations not tracked in cpp kernels
                            if isinstance(
                                V.kernel, torch._inductor.codegen.simd.SIMDKernel
                            ):
                                V.kernel.mutations.add(input_node.get_name())
                                V.kernel.mutations.add(self.get_name())

                            # update last usage of reused node
                            self.last_usage.discard(input_node.get_name())

                            V.kernel.inplace_update_buffers[self.get_name()] = (
                                input_node.get_name()
                            )
                        break

    def allocate(self) -> None:
        if not self.node.should_allocate():
            return

        if isinstance(self, (SchedulerNode,)) and (
            self.node.get_inputs_that_alias_output() or self.node.get_mutation_names()
        ):
            V.graph.wrapper_code.codegen_allocation(self.node)
            return

        # hacky check for if V.kernel is a real kernel or NullHandler
        if (
            hasattr(V.kernel, "args")
            and self.get_name() in V.kernel.inplace_update_buffers
        ):
            V.graph.wrapper_code.codegen_inplace_reuse(
                self.scheduler.name_to_node[
                    V.kernel.inplace_update_buffers[self.get_name()]
                ].node,
                self.node,
            )
        else:
            V.graph.wrapper_code.codegen_allocation(self.node)

    def can_free(self) -> bool:
        # There's no real allocated buffer, no need to free it
        if isinstance(self.node.layout, ir.NoneLayout):
            return False
        for use in self.users:
            if isinstance(use.node, OutputNode):
                return False
        return True

    def codegen_originating_info(
        self, buffer: IndentedBuffer, only_once: bool = True
    ) -> None:
        if not config.comment_origin:
            return

        if only_once and self.written:
            return
        origins = self.node.origins
        out_lines = []

        for o in origins:
            if o.op == "output":
                # These are boring and samey
                continue

            out_lines.append("")
            # TODO(voz): Should the pragma be constant somewhere?
            out_lines.append("#pragma CMT ORIGIN:")
            op_info_str = f"#pragma CMT {o.op} {o.target}"
            if "seq_nr" in o.meta:
                op_info_str = op_info_str + f" seq_nr:{o.meta['seq_nr']}"
            out_lines.append(op_info_str)
            if "stack_trace" in o.meta:
                stack_trace = f"{o.meta['stack_trace']}"
                stack_trace_last_line = stack_trace.split("|")[-1]
                out_lines.append(
                    "#pragma CMT "
                    + stack_trace_last_line.replace("{", "{{")
                    .replace("}", "}}")
                    .replace("\n", "\\")
                )
                out_lines.append("#pragma CMT END ORIGIN")
                out_lines.append("")

        if len(out_lines) == 0:
            return

        # TODO(voz): Ostensibly, we should not need this. But there are cases where C++ codegen does
        # not use BracesBuffer, so we have no good indicator of a C++ buffer atm.
        buffer.writelines(out_lines)
        self.written = True


class ExternKernelSchedulerNode(NodeSchedulerNode):
    def debug_str_extra(self) -> str:
        return f"{self.get_name()}.node.kernel = {getattr(self.node, 'python_kernel_name', None)}"

    def is_extern(self) -> bool:
        return True

    def has_side_effects(self) -> bool:
        return hasattr(self.node, "has_side_effects") and self.node.has_side_effects()


class NopKernelSchedulerNode(NodeSchedulerNode):
    pass


def _get_multi_template_node(
    node: Union["SchedulerNode", "FusedSchedulerNode"]
) -> Optional[ir.MultiTemplateBuffer]:
    template = node.get_template_node()
    if template is None:
        return None
    if not isinstance(template, ir.MultiTemplateBuffer):
        return None
    return template


def debug_triton_code(node: Union["SchedulerNode", "FusedSchedulerNode"]) -> List[str]:
    lines = []

    template = _get_multi_template_node(node)
    if template is not None and template.make_kernel_render is None:
        lines.append(f"{node.get_name()} Unfinalized multi template buffer")
    else:
        snodes = (node,) if isinstance(node, SchedulerNode) else node.snodes
        device: torch.device = snodes[0].get_device()
        backend = node.scheduler.get_backend(device)
        from torch._inductor.codegen.triton import TritonScheduling
        backend = typing.cast(TritonScheduling, backend)
        V.graph.scheduler.current_device = device

        # Don't increment kernel count when generating debug string.
        # This will confuse some unit tests that check the number of
        # generated kernels.
        old_generated_kernel_count = metrics.generated_kernel_count
        triton_code = backend.generate_kernel_code_from_nodes(snodes).strip()
        metrics.generated_kernel_count = old_generated_kernel_count

        lines.append(f"{node.get_name()} Triton code:")
        lines.append(textwrap.indent(triton_code, "    "))
    return lines


class SchedulerNode(NodeSchedulerNode):
    def __init__(
        self,
        scheduler: "Scheduler",
        node: ir.Buffer,
    ) -> None:
        self._sizes: Tuple[Tuple[sympy.Expr, ...], Tuple[sympy.Expr, ...]]
        super().__init__(scheduler, node)
        self._compute_attrs()

    def _compute_attrs(
        self,
        extra_indexing_constraints: Optional[Tuple[Dict[Any, Any], List[Any]]] = None,
    ) -> None:
        assert isinstance(self.node, (ir.ComputedBuffer, ir.TemplateBuffer))
        self._sizes, self._body = self.node.simplify_and_reorder(
            extra_indexing_constraints=extra_indexing_constraints
        )

        group_fn = self.scheduler.get_backend(self.node.get_device()).group_fn
        self.group = (self.node.get_device(), group_fn(self._sizes))

        if isinstance(self.node, ir.TemplateBuffer):
            self.set_read_writes(self.node.normalized_read_writes())
        else:
            self.set_read_writes(
                dependencies.extract_read_writes(
                    self._body, *self._sizes, normalize=True
                )
            )

    def recompute_size_and_body(
        self, extra_indexing_constraints: Tuple[Dict[Any, Any], List[Any]]
    ) -> None:
        self._compute_attrs(extra_indexing_constraints=extra_indexing_constraints)

    def debug_str_extra(self) -> str:
        name = self.get_name()
        lines = [
            f"{name}.group.device = {self.group[0]}",
            f"{name}.group.iteration = {self.group[1]}",
            f"{name}.sizes = {self._sizes}",
        ]
        for dep in self.read_writes.reads_and_writes():
            buf_name = dep.name
            buf = V.graph.get_buffer(buf_name)
            lines.append(f"{buf_name}_layout = {pformat(buf.layout)}")
        if self.get_aliases():
            lines.append(f"{name}.aliases = {pformat(self.get_aliases())}")
        if self.get_mutations():
            lines.append(f"{name}.mutations = {pformat(self.get_mutations())}")
        if isinstance(self._body, ir.LoopBody):
            lines.append(f"class {name}_loop_body:")
            lines.append(textwrap.indent(self._body.debug_str(), "    "))

        if ir.is_triton(self.node.get_device()):
            lines.extend(debug_triton_code(self))

        return "\n".join(lines)

    def get_ranges(self) -> Sequence[Sequence[sympy.Expr]]:
        return self._sizes

    def is_reduction(self) -> bool:
        assert isinstance(
            self.node, (ir.ComputedBuffer, ir.TemplateBuffer)
        ), f"{type(self.node)=}"
        return bool(self.node.get_reduction_type())

    def is_split_scan(self) -> bool:
        assert isinstance(
            self.node, (ir.ComputedBuffer, ir.TemplateBuffer)
        ), f"{type(self.node)=}"
        return isinstance(self.node, ir.ComputedBuffer) and isinstance(
            self.node.data, ir.SplitScan
        )

    def is_template(self) -> bool:
        return isinstance(self.node, ir.TemplateBuffer)

    def get_template_node(self) -> Optional[ir.TemplateBuffer]:
        return self.node if isinstance(self.node, ir.TemplateBuffer) else None

    def run(self, *index_vars: Sequence[sympy.Expr]) -> None:
        self.decide_inplace_update()
        self.mark_run()
        self.codegen(index_vars)

    def mark_run(self) -> None:
        self.allocate()

    def ranges_from_index_vars(
        self, index_vars: Sequence[Sequence[sympy.Expr]]
    ) -> Dict[sympy.Expr, sympy.Expr]:
        sizes = self._sizes
        assert sum(map(len, sizes)) == sum(map(len, index_vars))
        var_ranges = dict(
            zip(
                itertools.chain.from_iterable(index_vars),
                itertools.chain.from_iterable(sizes),
            )
        )
        return var_ranges

    def codegen(self, index_vars: Sequence[Sequence[sympy.Expr]]) -> None:
        var_ranges = self.ranges_from_index_vars(index_vars)
        try:
            with V.set_ops_handler(
                SimplifyIndexing(V.get_ops_handler(), var_ranges)
            ), V.kernel.set_current_node(self):
                self._body(*index_vars)
        except Exception:
            log.fatal("Error in codegen for %s", self.node)
            raise

    def pointwise_read_writes(self) -> dependencies.ReadWrites:
        """
        Get the memory dependencies in the non-reduction axis.
        """
        sizes, reduction_sizes = self._sizes

        def fn(index: Sequence[sympy.Symbol]) -> str:
            return self._body(index, [sympy.Integer(0) for _ in reduction_sizes])

        return dependencies.extract_read_writes(fn, sizes)

    def can_inplace(self, read_dep: dependencies.Dep) -> bool:
        if self.get_aliases() or self.is_template():
            return False
        if len(self.read_writes.writes) == 1 and isinstance(
            read_dep, dependencies.MemoryDep
        ):
            write_dep = next(iter(self.read_writes.writes))
            assert isinstance(write_dep, dependencies.MemoryDep), f"{type(write_dep)=}"
            return read_dep.index == write_dep.index and read_dep.size == write_dep.size
        return False

    @cache_on_self
    def _get_atomic_add_buffers(self) -> Set[str]:
        buffers_store_as_atomic_add = set()
        if isinstance(self._body, ir.LoopBody):
            for node in self._body.get_nodes():
                if (
                    node.op == "call_method"
                    and node.target == "store"
                    and (
                        ("mode" in node.kwargs and node.kwargs["mode"] == "atomic_add")
                        or (len(node.args) == 5 and node.args[4] == "atomic_add")
                    )
                ):
                    buffers_store_as_atomic_add.add(
                        node.kwargs["name"]
                        if "name" in node.kwargs
                        else (node.args[1] if len(node.args) >= 2 else "")
                    )
        return buffers_store_as_atomic_add


class FusedSchedulerNode(BaseSchedulerNode):
    """
    This is a "fake" scheduler node that represents a group of scheduler nodes
    that are meant to be fused together. The way it does this is by maintaining
    its unmet dependencies as the union of its constituent nodes.
    """

    @classmethod
    def fuse(
        cls, node1: BaseSchedulerNode, node2: BaseSchedulerNode
    ) -> "FusedSchedulerNode":
        assert node1.scheduler is node2.scheduler
        assert isinstance(node1, (SchedulerNode, FusedSchedulerNode)) and isinstance(
            node2, (SchedulerNode, FusedSchedulerNode)
        )
        return cls(node1.scheduler, list(node1.get_nodes()) + list(node2.get_nodes()))

    def __init__(
        self, scheduler: "Scheduler", snodes: Sequence[BaseSchedulerNode]
    ) -> None:
        # NB: No need to call super().__init__() because we don't need to re-use any of its logic.
        self.snodes = snodes
        self.scheduler = scheduler
        self.users: List[NodeUser] = []
        self.inverse_users = []
        self.node_users = []
        self.group = max(snodes, key=lambda x: int(x.is_reduction())).group
        self.ancestors = set.union(
            *[x.ancestors for x in snodes if x.ancestors is not None]
        )
        self.last_usage: Set[str] = set()
        self.read_writes = dependencies.ReadWrites(set(), set(), set())

        self.set_read_writes(
            dependencies.ReadWrites.merge_list([x.read_writes for x in snodes])
        )

        self.unmet_dependencies = {
            dep
            for dep in set.union(*[x.unmet_dependencies for x in snodes])
            if dep.name not in self.get_names()
        } - self.read_writes.writes
        self.min_order = min(x.min_order for x in self.snodes)
        self.max_order = max(x.max_order for x in self.snodes)

    @cache_on_self
    def get_name(self) -> str:
        return "_".join([x.get_name() for x in self.snodes])

    def get_first_name(self) -> str:
        return self.snodes[0].get_name()

    @cache_on_self
    def get_names(self) -> Set[str]:
        return set.union(*[x.get_names() for x in self.snodes])

    def debug_str_extra(self) -> str:
        lines = [
            f"{self.get_name()}.snodes[{i}] =\n{node.debug_str()}"
            for i, node in enumerate(self.snodes)
        ]
        device = self.snodes[0].node.get_device()
        if ir.is_triton(device):
            lines.extend(debug_triton_code(self))

        return textwrap.indent("\n".join(lines).rstrip(), "    ")

    def set_last_usage(
        self, future_used_buffers: Set[str], mutation_real_name: Dict[str, str]
    ) -> None:
        # Set self.last_usage using the global information
        # This will be used for inter-kernel optimisations
        super().set_last_usage(future_used_buffers, mutation_real_name)
        # Set self.last_usage on the snodes
        # This will be used for optimisations within the kernel
        future_used_buffers: Set[str] = set()
        for node in reversed(self.snodes):
            node.set_last_usage(future_used_buffers, mutation_real_name)
            future_used_buffers.update(node.last_usage)

    @cache_on_self
    def used_buffer_names(self) -> Set[str]:
        return set.union(*[x.used_buffer_names() for x in self.snodes])

    @cache_on_self
    def used_or_aliased_buffer_names(self) -> Set[str]:
        return set.union(*[x.used_or_aliased_buffer_names() for x in self.snodes])

    def get_nodes(self) -> Sequence[BaseSchedulerNode]:
        return self.snodes

    def __repr__(self) -> str:
        return f"{type(self).__name__}(nodes={self.get_name()})"

    @cache_on_self
    def is_reduction(self) -> bool:
        return any(x.is_reduction() for x in self.snodes)

    @cache_on_self
    def is_split_scan(self) -> bool:
        return any(x.is_split_scan() for x in self.snodes)

    @cache_on_self
    def is_template(self) -> bool:
        return any(x.is_template() for x in self.snodes)

    @cache_on_self
    def get_template_node(self) -> Optional[ir.TemplateBuffer]:
        for node in self.snodes:
            if node.is_template():
                return node.get_template_node()
        return None

    def get_device(self) -> torch.device:
        return self.group[0]

    @cache_on_self
    def has_aliasing_or_mutation(self) -> bool:
        return any(x.has_aliasing_or_mutation() for x in self.snodes)

    @cache_on_self
    def op_counts(self) -> Counter[str]:
        op_counts: Counter[str] = collections.Counter()
        for node in self.snodes:
            op_counts.update(node.op_counts())
        return op_counts

    # None of these need to be implemented, as a FusedSchedulerNode is just an
    # abstraction for scheduling purposes
    def update_mutated_names(self, renames: Dict[str, str]) -> None:
        raise NotImplementedError

    def add_mutation_dep(self, name: Dep) -> None:
        raise NotImplementedError

    def set_users(self, users: List["NodeUser"]) -> None:
        raise NotImplementedError

    def get_aliases(self) -> Sequence[str]:
        raise NotImplementedError

    def get_mutations(self) -> List[str]:
        raise NotImplementedError

    def can_inplace(self, read_dep: dependencies.Dep) -> bool:
        raise NotImplementedError

    def debug_str(self) -> str:
        """Longer form printout for trace logs"""
        name = self.get_name()
        node_typestr = ",".join(type(n).__name__ for n in self.snodes)
        lines = [
            f"{name}: {type(self).__name__}({node_typestr})",
            f"{name}.writes = {pformat(self.read_writes.writes)}",
            f"{name}.unmet_dependencies = {pformat(self.unmet_dependencies)}",
            f"{name}.met_dependencies = {pformat(self.read_writes.reads - self.unmet_dependencies)}",
            f"{name}.users = {self.users}",
        ]
        try:
            lines += [
                self.debug_str_extra(),
            ]
        except Exception:
            log.warning("Ignoring error in debug_str()", exc_info=True)

        return "\n".join(lines).rstrip()


class ForeachKernelSchedulerNode(FusedSchedulerNode):
    """Scheduler node which consists of a list of scheduler nodes that each operate on a
    distinct tensor in a list of tensors."""

    def get_consumer_subnode_for(
        self, producer: BaseSchedulerNode
    ) -> Optional[BaseSchedulerNode]:
        if producer.get_name() in self.read_to_node:
            return self.read_to_node[producer.get_name()]

        return None

    def get_producer_subnode_for(
        self, consumer: BaseSchedulerNode
    ) -> Optional[BaseSchedulerNode]:
        for rd in consumer.read_writes.reads:
            if rd.name in self.name_to_node:
                return self.name_to_node[rd.name]

        return None

    @classmethod
    def can_fuse(cls, producer: BaseSchedulerNode, consumer: BaseSchedulerNode) -> bool:
        why = WhyNoFuse(producer, consumer)
        if producer.is_foreach() and consumer.is_foreach():
            producer = typing.cast(ForeachKernelSchedulerNode, producer)
            consumer = typing.cast(ForeachKernelSchedulerNode, consumer)
            foreach_match = len(producer.snodes) == len(consumer.snodes)
            if not foreach_match:
                why("foreach do not have same length")
            return foreach_match and all(
                producer.scheduler.can_fuse(l, r)
                for l, r in zip(producer.snodes, consumer.snodes)
            )
        elif consumer.is_foreach():
            consumer = typing.cast(ForeachKernelSchedulerNode, consumer)
            consumer_subnode = consumer.get_consumer_subnode_for(producer)
            if consumer_subnode is not None:
                return consumer.scheduler.can_fuse(producer, consumer_subnode)

            why("candidate producer is not dep of any foreach consumer")
            return False

        elif producer.is_foreach():
            producer = typing.cast(ForeachKernelSchedulerNode, producer)
            producer_subnode = producer.get_producer_subnode_for(consumer)
            if producer_subnode is not None:
                return producer.scheduler.can_fuse(producer_subnode, consumer)

            why("candidate consumer has no dep in any foreach producer")
            return False

        raise AssertionError(
            "At least one node passed to ForeachKernelSchedulerNode.can_fuse should be a foreach node"
        )

    @classmethod
    def fuse(
        cls, producer: BaseSchedulerNode, consumer: BaseSchedulerNode
    ) -> "ForeachKernelSchedulerNode":
        assert producer.is_foreach() or consumer.is_foreach()
        prev_node_1 = None
        prev_node_2 = None
        fused_nodes: List[BaseSchedulerNode]
        if producer.is_foreach() and consumer.is_foreach():
            producer = typing.cast(ForeachKernelSchedulerNode, producer)
            consumer = typing.cast(ForeachKernelSchedulerNode, consumer)
            fused_nodes = [
                FusedSchedulerNode.fuse(l, r)
                for l, r in zip(producer.snodes, consumer.snodes)
            ]
        elif producer.is_foreach():
            producer = typing.cast(ForeachKernelSchedulerNode, producer)
            producer_subnode = producer.get_producer_subnode_for(consumer)
            fused_nodes = []
            prev_node_1 = producer
            prev_node_2 = None
            for node in producer.snodes:
                if node is producer_subnode:
                    new_node = FusedSchedulerNode.fuse(node, consumer)
                    prev_node_2 = new_node
                    fused_nodes.append(new_node)
                else:
                    fused_nodes.append(node)

        elif consumer.is_foreach():
            consumer = typing.cast(ForeachKernelSchedulerNode, consumer)
            consumer_subnode = consumer.get_consumer_subnode_for(producer)
            fused_nodes = []
            prev_node_1 = consumer
            prev_node_2 = None

            for node in consumer.snodes:
                if node is consumer_subnode:
                    new_node = FusedSchedulerNode.fuse(producer, node)
                    prev_node_2 = new_node
                    fused_nodes.append(new_node)
                else:
                    fused_nodes.append(node)

        return cls(producer.scheduler, fused_nodes, prev_node_1, prev_node_2)

    def __init__(
        self,
        scheduler: "Scheduler",
        nodes: Sequence[BaseSchedulerNode],
        prev_node_1: Optional[BaseSchedulerNode] = None,
        prev_node_2: Optional[BaseSchedulerNode] = None,
    ) -> None:
        self.read_to_node = {}
        self.name_to_node = {}

        if prev_node_1 is None or prev_node_2 is None:
            super().__init__(scheduler, nodes)

            for node in nodes:
                for read in node.read_writes.reads:
                    self.read_to_node[read.name] = node

                for name in node.get_names():
                    self.name_to_node[name] = node
        else:
            self.scheduler = scheduler
            self.snodes = nodes
            # Copy prev_node_1's buffer so we don't have to check for `None`
            # everywhere.
            self.node: ir.Buffer = prev_node_1.node
            self.users: List[NodeUser] = []

            self.set_read_writes(
                dependencies.ReadWrites.merge_list(
                    [prev_node_1.read_writes, prev_node_2.read_writes]
                )
            )

            self.unmet_dependencies = {
                dep
                for dep in set.union(
                    prev_node_1.unmet_dependencies, prev_node_2.unmet_dependencies
                )
                if dep.name not in self.get_names()
            } - self.read_writes.writes

            self.min_order = min([prev_node_1.min_order, prev_node_2.min_order])
            self.max_order = max([prev_node_1.max_order, prev_node_2.max_order])

            foreach_node: ForeachKernelSchedulerNode = typing.cast(
                ForeachKernelSchedulerNode,
                prev_node_1 if prev_node_1.is_foreach() else prev_node_2,
            )
            other_node = prev_node_2 if prev_node_1.is_foreach() else prev_node_1

            self.ancestors = foreach_node.ancestors
            self.ancestors.update(other_node.ancestors)

            self.name_to_node = foreach_node.name_to_node
            for name in other_node.get_names():
                self.name_to_node[name] = other_node

        self.group = (nodes[0].get_device(), "foreach")

        self.origins: Set[torch.fx.Node] = set()

    def mark_run(self) -> None:
        raise NotImplementedError

    def codegen(self) -> None:
        assert isinstance(self.node, ir.ComputedBuffer), f"{type(self.node)=}"
        self.node.get_store_function()(self.node.make_loader()())

    def can_free(self) -> bool:
        raise NotImplementedError

    def is_foreach(self) -> bool:
        return True

    def get_subkernel_nodes(self) -> List[BaseSchedulerNode]:
        """Returns a list of nodes which comprise the foreach kernel, operating on corresponding elements of our input lists.
        These nodes may be vertically fused."""
        return list(self.snodes)

    def get_nodes(self) -> Sequence[BaseSchedulerNode]:
        """Returns all nodes contained in this kernel, unpacking fused nodes into their constituent scheduler nodes."""
        return list(itertools.chain.from_iterable(x.get_nodes() for x in self.snodes))

    def get_first_name(self) -> str:
        return self.snodes[0].get_first_name()

    def prune_redundant_deps(
        self, name_to_fused_node: Dict[str, BaseSchedulerNode]
    ) -> None:
        _prune_redundant_deps(self, name_to_fused_node)

        for node in self.snodes:
            node.prune_redundant_deps(name_to_fused_node)


def pick_loop_order(
    stride_lengths: List[List[int]],
    sizes: List[sympy.Expr],
    priority_idx: Tuple[int, ...] = (),
) -> List[int]:
    """
    A heuristic to decide loop iteration orders.  This has not been well
    tuned and may be something we should autotune.
    """

    @functools.cmp_to_key
    def index_cmp(a: int, b: int) -> int:
        if sizes[a] == 1 or sizes[b] == 1:
            # 1-sizes don't matter, just move them to the end
            return cmp(sizes[a] == 1, sizes[b] == 1)

        stride_len_a = [sl[a] for sl in stride_lengths]
        stride_len_b = [sl[b] for sl in stride_lengths]

        # equivalent to
        # np.logical_or(stride_lengths[:, b] == 0, stride_lengths[:, a] < stride_lengths[:, b]).all()
        a_first = sum(
            sl_b == 0 or sl_a < sl_b for sl_a, sl_b in zip(stride_len_a, stride_len_b)
        )
        b_first = sum(
            sl_a == 0 or sl_b < sl_a for sl_a, sl_b in zip(stride_len_a, stride_len_b)
        )
        if a_first > b_first:
            return -1
        if b_first > a_first:
            return 1

        # otherwise contiguous
        return cmp(b, a)

    order = list(reversed(range(len(stride_lengths[0]))))
    if len(priority_idx) > 0:
        # if we have priority node, only use that node's order
        stride_lengths = [stride_lengths[pi] for pi in priority_idx]
    if config.pick_loop_orders:
        order.sort(key=index_cmp)
    return order


@dataclasses.dataclass
class NodeUser:
    node: Union[BaseSchedulerNode, OutputNode]
    can_inplace: bool = False

    # A weak user must be scheduled after a given node, but doesn't actually
    # use the result
    is_weak: bool = False

    def __hash__(self) -> int:
        return hash((self.node.get_name(), self.can_inplace, self.is_weak))

    def __eq__(self, other: object) -> bool:
        return (
            isinstance(other, NodeUser)
            and self.get_name() == other.get_name()
            and self.can_inplace == other.can_inplace
            and self.is_weak == other.is_weak
        )

    def get_name(self) -> str:
        return self.node.get_name()

    def merge(self, other: "NodeUser") -> "NodeUser":
        assert self.node is other.node
        return NodeUser(
            self.node,
            self.can_inplace and other.can_inplace,
            self.is_weak and other.is_weak,
        )


_post_grad_graph_counter = itertools.count()


class Scheduler:
    @dynamo_timed
    def __init__(self, nodes: List[ir.Buffer]) -> None:
        super().__init__()
        V.graph.scheduler = self
        self.backends: Dict[torch.device, BaseScheduling] = {}
        self.post_grad_graph_id = next(_post_grad_graph_counter)

        self.available_buffer_names = {
            *V.graph.graph_inputs.keys(),
            *V.graph.constants.keys(),
            *V.graph.torchbind_constants.keys(),
        }

        self.nodes = [self.create_scheduler_node(n) for n in nodes]

        # some new constants could have been created above
        self.available_buffer_names.update(V.graph.constants.keys())
        for node in self.nodes:
            node.prune_deps()

        self.name_to_node: Dict[str, BaseSchedulerNode] = {
            n.get_name(): n for n in self.nodes
        }
        self.name_to_fused_node: Dict[str, BaseSchedulerNode] = (
            dict()
        )  # set in fuse_nodes()

        # mutation_real_name: Maps back to the original name for codegen
        # Example:
        # If you mutate buf0 inside of buf1's kernel, then:
        # mutation_real_name = {"buf0" : "buf1"}
        # all subsequent uses of buf0 become buf1's usage in dependency graph
        self.mutation_real_name: Dict[str, str] = {}

        # We handle mutation by renaming modified versions of the same
        # buffer in the dependency graph to prevent cycles.
        # mutation_renames: tracks the current name for a given buffer
        #                   (changed once per mutation)
        # Example:
        # If you mutate buf0 inside of buf1's kernel, then:
        # mutation_renames = {"buf1" : "buf0"}
        # in codegen we only use buf0, never buf1
        self.mutation_renames: Dict[str, str] = {}

        self.compute_dependencies()
        self.topological_sort_schedule()
        self.dead_node_elimination()
        if config.reorder_for_compute_comm_overlap:
            comms.decide_global_ordering_of_comms(self.nodes)
        self.compute_ancestors()

        metrics.ir_nodes_pre_fusion += len(self.nodes)
        V.debug.ir_pre_fusion(self.nodes)
        self.num_orig_nodes = len(self.nodes)
        self.name_to_fused_node = {n.get_name(): n for n in self.nodes}
        self.create_foreach_nodes()
        self.topological_sort_schedule()
        self.logged_slow_fusion: Set[Tuple[str, str]] = set()
        self.fuse_nodes()
        self.finalize_multi_template_buffers()
        if config.reorder_for_compute_comm_overlap:
            # Refresh node_users and inverse_users to reflect fused nodes
            self.compute_node_users()
            self.nodes = comms.reorder_compute_and_comm_for_overlap(self.nodes)
        self.compute_last_usage()
        V.debug.ir_post_fusion(self.nodes)
        V.debug.graph_diagram(self.nodes)
        self.debug_draw_graph()

        # used during codegen:
        self.current_device: Optional[torch.device] = None
        self.buffer_names_to_free: Set[str] = set()

        # fx graph node to the position it appears in the graph
        # for debug attribution
        self.origin_to_index: Dict[torch.fx.Node, int] = {}

        get_metric_table("graph_stats").add_row(
            lambda: {
                "graph_id": self.post_grad_graph_id,
                "num_nodes_before_fusion": self.num_orig_nodes,
                "num_nodes_after_fusion": len(self.nodes),
            }
        )

    def debug_draw_graph(self) -> None:
        """Generate an image of the graph for debugging"""
        if os.environ.get("INDUCTOR_WRITE_SCHEDULER_GRAPH", None) == "1":
            from .debug import draw_buffers

            draw_buffers(self.nodes, print_graph=True)

    def debug_print_nodes(self, label: str) -> None:
        if log.isEnabledFor(logging.INFO):
            log.info("%s:", label)
            for node in self.nodes:
                node.log_details()

    def create_scheduler_node(self, node: ir.Buffer) -> BaseSchedulerNode:
        assert (
            node.origins is not None
        ), "All nodes passed to scheduling must have an origin"
        if node.is_no_op():
            return NopKernelSchedulerNode(self, node)
        elif isinstance(node, (ir.ComputedBuffer, ir.TemplateBuffer)):
            return SchedulerNode(self, node)
        elif isinstance(node, ir.ExternKernel):
            return ExternKernelSchedulerNode(self, node)
        else:
            raise NotImplementedError(node)

    def create_foreach_nodes(self) -> None:
        removed_node_names = set()
        fe_nodes = []
        kept_node_names = self.name_to_fused_node.keys()

        for names in V.graph.lists.values():
            names = [
                name
                for name in names
                if name in kept_node_names
                and not isinstance(self.name_to_node[name], NopKernelSchedulerNode)
            ]
            if not names:
                # All nodes eliminated
                continue

            removed_node_names.update(names)
            snodes = [self.name_to_node[name] for name in names]

            fe_node = ForeachKernelSchedulerNode(self, snodes)

            fe_nodes.append(fe_node)

            for name in names:
                self.name_to_fused_node[name] = fe_node

        fe_nodes = typing.cast(List[BaseSchedulerNode], fe_nodes)
        self.nodes = [
            node for node in self.nodes if node.get_name() not in removed_node_names
        ] + fe_nodes

    def compute_dependencies(self) -> None:
        """
        Create dependency edges between nodes, handling aliasing and
        mutation properly.
        """

        T = TypeVar("T")

        class DedupList(Generic[T]):
            """
            This data structure behaves like a list except it makes sure the
            elements remain unique.
            Normally one could use a set/dict for this purpose however
            the list in question gets elements appended as it is being
            iterated over which means that we need to keep the list
            semantics.
            """

            def __init__(
                self,
                items: Optional[List[T]] = None,
                membership: Optional[Set[T]] = None,
            ) -> None:
                self.items = items or list()
                self.membership = membership or set()

            def append(self, node_user: T) -> None:
                if node_user in self.membership:
                    return
                self.items.append(node_user)
                self.membership.add(node_user)

            def __add__(self, other: "DedupList[T]") -> "DedupList[T]":
                new_membership = set.union(self.membership, other.membership)
                new_items = self.items + [
                    x for x in other.items if x not in self.membership
                ]
                return DedupList(new_items, new_membership)

        name_to_users: DefaultDict[str, DedupList[NodeUser]] = collections.defaultdict(
            DedupList
        )

        # handle aliasing by using python aliasing in name_to_users
        # if foo aliases bar then we will make name_to_users["foo"] point
        # to the same python list as name_to_users["bar"]
        for node1 in self.nodes:
            node1_name = node1.get_name()
            for node2_name in node1.get_aliases():
                if node1_name in name_to_users and node2_name in name_to_users:
                    # merge the two
                    list1 = name_to_users[node1_name]
                    list2 = name_to_users[node2_name]
                    combined = list1 + list2
                    for key in name_to_users.keys():
                        if name_to_users[key] is list1 or name_to_users[key] is list2:
                            name_to_users[key] = combined
                elif node1_name in name_to_users:
                    name_to_users[node2_name] = name_to_users[node1_name]
                else:
                    name_to_users[node1_name] = name_to_users[node2_name]

        def rename(n: str) -> str:
            if n in self.mutation_renames:
                return rename(self.mutation_renames[n])
            return n

        def dep_closure(node_name: str) -> Set[str]:
            reachable_names = {node_name}
            node = self.name_to_node[node_name]
            write_dep = next(iter(node.read_writes.writes))
            for read_dep in node.read_writes.reads:
                if (
                    read_dep.name in self.name_to_node
                    and isinstance(read_dep, dependencies.MemoryDep)
                    and isinstance(write_dep, dependencies.MemoryDep)
                    and read_dep.index == write_dep.index
                    and read_dep.size == write_dep.size
                ):
                    reachable_names.update(dep_closure(read_dep.name))
            return reachable_names

        def add_user(
            used_by_name: str,
            user_node: Union[BaseSchedulerNode, OutputNode],
            can_inplace: bool = False,
            is_weak: bool = False,
        ) -> None:
            name_to_users[rename(used_by_name)].append(
                NodeUser(user_node, can_inplace, is_weak)
            )

        unbacked_symbol_to_origin_node = {}

        # NB: None means that the dependency is on an input.  Don't actually
        # generate a dependency because if we do, Inductor will start trying
        # to free the unbacked int but that's pointless
        for name, val in V.graph.graph_inputs.items():
            if isinstance(val, sympy.Symbol):
                unbacked_symbol_to_origin_node[val] = None

        for node in self.nodes:
            log.debug("scheduling %s", node.node)

            # unbacked symbols don't follow ordinary buffer dependencies, so
            # we track their def/uses separately
            unbacked_symbol_defs = sorted(
                node.node.get_unbacked_symbol_defs(), key=lambda x: x.name
            )
            for s in unbacked_symbol_defs:
                assert isinstance(s, sympy.Symbol)
                # Pick the first definer as canonical.  There may be multiple
                # because if a MultiOutputLayout buffer propagates an unbacked
                # symint to multiple outputs, they will all claim to def it.
                if s not in unbacked_symbol_to_origin_node:
                    unbacked_symbol_to_origin_node[s] = node.get_name()

            unbacked_symbol_uses = sorted(
                node.node.get_unbacked_symbol_uses(), key=lambda x: x.name
            )
            # if a kernel takes unbacked symints, register dependencies
            for s in unbacked_symbol_uses:
                assert (
                    s in unbacked_symbol_to_origin_node
                ), f"{s} not in {unbacked_symbol_to_origin_node}"
                if (r := unbacked_symbol_to_origin_node[s]) is not None:
                    node.add_fake_dep(StarDep(r))

            if (
                len(node.read_writes.writes) == 1
                and (dep := next(iter(node.read_writes.writes)))
                and isinstance(dep, MemoryDep)
            ):
                node_mode = dep.mode
            else:
                node_mode = None

            # a node will mutate either 0 or 1 buffers
            assert len(node.get_mutations()) <= 1
            for alt_name in node.get_mutations():
                alt_name = rename(alt_name)
                # this node must run after the prior writer
                add_user(alt_name, node)
                node.add_mutation_dep(StarDep(alt_name, mode=node_mode))
                for other_node in name_to_users[alt_name].items:
                    # this node must run after all prior readers
                    other_name = rename(other_node.get_name())
                    known_dep_node_names = dep_closure(node.get_name())
                    if other_name not in known_dep_node_names:
                        # If this node already directly or indirectly depends on other_node,
                        # we don't need to insert an extra dep.
                        node.add_mutation_dep(WeakDep(other_name))
                        add_user(other_name, node, is_weak=True)

            # add normal non-mutation dependencies
            for read in node.read_writes.reads:
                is_weak = isinstance(read, WeakDep)
                add_user(read.name, node, node.can_inplace(read), is_weak)

            node.update_mutated_names(self.mutation_renames)

            # update our renaming scheme for the next iteration
            for alt_name in node.get_mutations():
                self.mutation_renames[rename(alt_name)] = node.get_name()
                self.mutation_renames[alt_name] = node.get_name()
                self.mutation_real_name[node.get_name()] = self.mutation_real_name.get(
                    alt_name, alt_name
                )

        # make sure outputs aren't dead-code-eliminated
        for node_name in V.graph.get_output_names():
            log.debug("scheduling output %s", node_name)
            add_user(node_name, OutputNode(StarDep(node_name)))

        # make sure unbacked symints aren't dead-code-eliminated
        for node in V.graph.graph_outputs:
            for s in node.get_unbacked_symbol_uses():
                assert (
                    s in unbacked_symbol_to_origin_node
                ), f"{s} not in {unbacked_symbol_to_origin_node.keys()}"
                if (node_name := unbacked_symbol_to_origin_node[s]) is not None:
                    log.debug(
                        "scheduling output %s for unbacked symint %s", node_name, s
                    )
                    add_user(node_name, OutputNode(StarDep(node_name)))

        # make sure input mutation isn't dead-code-eliminated
        for name in self.mutation_renames:
            if name in V.graph.graph_inputs:
                add_user(name, OutputNode(StarDep(name)))
                V.graph.mutated_inputs.add(name)
            elif name in V.graph.constants:
                # In AOTI, module parameters and buffers are not lifted as graph inputs
                add_user(name, OutputNode(StarDep(name)))

        inp_names = {
            name: index for index, name in enumerate(V.graph.graph_inputs.keys())
        }
        V.graph.mutated_input_idxs = [
            inp_names[name] for name in V.graph.mutated_inputs
        ]

        # copy users information onto the nodes
        for node in self.nodes:
            node.set_users(name_to_users[node.get_name()].items)

        # populate inverse_users
        for node in self.nodes:
            for user in node.users:
                user.node.inverse_users.append(node)

    def compute_node_users(self) -> None:
        # set up buffer name to (fused)snode mapping
        buf_to_snode: Dict[str, BaseSchedulerNode] = {}
        for node in self.nodes:
            if isinstance(node, FusedSchedulerNode):
                for x in node.snodes:
                    buf_to_snode[x.get_name()] = node
            buf_to_snode[node.get_name()] = node

        for node in self.nodes:
            node.node_users = []
            node.inverse_users = []

        # compute inverse_users
        for node in self.nodes:
            inverse_users = []
            for dep in node.unmet_dependencies:
                assert dep.name in buf_to_snode
                dep_node = buf_to_snode[dep.name]
                inverse_users.append(dep_node)
            node.inverse_users = inverse_users

        # compute node_users
        # TODO: ideally, we should deduplicate .users and .node_users,
        # but currently .users contains extra information that's difficult to
        # extract into a standalone container.
        node_to_users: Dict[BaseSchedulerNode, List[BaseSchedulerNode]] = {}
        for node in self.nodes:
            for inverse_user in node.inverse_users:
                node_to_users.setdefault(inverse_user, []).append(node)
        for node, users in node_to_users.items():
            node.node_users = users

    def dead_node_elimination(self) -> None:
        """
        Remove any nodes without users
        """
        again = True  # repeat until a fixed point
        while again:
            updated_nodes = []
            for node in self.nodes:

                def can_eliminate_user(user: NodeUser) -> bool:
                    return user.is_weak or user.get_name() in V.graph.removed_buffers

                can_eliminate = not node.has_side_effects() and all(
                    can_eliminate_user(u) for u in node.users
                )

                if not can_eliminate:
                    updated_nodes.append(node)
                else:
                    # dead code
                    log.debug("removed dead node: %s", node.get_name())
                    V.graph.removed_buffers.add(node.get_name())

            again = len(self.nodes) > len(updated_nodes)
            self.nodes = updated_nodes

        # Prune any WeakDeps no longer needed
        for node in self.nodes:
            node.prune_weak_deps()

    def topological_sort_schedule(self) -> None:
        """
        Ensure self.nodes is in topologically sorted order
        """
        seen: Set[BaseSchedulerNode] = set()
        name_to_node: Dict[str, BaseSchedulerNode] = dict()
        result: List[BaseSchedulerNode] = []

        def visit(n: BaseSchedulerNode) -> None:
            if n not in seen:
                seen.add(n)
                for dep in sorted(n.unmet_dependencies, key=lambda d: d.name):
                    visit(name_to_node[dep.name])
                result.append(n)

        for node in self.nodes:
            for name in node.get_names():
                name_to_node[name] = node
        for node in self.nodes:
            visit(node)
        self.nodes = result

    def compute_ancestors(self) -> None:
        """
        Populate each node.ancestors
        """
        # note self.nodes is topologically sorted
        name_to_ancestors: Dict[str, Set[str]] = {}
        for node in self.nodes:
            ancestors = set()
            for dep in node.unmet_dependencies:
                ancestors.add(dep.name)
                ancestors |= name_to_ancestors[dep.name]
            name_to_ancestors[node.get_name()] = ancestors
            node.ancestors = ancestors

        for order, node in enumerate(self.nodes):
            node.min_order = order
            node.max_order = order

    def fuse_nodes(self) -> None:
        """
        Mutates self.nodes to combine nodes into FusedSchedulerNodes.
        """
        for i in range(10):
            old_len = len(self.nodes)
            fusion_log.debug(
                "===== attempting fusion (%d/10): %d nodes =====",
                i + 1,
                old_len,
            )
            self.fuse_nodes_once()
            new_len = len(self.nodes)
            fusion_log.debug(
                "completed fusion round (%d/10): fused %d nodes into %d nodes\n",
                i + 1,
                old_len,
                new_len,
            )
            if new_len == old_len or new_len == 1:
                fusion_log.debug("===== fusion complete (%d iterations) =====", i + 1)
                break

    def benchmark_fused_nodes(
        self, nodes: Sequence[BaseSchedulerNode]
    ) -> Tuple[float, str]:
        """
        Benchmark fused list of nodes and return the execution time
        in milliseconds on randomly generated inputs.
        """
        assert len(nodes) > 0
        device = nodes[0].get_device()
        self.current_device = device
        backend = self.get_backend(device)
        return backend.benchmark_fused_nodes(nodes)

    def finalize_multi_template_buffers(self) -> None:
        def replace_buffer(
            orig_node: ir.MultiTemplateBuffer, new_node: ir.Buffer
        ) -> None:
            replaced_name = new_node.name
            orig_name = orig_node.get_name()
            assert isinstance(orig_name, str) and isinstance(replaced_name, str)

            del V.graph.name_to_buffer[replaced_name]
            new_node.name = orig_name

            V.graph.buffers.remove(orig_node)
            V.graph.name_to_buffer[orig_name] = new_node

        for i, node in enumerate(self.nodes):
            if isinstance(node, SchedulerNode) and isinstance(
                node.node, ir.MultiTemplateBuffer
            ):
                multi_node = node.node
                min_node_unfused, _ = multi_node.get_min_choice()

                if isinstance(
                    min_node_unfused,
                    torch._inductor.ir.TritonTemplateCallerBase,
                ):
                    node.node.finalize_as_triton_caller(min_node_unfused)
                    continue

                out_tensorbox = min_node_unfused.output_node()
                out_storage = out_tensorbox.data
                assert isinstance(out_storage, ir.StorageBox)
                out_buffer = out_storage.data
                assert isinstance(out_buffer, ir.Buffer)

                out_buffer.layout = multi_node.layout
                replace_buffer(multi_node, out_buffer)
                new_scheduler_node = self.create_scheduler_node(out_buffer)

                self.nodes[i] = new_scheduler_node
                self.name_to_node[node.get_name()] = new_scheduler_node
                self.name_to_fused_node[node.get_name()] = new_scheduler_node

                new_scheduler_node.users = node.users
                new_scheduler_node.min_order = node.min_order
                new_scheduler_node.max_order = node.max_order
                new_scheduler_node.last_usage = node.last_usage
                for user in new_scheduler_node.users:
                    user.node.inverse_users.remove(node)
                    user.node.inverse_users.append(new_scheduler_node)

    def speedup_by_fusion(
        self, node1: BaseSchedulerNode, node2: BaseSchedulerNode
    ) -> bool:
        """
        If config.benchmark_fusion is False, always return True.
        Otherwise, return True if fusion can brings speedup.
        """

        is_multi_template = node1.is_template() and isinstance(
            node1.get_template_node(), ir.MultiTemplateBuffer
        )
        if not config.benchmark_fusion and not is_multi_template:
            return True

        if (
            node1.is_template()
            and not isinstance(node1.get_template_node(), ir.TritonTemplateBuffer)
            or node1.is_foreach()
            or node2.is_foreach()
        ):
            # TODO support benchmarking epilogue fusion
            return True

        node_list_1 = node1.get_nodes()
        device = node_list_1[0].get_device()

        # don't support benchmark fusion for CPU right now.
        if device.type == "cpu":
            return True

        node_list_2 = node2.get_nodes()
        node_list_fused = list(itertools.chain(node_list_1, node_list_2))

        # We can not accurately benchmark kernel using atomic_add
        # due to how we generate random integer inputs.
        # Skip benchmarking them by allowing fusion.
        if any(
            hasattr(n.node, "data")
            and hasattr(n.node.data, "scatter_mode")
            and n.node.data.scatter_mode == "atomic_add"
            for n in node_list_fused
        ):
            return True

        from triton.compiler.errors import CompilationError

        why = WhyNoFuse(node1, node2)

        def log_fusion(ms_fused: float, ms1: float, ms2: float) -> None:
            if fusion_log.isEnabledFor(logging.DEBUG):
                if ms_fused < ms1 + ms2:
                    fusion_log.debug(
                        "can fuse (benchmark): fusing %s with %s cause %sx speedup",
                        node1.get_names(),
                        node2.get_names(),
                        green_text(f"{(ms1 + ms2) / ms_fused:.3f}"),
                    )
                else:
                    fusion_log.debug(
                        "cannot fuse (benchmark): fusing %s with %s cause %sx slowdown",
                        node1.get_names(),
                        node2.get_names(),
                        red_text(f"{ms_fused / (ms1 + ms2):.3f}"),
                    )

        if isinstance(node1, SchedulerNode) and isinstance(
            node1.node, ir.MultiTemplateBuffer
        ):
            multi_node = node1.node
            choice_timings = multi_node.choice_timings

            _, ms1 = multi_node.get_min_choice()
            ms2, path2 = self.benchmark_fused_nodes(node_list_2)

            min_ms_fused = float("inf")
            ms_fused_choice = None

            triton_choices = 0

            for choice, unfused_time in choice_timings.items():
                if not isinstance(choice, torch._inductor.ir.TritonTemplateCallerBase):
                    continue

                if unfused_time >= ms1 + ms2:
                    continue

                triton_choices += 1
                if triton_choices > config.max_epilogue_benchmarked_choices:
                    break

                # TODO - parallel compile triton templates
                # TODO - should prune/skip choices that are not within certain % of best choice
                with node1.node.swap_as_triton_caller(choice):
                    ms_fused, _ = self.benchmark_fused_nodes(node_list_fused)

                    if ms_fused < min_ms_fused:
                        min_ms_fused = ms_fused
                        ms_fused_choice = choice

            log_fusion(min_ms_fused, ms1, ms2)

            # after we do a fusion, we finalize a triton template.
            # TODO - could preserve multi template and choices for subsequent fusions
            if min_ms_fused < (ms1 + ms2) and ms_fused_choice is not None:
                node1.node.finalize_as_triton_caller(ms_fused_choice)
                return True
            else:
                return False
        else:
            try:
                ms1, path1 = self.benchmark_fused_nodes(node_list_1)
                if math.isinf(ms1):
                    why("register spilling of the first kernel")
                    return False
                ms2, path2 = self.benchmark_fused_nodes(node_list_2)
                if math.isinf(ms2):
                    why("register spilling of the second kernel")
                    return False
                ms_fused, path_fused = self.benchmark_fused_nodes(node_list_fused)
                if math.isinf(ms_fused):
                    why("register spilling of the fused kernel")
                    return False
            except CompilationError as e:
                # workaround triton issue: https://github.com/openai/triton/issues/2151
                if "Loop-carried variable" in str(e):
                    return True  # allow fusion
                else:
                    raise

        log_fusion(ms_fused, ms1, ms2)
        if (
            is_metric_table_enabled("slow_fusion")
            and ms_fused >= ms1 + ms2
            and (path1, path2) not in self.logged_slow_fusion
        ):
            self.logged_slow_fusion.add((path1, path2))
            get_metric_table("slow_fusion").add_row(
                lambda: {
                    "kernel1_path": path1,
                    "kernel1_latency": ms1,
                    "kernel2_path": path2,
                    "kernel2_latency": ms2,
                    "fused_kernel_path": path_fused,
                    "fused_kernel_latency": ms_fused,
                    "slow_down_ratio": ms_fused / (ms1 + ms2),
                }
            )
        return ms_fused < ms1 + ms2

    def fuse_nodes_once(self) -> None:
        """
        Mutates self.nodes to combine nodes into FusedSchedulerNodes.

        This relies on two key functions to control the logic:
            - self.can_fuse(): checks if a fusion is legal
            - self.score_fusion(): assigns priority to a given fusion
        """
        fused_nodes = set(self.nodes)
        for node1, node2 in self.get_possible_fusions():
            node1 = self.name_to_fused_node[node1.get_first_name()]
            node2 = self.name_to_fused_node[node2.get_first_name()]
            if self.can_fuse(node1, node2) and not self.will_fusion_create_cycle(
                node1, node2
            ):
                if not self.speedup_by_fusion(node1, node2):
                    continue
                fusion_log.debug(
                    "fusing %s with %s", node1.get_name(), node2.get_name()
                )

                # above can_fuse asserts that node2 has the same device
                device = node1.get_device()
                node3 = self.get_backend(device).fuse(node1, node2)
                fused_nodes.remove(node1)
                fused_nodes.remove(node2)
                fused_nodes.add(node3)
                self.name_to_fused_node.update(
                    {n.get_name(): node3 for n in node3.get_nodes()}
                )
        self.nodes = sorted(fused_nodes, key=lambda x: x.min_order)
        self.topological_sort_schedule()
        self.prune_redundant_deps()

    def prune_redundant_deps(self) -> None:
        for node in self.nodes:
            node.prune_redundant_deps(self.name_to_fused_node)

    def get_possible_fusions(self) -> List[Tuple[BaseSchedulerNode, BaseSchedulerNode]]:
        """
        Helper to find all legal fusion opportunities, sorted by self.score_fusion()
        """
        possible_fusions = []
        seen = set()

        def check_all_pairs(nodes: List[BaseSchedulerNode]) -> None:
            for node1_index, node1 in enumerate(nodes):
                for node2 in nodes[node1_index + 1 :]:
                    key = (node1, node2)
                    if key in seen:
                        continue
                    seen.add(key)

                    if self.can_fuse(node1, node2):
                        possible_fusions.append(key)
                    elif (node2.is_template() or node2.is_foreach()) and self.can_fuse(
                        node2, node1
                    ):
                        # foreach fusions and epilogue fusions are order dependent
                        possible_fusions.append((node2, node1))

        buffer_names_grouping: Dict[str, List[BaseSchedulerNode]] = (
            collections.defaultdict(list)
        )
        for node in self.nodes:
            for buf in node.used_buffer_names():
                buffer_names_grouping[buf].append(node)
        for node_grouping in buffer_names_grouping.values():
            check_all_pairs(node_grouping)

        if config.aggressive_fusion:
            group_grouping = collections.defaultdict(list)
            for node in self.nodes:
                group = getattr(node, "group", None)
                if group:
                    group_grouping[group].append(node)
            for node_grouping in group_grouping.values():
                check_all_pairs(node_grouping)

        possible_fusions = self.get_possible_fusions_with_highest_priority(
            possible_fusions
        )
        possible_fusions.sort(key=self.score_fusion_key, reverse=True)
        fusion_log.debug("found %d possible fusions", len(possible_fusions))
        return possible_fusions

    def will_fusion_create_cycle(
        self, node1: BaseSchedulerNode, node2: BaseSchedulerNode
    ) -> bool:
        """
        Finds whether there's a path from node1 to node2 (or vice-versa)
        caused indirectly by other fusions.
        """

        visited = set()

        def found_path(node: BaseSchedulerNode) -> bool:
            # only fused nodes can introduce new ancestors.
            if isinstance(node, FusedSchedulerNode) and node not in visited:
                visited.add(node)
                if node.get_names().issubset(combined_ancestors):
                    # All fusion outputs are in ancestors of node1 and node2, thus
                    # cannot introduce new path:
                    #
                    # 1. if output is neither descendent of node1 or node2, the
                    #        output cannot introduce a path
                    # 2. due to [can_fuse]: if WLOG output is descendent of node1, it cannot be
                    #        on path(node1->node2), hence it cannot be ancestor of node2
                    # 3. due to [acyclic]: if WLOG output is descendent of node1, it cannot be
                    #        ancestor of node1
                    return False
                else:
                    # continue DFS of new ancestors introduced by the fusion
                    return bool(combined_names & node.ancestors) or any(
                        found_path(self.name_to_fused_node[n])
                        for n in node.ancestors - combined_ancestors
                    )
            return False

        combined_names = node1.get_names() | node2.get_names()
        combined_ancestors = (node1.ancestors | node2.ancestors) - combined_names
        cycle = any(found_path(self.name_to_fused_node[n]) for n in combined_ancestors)
        if cycle:
            WhyNoFuse(node1, node2)("will create cycle")
        return cycle

    def can_fusion_increase_peak_memory(
        self, node1: BaseSchedulerNode, node2: BaseSchedulerNode
    ) -> bool:
        """
        This function prevents fusion for nodes that can increase memory
        footprint. This problem is more common in horizontal fusion, where nodes
        that are far apart in the original order get fused, lengthening the live
        intervals of tensors. This is very evident in models with activation
        checkpointing, where the recomputed nodes from different checkpointed
        regions get fused and significantly increase the memory footprint.

        The current attempt is a quick, possibly hacky, heuristic to prevent the
        fusion of nodes that are far away in the original order.

        A better but difficult to implement heurisitic would be to use live
        intervals of the buffers, find region of peak pressure in the original
        program and prevent fusion that crosses that peak region. We might need
        special care or good approximation in this implementation, as fusion of
        node changes live intervals, and re-computing live intervals and peak
        memory after each fusion can introduce large compilation overhead.
        """
        proximity_score = max(
            abs(node1.min_order - node2.max_order),
            abs(node2.min_order - node1.max_order),
        )
        return proximity_score > 64

    def decide_fusion_fail_reason(
        self,
        node1: BaseSchedulerNode,
        node2: BaseSchedulerNode,
        common_buf_names: Tuple[str, ...],
    ) -> str:
        """
        Try to decide reasons why fusion fail due to no shared memory even though
        there are common buffers.
        """
        reasons = {}
        node1_name2dep = {dep.name: dep for dep in node1.read_writes.reads_and_writes()}
        node2_name2dep = {dep.name: dep for dep in node2.read_writes.reads_and_writes()}

        for buf_name in common_buf_names:
            buf = V.graph.get_buffer(buf_name)
            lhs_dep = node1_name2dep[buf_name]
            rhs_dep = node2_name2dep[buf_name]

            if lhs_dep.get_numel() != rhs_dep.get_numel():
                reasons[buf_name] = (
                    f"different numel: {lhs_dep.get_numel()} v.s. {rhs_dep.get_numel()}"
                )
                continue

            # same numel but different MemoryDep.size. Should be broadcasting
            if sympy_product(lhs_dep.size) != sympy_product(rhs_dep.size):
                reasons[buf_name] = "broadcast"
                continue

            if not isinstance(lhs_dep, MemoryDep) or not isinstance(rhs_dep, MemoryDep):
                reasons[buf_name] = (
                    f"not MemoryDep: {type(lhs_dep)} v.s. {type(rhs_dep)}"
                )
                continue

            lhs_off = lhs_dep.get_offset()
            rhs_off = rhs_dep.get_offset()
            if lhs_off != rhs_off:
                # One example is in transformer, we use a concatenated linear layer
                # to project Q/K/V and then split the result. The 3 splits will
                # point to the same buffer with different offsets.
                reasons[buf_name] = f"different offset: {lhs_off} v.s. {rhs_off}"
                continue

            if (
                lhs_dep.normalize_with_stride_order()
                == rhs_dep.normalize_with_stride_order()
            ):
                reasons[buf_name] = f"Mismatch loop orders: {lhs_dep} v.s. {rhs_dep}"
                continue

            # Add more rules here
            reasons[buf_name] = (
                f"Unknown reason: {lhs_dep} v.s. {rhs_dep}. Layout: {buf.layout}"
            )

        return str(reasons)

    def can_fuse(self, node1: BaseSchedulerNode, node2: BaseSchedulerNode) -> bool:
        """
        Determine if it is possible to combine node1 and node2 into a
        single fused node.
        """

        if node1 is node2:
            return False

        why = WhyNoFuse(node1, node2)

        if (
            isinstance(node1, (ExternKernelSchedulerNode, NopKernelSchedulerNode))
            and not node1.is_template()
        ):
            why("node1 is extern or nop")
            return False
        if (
            isinstance(node2, (ExternKernelSchedulerNode, NopKernelSchedulerNode))
            and not node2.is_template()
        ):
            why("node2 is extern or nop")
            return False

        if node2.get_names() & node1.ancestors:
            why("node1 must go before node2")
            return False

        if node2.is_template():
            why("templates can only fuse epilogues")
            return False
        if node1.is_template() and (
            node2.has_aliasing_or_mutation()
            or node2.is_reduction()
            or not config.epilogue_fusion
        ):
            why("template epilogue not satisfied")
            return False

        device = node1.get_device()
        device2 = node2.get_device()
        if device != device2:
            why("device mismatch (%s vs %s)", device, device2)
            return False
        del device2

        no_shared_data = self.score_fusion_memory(node1, node2) == 0
        if no_shared_data and (
            not config.aggressive_fusion or node1.is_reduction() or node2.is_reduction()
        ):
            if is_metric_table_enabled("fusion_failure_due_to_indexing_mismatch"):
                common_buf_names = (
                    node1.read_writes.buffer_names() & node2.read_writes.buffer_names()
                )
                if len(common_buf_names) > 0:
                    get_metric_table("fusion_failure_due_to_indexing_mismatch").add_row(
                        lambda: {
                            "pre_grad_graph_id": V.graph.graph_id,
                            "post_grad_graph_id": V.graph.post_grad_graph_id,
                            "node1_name": node1.get_name(),
                            "node2_name": node2.get_name(),
                            "node1_debug_str": write_text(node1.debug_str()),
                            "node2_debug_str": write_text(node2.debug_str()),
                            "common_buffer_names": list(common_buf_names),
                            "failure_reason": self.decide_fusion_fail_reason(
                                node1, node2, common_buf_names
                            ),
                        }
                    )

                    why("no shared data due to indexing mismatch")
                    return False
            why("no shared data")
            return False  # heuristic not needed for correctness

        if (
            not node1.is_foreach()
            and not node2.is_foreach()
            and len(node1.get_nodes()) + len(node2.get_nodes()) > config.max_fusion_size
        ):
            why("exceeds max fusion")
            return False  # heuristic not needed for correctness

        if node1.get_names() & node2.ancestors:
            # node2 depends on node1 outputs
            if not self.can_fuse_vertical(node1, node2):
                return False
            return self.get_backend(device).can_fuse_vertical(node1, node2)
        else:  # nodes don't depend on each other, but may have common reads
            if self.can_fusion_increase_peak_memory(node1, node2):
                why("will increase peak memory")
                return False
            return self.get_backend(device).can_fuse_horizontal(node1, node2)

    def can_fuse_vertical(
        self, node1: BaseSchedulerNode, node2: BaseSchedulerNode
    ) -> bool:
        """
        Check if it is legal to fuse a consumer (node2) into a producer (node1).

        We can fuse them if all the reads of node2 either match
        corresponding writes in node1, or are written by nodes that can
        be scheduled before the fusion of node1 and node2.

        We also disable fusion of a write subsequent to a read if the reads
        and writes do not align.
        """
        node1_names = node1.get_names()
        computed_deps = set()
        why = WhyNoFuse(node1, node2)

        # StarDep doesn't match MemoryDep, different indices don't match
        # However, broadcasting sometimes strips dimensions, and if that's the case
        # we still can match unmet dep
        # if there's indirect indexing, don't match it
        def fusable_read_and_write(read: Dep, write: Dep) -> bool:
            read_name = self.mutation_renames.get(read.name, read.name)
            write_name = self.mutation_renames.get(write.name, write.name)
            if (
                isinstance(read, MemoryDep)
                and isinstance(write, MemoryDep)
                and read.mode == write.mode
                and write.mode is not None
            ):
                return True
            if (
                isinstance(read, StarDep)
                and isinstance(write, MemoryDep)
                and read.mode == write.mode
                and write.mode is not None
                and read_name == write_name
            ):
                return True
            return (
                self.mutation_renames.get(read.name, read.name) == write.name
                and (isinstance(read, MemoryDep) and isinstance(write, MemoryDep))
                and not free_symbol_is_type(read.index, SymT.TMP)
                and not free_symbol_is_type(write.index, SymT.TMP)
                and read.index == write.index
                and len(read.size) >= len(write.size)
                and read.size[: len(write.size)] == write.size
            )

        for rd in node2.unmet_dependencies:
            for cd in node1.read_writes.writes:
                if fusable_read_and_write(rd, cd):
                    computed_deps.add(rd)

        remaining_deps = {dep.name for dep in node2.unmet_dependencies - computed_deps}
        if remaining_deps & node1_names:
            # MemoryDeps didn't match and read different locations of the same buffer.
            # Examples here include:
            #   - MemoryDep("foo", x) != MemoryDep("foo", x + 1)
            #   - MemoryDep("foo", x) != StarDep("foo")
            why("memory deps did not match")
            return False
        for name in remaining_deps:
            if node1_names & self.name_to_fused_node[name].ancestors:
                why("intermediate nodes between node1 & node2")
                return False

        # similar to can_inplace, if we are going to fuse a write subsequent to a read
        # require that the indexing and size is the same
        for write in node2.read_writes.writes:
            for read in node1.read_writes.reads:
                if write.name != self.mutation_renames.get(read.name, read.name):
                    continue

                # bail on StarDep
                if not fusable_read_and_write(read=read, write=write):
                    why("fusing a write into a read with different indexing formula")
                    return False

        return True

    def score_fusion(
        self, node1: BaseSchedulerNode, node2: BaseSchedulerNode
    ) -> Tuple[bool, bool, int, int]:
        """
        Assign a score (higher comes first) to the fusion of node1
        and node2.  When different fusions conflict with each other,
        this is the way we decide what order to run them in.

        Our current score is based on:
        - Estimate of the saved memory operations
        - Fusions closer together in original order
        """
        memory_score = self.score_fusion_memory(node1, node2)
        proximity_score = -max(
            abs(node1.min_order - node2.max_order),
            abs(node2.min_order - node1.max_order),
        )
        return (
            node1.is_template() == config.epilogue_fusion_first and memory_score > 0,
            node1.is_reduction() == node2.is_reduction() and memory_score > 0,
            memory_score,
            proximity_score,
        )

    def score_fusion_memory(
        self, node1: BaseSchedulerNode, node2: BaseSchedulerNode
    ) -> int:
        """
        The first term in our fusion score that estimates number of saved memory operations.
        """
        common_memory_deps = (node1.read_writes.reads | node1.read_writes.writes) & (
            node2.read_writes.reads | node2.read_writes.writes
        )
        common_memory_deps = {
            dep for dep in common_memory_deps if not dep.has_unbacked_symbols()
        }
        return sum(dep.numbytes_hint() for dep in common_memory_deps)

    def get_possible_fusions_with_highest_priority(
        self, possible_fusions: List[Tuple[BaseSchedulerNode, BaseSchedulerNode]]
    ) -> List[Tuple[BaseSchedulerNode, BaseSchedulerNode]]:
        # Group the possible fusions based on their priority from the backend.
        # Only return the group of possible fusions with highest priority.
        if len(possible_fusions) == 0:
            return possible_fusions
        possible_fusions_group_by_priority: Dict[
            int, List[Tuple["BaseSchedulerNode", "BaseSchedulerNode"]]
        ] = {}

        for node1, node2 in possible_fusions:
            assert node1.get_device() == node2.get_device()
            device = node1.get_device()
            fusion_pair_priority = int(
                self.get_backend(device).get_fusion_pair_priority(node1, node2)
            )
            if fusion_pair_priority not in possible_fusions_group_by_priority:
                possible_fusions_group_by_priority[fusion_pair_priority] = [
                    (node1, node2),
                ]
            else:
                possible_fusions_group_by_priority[fusion_pair_priority].append(
                    (node1, node2)
                )
        # return the possible fusions with highest priority
        possible_fusions_with_highest_priority = min(
            possible_fusions_group_by_priority.items(), key=operator.itemgetter(0)
        )[1]
        assert len(possible_fusions_with_highest_priority) > 0
        return possible_fusions_with_highest_priority

    def score_fusion_key(
        self, nodes: Tuple[BaseSchedulerNode, BaseSchedulerNode]
    ) -> Tuple[bool, bool, int, int]:
        """
        Shim for list.sort(key=...)
        """
        node1, node2 = nodes
        return self.score_fusion(node1, node2)

    def compute_last_usage(self) -> None:
        """
        Populate node.last_usage recursively (also for the nodes within a FusedSchedulerNode)
        """

        future_used_buffers = set(V.graph.get_output_names())

        for node in reversed(self.nodes):
            node.set_last_usage(future_used_buffers, self.mutation_real_name)
            future_used_buffers.update(node.last_usage)

    def free_buffers(self) -> None:
        """Free any buffers that are no longer needed"""
        for name in sorted(
            self.buffer_names_to_free
            - V.graph.removed_buffers
            - V.graph.wrapper_code.freed
        ):
            if name in self.name_to_node:
                node = self.name_to_node[name]
                if node.can_free():
                    V.graph.wrapper_code.codegen_free(node.node)
            elif name in V.graph.graph_inputs:
                storage = V.graph.graph_inputs[name].data
                assert isinstance(storage, ir.StorageBox) and storage.is_input_buffer()
                V.graph.wrapper_code.codegen_free(storage.data)

        self.buffer_names_to_free.clear()

    def remove_kernel_local_buffers(self) -> None:
        """
        Any buffers that are both created and have a last use in the
        same kernel can be removed.
        """

        # V.kernel.store_buffer_names should represent the set of nodes
        # get fused
        fused_node_names = V.kernel.store_buffer_names
        names_to_remove = []
        for out_buf in V.kernel.store_buffer_names:
            users = self.name_to_node[out_buf].users
            assert users is not None
            users = {user.get_name() for user in users if not user.is_weak}
            if users.issubset(fused_node_names):
                names_to_remove.append(out_buf)

        def remove_filter(n: str) -> bool:
            return (
                n not in V.kernel.must_keep_buffers
                and n not in V.kernel.args.input_buffers
                and n not in self.mutation_renames
                and n not in self.mutation_real_name
            )

        names_to_remove = list(filter(remove_filter, names_to_remove))

        for name in names_to_remove:
            if name in V.kernel.args.inplace_buffers:
                buf = V.kernel.args.inplace_buffers[name]
                if isinstance(buf, str) and buf.startswith("REMOVED"):
                    continue
                remove = all(n in names_to_remove for n in buf.other_names)
                if remove:
                    self.remove_inplace_buffer(name)
                V.kernel.inplaced_to_remove.add(name)
            else:
                self.remove_buffer(name)

    def remove_buffer(self, name: str) -> None:
        # Assign a special value instead of deleting the entry
        # because we still rely on output_buffers's length to
        # generate unique arg name.
        log.debug("remove_buffer(%r)", name)
        V.kernel.args.output_buffers[name] = "REMOVED"
        V.kernel.removed_buffers.add(name)

    def remove_inplace_buffer(self, name: str) -> None:
        log.debug("removing_inplace_buffer(%r)", name)
        inner_name = V.kernel.args.inplace_buffers[name].inner_name
        V.kernel.args.inplace_buffers[name] = inner_name.replace(
            "in_out_ptr", "REMOVED"
        )
        V.kernel.removed_buffers.add(name)

    def flush(self) -> None:
        for backend in self.backends.values():
            backend.flush()
        self.free_buffers()

    def codegen_extern_call(self, scheduler_node: ExternKernelSchedulerNode) -> None:
        assert isinstance(scheduler_node, ExternKernelSchedulerNode)
        # 'decide_inplace_update' stores the inplace update decisions in
        # the current kernel from where 'allocate' retrieve those decisions.
        # We have to make sure there is a non-NULL kernel handler to store
        # those inplace update decisions.
        counters["inductor"]["extern_calls"] += 1
        with V.set_kernel_handler(Kernel(increase_kernel_count=False)):
            scheduler_node.decide_inplace_update()
            scheduler_node.allocate()
        node = scheduler_node.node
        assert isinstance(node, ir.ExternKernel), f"{type(node)=}"
        node.codegen(V.graph.wrapper_code)
        self.free_buffers()

    def create_backend(self, device: torch.device) -> "BaseScheduling":
        assert (
            not is_gpu(device.type) or device.index is not None
        ), f"{device} should have been normalized in lowering"
        V.graph.add_device_info(device)

        device_scheduling = get_scheduling_for_device(device.type)
        if device_scheduling is None:
            raise RuntimeError(f"Unsupported device type: {device.type}")

        if not has_triton():
            if (
                device.type == "cuda"
                and (device_props := torch.cuda.get_device_properties(device)).major < 7
            ):
                raise RuntimeError(
                    f"Found {device_props.name} which is too old to be supported by the triton GPU compiler, which is used as the backend. Triton only supports devices of CUDA Capability >= 7.0, but your device is of CUDA capability {device_props.major}.{device_props.minor}"  # noqa: B950
                )
            elif is_gpu(device.type):
                raise RuntimeError(
                    "Cannot find a working triton installation. More information on installing Triton can be found at https://github.com/openai/triton"  # noqa: B950
                )

        return device_scheduling(self)

    def get_backend(self, device: torch.device) -> "BaseScheduling":
        if device not in self.backends:
            self.backends[device] = self.create_backend(device)
        return self.backends[device]

    def enter_context(self, node: BaseSchedulerNode) -> None:
        def get_order(n: torch.fx.Node) -> int:
            if n not in self.origin_to_index:
                self.origin_to_index.update({n: i for i, n in enumerate(n.graph.nodes)})
            return self.origin_to_index[n]

        # Use a dict to have ordering
        origins = {
            (get_order(e), e): None for n in node.get_nodes() for e in n.node.origins
        }
        origins = list(origins.keys())
        if origins:
            _, last = max(origins, key=operator.itemgetter(0))
            V.graph.wrapper_code.enter_context(last)

    @dynamo_timed
    def codegen(self) -> None:
        for node in self.nodes:
            try:
                log.debug(
                    "Generating code for node %s with estimated runtime %f",
                    node.get_name(),
                    node.get_estimated_runtime(),
                )
            except Exception as e:
                log.debug(
                    "Generating code for node %s with estimated runtime 0.0",
                    node.get_name(),
                )

            self.enter_context(node)

            if not isinstance(node, NopKernelSchedulerNode) and (
                device := node.get_device()
            ):
                if (
                    device != self.current_device
                    or node.is_extern()
                    or node.is_template()
                ):
                    self.flush()
                if device != self.current_device:
                    if self.current_device and device_need_guard(
                        self.current_device.type
                    ):
                        V.graph.wrapper_code.codegen_device_guard_exit()
                    if device_need_guard(device.type):
                        assert device.index is not None, "device should have an index"
                        V.graph.wrapper_code.codegen_device_guard_enter(device.index)

                    self.current_device = device

            self.buffer_names_to_free.update(node.last_usage)

            if node.is_template():
                node, *epilogue = node.get_nodes()
                self.get_backend(device).codegen_template(node, epilogue)
            elif node.is_extern():
                node = typing.cast(ExternKernelSchedulerNode, node)
                self.codegen_extern_call(node)
            elif node.is_foreach():
                node = typing.cast(ForeachKernelSchedulerNode, node)
                self.get_backend(device).codegen_foreach(node)
            elif isinstance(node, (FusedSchedulerNode, SchedulerNode)):
                self.get_backend(device).codegen_node(node)
            else:
                assert isinstance(node, NopKernelSchedulerNode)
                node.allocate()

            if config.debug_check_inf_and_nan:
                V.graph.wrapper_code.generate_inf_and_nan_checker(node)

            if config.triton.debug_sync_kernel:
                self.get_backend(device).codegen_sync()

            self.available_buffer_names.update(node.get_names())

            if not isinstance(node, NopKernelSchedulerNode):
                device = node.get_device()
                if device is not None and self.get_backend(device).ready_to_flush():
                    self.flush()

        if self.current_device and device_need_guard(self.current_device.type):
            # exit the outermost CUDA device guard. this is
            # important for nested indentation codegen-ing.
            V.graph.wrapper_code.codegen_device_guard_exit()

        self.flush()

    def get_buffer_layout(self, buf_name: str) -> ir.Layout:
        node = self.name_to_node[buf_name]
        return node.node.get_layout()


class BaseScheduling:
    def can_fuse_vertical(
        self, node1: BaseSchedulerNode, node2: BaseSchedulerNode
    ) -> bool:
        """
        Check whether node1 and node2 can be vertically fused or not.
        """
        raise NotImplementedError

    def can_fuse_horizontal(
        self, node1: BaseSchedulerNode, node2: BaseSchedulerNode
    ) -> bool:
        """
        Check whether node1 and node2 can be horizontally fused or not.
        """
        raise NotImplementedError

    def fuse(
        self, node1: BaseSchedulerNode, node2: BaseSchedulerNode
    ) -> FusedSchedulerNode:
        """
        Fuse two nodes
        """
        if node1.is_foreach() or node2.is_foreach():
            return ForeachKernelSchedulerNode.fuse(node1, node2)
        else:
            return FusedSchedulerNode.fuse(node1, node2)

    def group_fn(
        self, sizes: Sequence[Sequence[sympy.Expr]]
    ) -> Sequence[Sequence[sympy.Expr]]:
        """
        Process the iteration sizes in case a transformation needs to be applied.
        """
        raise NotImplementedError

    def codegen_template(
        self, template_node: BaseSchedulerNode, epilogue_nodes: List[BaseSchedulerNode]
    ) -> None:
        """
        Given a template node, generate a kernel.

        This function is only available for triton now. If the third-party backend behaves as a sub-class
        of TritonScheduling, it can override it or reuse it.
        """
        raise NotImplementedError

    def codegen_foreach(self, node: ForeachKernelSchedulerNode) -> None:
        raise NotImplementedError

    def codegen_node(self, node: Union[FusedSchedulerNode, SchedulerNode]) -> None:
        """
        Generate a kernel given a list of pre-fused nodes.
        """
        raise NotImplementedError

    def codegen_sync(self) -> None:
        """
        Generate synchronization code for the kernel. This method depends on the hardware characteristics.
        """
        raise NotImplementedError

    def ready_to_flush(self) -> bool:
        """
        Check whether the backend is requesting the scheduler to flush the generated kernel.
        If not supported, please return False.
        """
        return False

    def flush(self) -> None:
        """
        Flush the generated kernel and python wrapper code to the source code file.
        """
        raise NotImplementedError

    def benchmark_fused_nodes(
        self, nodes: Sequence[BaseSchedulerNode]
    ) -> Tuple[float, str]:
        """
        Benchmark fused list of nodes and return the execution time
        in milliseconds on randomly generated inputs.
        """
        raise NotImplementedError

    def get_fusion_pair_priority(
        self, node1: BaseSchedulerNode, node2: BaseSchedulerNode
    ) -> int:
        """
        Return an unsigned integer which represents the priority of this fusion pair.
        The smaller is with higher priority.
        """
        return 0<|MERGE_RESOLUTION|>--- conflicted
+++ resolved
@@ -161,23 +161,16 @@
 # meaningful) and FusedSchedulerNode (where self.node is not meaningful).
 class BaseSchedulerNode:
     ancestors: Set[Any]
-<<<<<<< HEAD
     group: Tuple[torch.device, Union[Sequence[Sequence[sympy.Expr]], str]]
-=======
->>>>>>> 436e7e2b
     inverse_users: List["BaseSchedulerNode"]
     last_usage: Set[str]
     max_order: int
     min_order: int
     node: ir.Buffer
     node_users: List["BaseSchedulerNode"]
-<<<<<<< HEAD
     read_writes: dependencies.ReadWrites
     scheduler: "Scheduler"
     unmet_dependencies: Set[Dep]
-=======
-    scheduler: "Scheduler"
->>>>>>> 436e7e2b
     users: List["NodeUser"]
 
     @abstractmethod
@@ -469,15 +462,9 @@
 
 
 class NodeSchedulerNode(BaseSchedulerNode):
-<<<<<<< HEAD
     def __init__(self, scheduler: "Scheduler", node: ir.Buffer) -> None:
         self.scheduler: Scheduler = scheduler
         self.node = node
-=======
-    def __init__(self, scheduler: "Scheduler", node: ir.Buffer):
-        self.scheduler: Scheduler = scheduler
-        self.node: ir.Buffer = node
->>>>>>> 436e7e2b
         self.users: List[NodeUser] = []
         self.inverse_users: List[BaseSchedulerNode] = []
         self.node_users: List[BaseSchedulerNode] = []
@@ -489,14 +476,9 @@
             set()
         )  # buffers that won't be used after this kernel
         self.written = False
-<<<<<<< HEAD
         self.group: Tuple[torch.device, Union[Sequence[Sequence[sympy.Expr]], str]]
 
     def __repr__(self) -> str:
-=======
-
-    def __repr__(self):
->>>>>>> 436e7e2b
         return f"{type(self).__name__}(name={self.get_name()!r})"
 
     def debug_str(self) -> str:
@@ -795,10 +777,11 @@
     if template is not None and template.make_kernel_render is None:
         lines.append(f"{node.get_name()} Unfinalized multi template buffer")
     else:
+        from torch._inductor.codegen.triton import TritonScheduling
+
         snodes = (node,) if isinstance(node, SchedulerNode) else node.snodes
         device: torch.device = snodes[0].get_device()
         backend = node.scheduler.get_backend(device)
-        from torch._inductor.codegen.triton import TritonScheduling
         backend = typing.cast(TritonScheduling, backend)
         V.graph.scheduler.current_device = device
 
