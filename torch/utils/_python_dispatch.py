--- conflicted
+++ resolved
@@ -70,12 +70,9 @@
         raise NotImplementedError()
 
     def __enter__(self):
-<<<<<<< HEAD
-=======
         global _is_in_torch_dispatch_mode
         self.old_dispatch_mode_flag = _is_in_torch_dispatch_mode
         _is_in_torch_dispatch_mode = True
->>>>>>> 22ba180e
         _push_mode(self)
         return self
 
@@ -125,29 +122,6 @@
 
     return pre_dispatch_functional_mode
 
-def _unset_infra_mode(key):
-    from torch._ops import unset_mode_pre_dispatch, _get_dispatch_mode_pre_dispatch
-    pre_dispatch_mode = _get_dispatch_mode_pre_dispatch(key)
-    post_dispatch_mode = torch._C._get_dispatch_mode(key)
-    if pre_dispatch_mode and post_dispatch_mode:
-        raise AssertionError("Can't have active infra mode on both pre and post dispatch mode stack")
-
-    if pre_dispatch_mode:
-        mode = unset_mode_pre_dispatch(key)
-        return mode
-    if post_dispatch_mode:
-        return torch._C._unset_dispatch_mode(key)
-
-
-def _disable_infra_mode(key):
-    assert key in (torch._C._TorchDispatchModeKey.FUNCTIONAL, torch._C._TorchDispatchModeKey.PROXY)
-    mode_unset = _unset_infra_mode(key)
-    try:
-        yield mode_unset
-    finally:
-        if mode_unset is not None:
-            _push_mode(mode_unset)
-
 
 def _unset_infra_mode(key):
     from torch._ops import _get_dispatch_mode_pre_dispatch, unset_mode_pre_dispatch
@@ -219,16 +193,6 @@
         yield old
     finally:
         _push_mode(old)
-<<<<<<< HEAD
-
-@contextlib.contextmanager
-def _disable_current_modes():
-    from torch._ops import _len_torch_dispatch_stack_pre_dispatch, _pop_mode_from_pre_dispatch
-    from torch._subclasses.functional_tensor import FunctionalTensorMode
-    from torch.fx.experimental.proxy_tensor import ProxyTorchDispatchMode
-    mode_len_pre_dispatch = _len_torch_dispatch_stack_pre_dispatch()
-    old_pre_dispatch_modes = [_pop_mode_from_pre_dispatch() for _ in range(mode_len_pre_dispatch)]
-=======
 
 
 @contextlib.contextmanager
@@ -244,7 +208,6 @@
     old_pre_dispatch_modes = [
         _pop_mode_from_pre_dispatch() for _ in range(mode_len_pre_dispatch)
     ]
->>>>>>> 22ba180e
 
     has_proxy_mode_in_pre_dispatch = False
     has_functional_mode_in_pre_dispatch = False
@@ -259,12 +222,6 @@
     old_modes = [_pop_mode() for _ in range(mode_len)]
 
     for old in old_modes:
-<<<<<<< HEAD
-        if isinstance(old, FunctionalTensorMode) and has_functional_mode_in_pre_dispatch:
-            raise AssertionError("Can't have FunctionalMode available both in PreDispatch and Python Key")
-        if isinstance(old, ProxyTorchDispatchMode) and has_proxy_mode_in_pre_dispatch:
-            raise AssertionError("Can't have ProxyTorchDispatchMode available both in PreDispatch and Python Key")
-=======
         if (
             isinstance(old, FunctionalTensorMode)
             and has_functional_mode_in_pre_dispatch
@@ -276,7 +233,6 @@
             raise AssertionError(
                 "Can't have ProxyTorchDispatchMode available both in PreDispatch and Python Key"
             )
->>>>>>> 22ba180e
 
     # Manually disable proxy and fake modes, if any are active
     try:
@@ -425,13 +381,6 @@
                 if isinstance(ret, list):
                     for r in ret:
                         torch.ops.aten.set_.source_Storage_storage_offset(
-<<<<<<< HEAD
-                            r, arg.untyped_storage(), r.storage_offset(), r.shape, r.stride())
-                else:
-                    assert isinstance(ret, torch.Tensor), f"type: {type(ret)}"
-                    torch.ops.aten.set_.source_Storage_storage_offset(
-                        ret, arg.untyped_storage(), ret.storage_offset(), ret.shape, ret.stride()
-=======
                             r,
                             arg.untyped_storage(),
                             r.storage_offset(),
@@ -446,7 +395,6 @@
                         ret.storage_offset(),
                         ret.shape,
                         ret.stride(),
->>>>>>> 22ba180e
                     )
             finally:
                 torch._C._set_meta_in_tls_dispatch_include(meta_in_tls)
