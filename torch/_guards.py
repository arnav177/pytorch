--- conflicted
+++ resolved
@@ -88,10 +88,7 @@
     GLOBAL_FSDP_MODULE = 8
     BACKWARD_STATE = 9
     EPHEMERAL = 10
-<<<<<<< HEAD
-=======
     SYNTHETIC_LOCAL = 11
->>>>>>> 22ba180e
 
     def is_fsdp_module(self) -> bool:
         return self in (GuardSource.GLOBAL_FSDP_MODULE, GuardSource.LOCAL_FSDP_MODULE)
