# mypy: ignore-errors

import contextlib
import functools
import logging
import os
import traceback
import weakref
from collections import defaultdict
from dataclasses import dataclass
from typing import Any, Dict, List, Optional, Tuple, Type, TYPE_CHECKING, TypeVar
from weakref import ReferenceType

import torch
import torch._custom_op
import torch._logging
from torch._C._functorch import is_functorch_wrapped_tensor

from torch._guards import Source
from torch._ops import OpOverload
from torch._prims_common import suggest_memory_format
from torch._subclasses.meta_utils import (
    assert_eq,
    assert_metadata_eq,
    is_sparse_any,
    is_sparse_compressed,
    MetaConverter,
)
from torch._utils import render_call
from torch.fx.operator_schemas import normalize_function
from torch.multiprocessing.reductions import StorageWeakRef
from torch.overrides import TorchFunctionMode
from torch.utils._mode_utils import no_dispatch
from torch.utils._python_dispatch import (
    is_traceable_wrapper_subclass,
    TorchDispatchMode,
)
from torch.utils._pytree import PyTree, tree_map
from torch.utils._stats import count
from torch.utils._traceback import CapturedTraceback

if TYPE_CHECKING:
    from torch.fx.experimental.symbolic_shapes import ShapeEnv

DimList = List

log = logging.getLogger(__name__)

# TODO: Hack to unblock https://github.com/pytorch/pytorch/pull/108186
# Proper fix tracked by https://github.com/pytorch/pytorch/issues/120105
try:
    not_implemented_log = torch._logging.getArtifactLogger(__name__, "not_implemented")
except ValueError as e:
    if "'not_implemented' not registered" in str(e):
        import logging as not_implemented_log
    else:
        raise e

pytree = torch.utils._pytree
T = TypeVar("T")
TensorWeakRef = Any

aten = torch._ops.ops.aten

CONSTANT_NUMEL_LIMIT = 1

RECURSION_COUNT = 0


# Small helper that increments recursion count, and
# resets it when the object goes out of scope.  Useful
# if you don't want to increase indentation which is
# what a context manager would do.
class IncrementRecursionCount:
    def __init__(self):
        global RECURSION_COUNT
        RECURSION_COUNT += 1

    def __del__(self):
        global RECURSION_COUNT
        RECURSION_COUNT -= 1


@dataclass
class UnsupportedFakeTensorException(RuntimeError):
    reason: str


@dataclass
class DynamicOutputShapeException(RuntimeError):
    func: OpOverload


@dataclass
class DataDependentOutputException(RuntimeError):
    func: OpOverload


@dataclass
class UnsupportedOperatorException(RuntimeError):
    func: OpOverload


def ordered_set(*items):
    return dict.fromkeys(items, True)


@contextlib.contextmanager
def unset_fake_temporarily():
    old = torch._C._unset_dispatch_mode(torch._C._TorchDispatchModeKey.FAKE)
    try:
        yield old
    finally:
        if old is not None:
            torch._C._set_dispatch_mode(old)


def is_fake(x):
    if isinstance(x, FakeTensor):
        return True
    if is_traceable_wrapper_subclass(x):
        attrs, _ = type(x).__tensor_flatten__(x)
        flattened_tensors = [getattr(x, attr) for attr in attrs]
        # need to recurse because we could have nested subclasses
        all_fake = all(is_fake(x) for x in flattened_tensors)
        any_fake = any(is_fake(x) for x in flattened_tensors)
        assert all_fake == any_fake, "got mixed fake and real tensors!"
        return all_fake
    elif isinstance(x, torch.Tensor) and torch._is_functional_tensor(x):
        reapply_views = torch._C._functionalization_reapply_views_tls()
        unwrapped = torch._C._functorch._unwrap_functional_tensor(x, reapply_views)
        return is_fake(unwrapped)
    elif isinstance(x, torch.Tensor) and is_functorch_wrapped_tensor(x):
        unwrapped = torch._C._functorch.get_unwrapped(x)
        return is_fake(unwrapped)
    return False


def maybe_get_fake_mode(t):
    if isinstance(t, FakeTensor):
        return t.fake_mode
    if is_traceable_wrapper_subclass(t):
        inner_tensor_names, _ = t.__tensor_flatten__()
        modes = [
            maybe_get_fake_mode(getattr(t, t_name)) for t_name in inner_tensor_names
        ]
        m = modes[0]
        assert all(m is x for x in modes)
        return m
    elif isinstance(t, torch.Tensor) and torch._is_functional_tensor(t):
        reapply_views = torch._C._functionalization_reapply_views_tls()
        unwrapped = torch._C._functorch._unwrap_functional_tensor(t, reapply_views)
        return maybe_get_fake_mode(unwrapped)
    elif isinstance(t, torch.Tensor) and is_functorch_wrapped_tensor(t):
        unwrapped = torch._C._functorch.get_unwrapped(t)
        return maybe_get_fake_mode(unwrapped)
    return None


@functools.lru_cache(None)
def get_schema_info(func):
    return torch._C._SchemaInfo(func._schema)  # type: ignore[attr-defined]


# many of the decompositions registered to torch/_prims do not at the moment model
# aliasing or strides, so as an incremental step, just enable the decompositions in
# torch/_decomp/decompositions.py.
# decomps are used for aot autograd tracing so we would like to unify on their
# implementation and add additional testing to them
@functools.lru_cache(None)
def torch_decomp_decompositions(func):
    from torch._decomp import decomposition_table

    decompositions = torch._decomp.decompositions
    # Note that the function in the decomposition table might be
    # different from the one in the module because of the difference
    # in out handling in aten API and torch public API
    return decomposition_table[func].__module__.startswith(
        "torch._decomp"
    ) and decomposition_table[func].__name__ in dir(decompositions)


def tree_flatten_only(ty: Type[T], tree: PyTree):
    flat_vals = pytree.tree_leaves(tree)
    return [elem for elem in flat_vals if isinstance(elem, ty)]


# Similar to `MetaConverter`, this is a class for converting
# multiple tensors into fake tensors which share the same view/storage
# structure. Like `MetaConverter`, it uses `WeakIdRef` to
# hold a weak reference for all memoized tensors.
class FakeTensorConverter:
    @property
    def tensor_memo(self):
        return self.meta_converter.tensor_memo

    meta_converter: MetaConverter
    constant_storage_mapping: Dict[StorageWeakRef, List[ReferenceType]]

    def __init__(self):
        self.meta_converter = MetaConverter()

        # map from to storage to corresponding constant tensors
        self.constant_storage_mapping = {}

    def add_constant_storage_mapping(self, fake_tensor):
        # when you have a constant, aliased tensor:
        # const_tensor.add_(torch.rand([1]))
        # all aliases of it must become no longer const
        assert isinstance(fake_tensor, FakeTensor) and fake_tensor.constant is not None
        weak_st = StorageWeakRef(fake_tensor.constant._typed_storage())

        # we need a map from a weak storage to all of its corresponding
        # constant tensors. python doesn't have the weak value equivalent
        # of defaultdict(list), so we are using a WeakValueDictionary as one
        if weak_st not in self.constant_storage_mapping:
            self.constant_storage_mapping[weak_st] = []
        self.constant_storage_mapping[weak_st].append(weakref.ref(fake_tensor))

    def invalidate_constant_aliases(self, tensor):
        assert not isinstance(tensor, FakeTensor)

        weak_st = StorageWeakRef(tensor._typed_storage())
        if weak_st not in self.constant_storage_mapping:
            return

        for weak_tensor_ref in self.constant_storage_mapping[weak_st]:
            ten = weak_tensor_ref()
            if ten is not None:
                ten._fix_weakref()
                ten.constant = None

        del self.constant_storage_mapping[weak_st]

    def _get_memo(self, t):
        tid = self.meta_converter.describer.lookup_tensor.get(t)
        if tid is None:
            return None
        return self.tensor_memo.get(tid)

    def set_tensor_memo(self, t, v):
        tid = self.meta_converter.describer.get_tensor_id(t)
        self.meta_converter.tensor_memo[tid] = v

    # You can have a real tensor that you need to convert into a fake tensor.
    # If you have a meta tensor already, call from_meta_and_device.
    #
    # You're allowed to pass a meta tensor to be turned into a fake
    # tensor; although an odd thing to do, this can occur if you're doing
    # cross ref testing and the inner test is already operating on meta tensors.
    def from_real_tensor(
        self,
        fake_mode,
        t,
        make_constant=False,
        shape_env=None,
        *,
        source=None,
        symbolic_context=None,
    ):
        # see note [Tensor Fakification and Symbol Caching]
        if not symbolic_context and not source and shape_env:
            if tracing_context := torch._guards.TracingContext.try_get():
                if t in tracing_context.tensor_to_context:
                    symbolic_context = tracing_context.tensor_to_context[t]
                    source = symbolic_context.tensor_source

        maybe_memo = self._get_memo(t)
        if maybe_memo is not None:
            return maybe_memo
        existing_device = t.device
        # not yet supported in metatensors
        if t.is_quantized:
            raise UnsupportedFakeTensorException("quantized nyi in meta tensors")
        if type(t) is torch.nn.Parameter:
            assert not make_constant

        def mk_fake_tensor(make_meta_t):
            # NB: don't use in_kernel_invocation_manager. to
            # ensure FakeTensor can internally do constant computation
            # as necessary.  Invocation manager is "more correct" as
            # it works for more operators in make_meta_t, but
            # invariant is that make_meta_t only calls factories
            # for which it is not strictly necessary to use the
            # invocation manager (I think!)
            with no_dispatch():
                return FakeTensor(
                    fake_mode,
                    make_meta_t(),
                    existing_device,
                    constant=t if make_constant else None,
                )

        out = self.meta_converter(
            t,
            shape_env=shape_env,
            callback=mk_fake_tensor,
            source=source,
            symbolic_context=symbolic_context,
        )
        if out is NotImplemented:
            raise UnsupportedFakeTensorException("meta converter nyi")
        if make_constant:
            self.add_constant_storage_mapping(out)
        # NB: meta_converter set the memo
        return out

    # If you specify the device, it MUST be a meta tensor.
    def from_meta_and_device(self, fake_mode, t, device):
        assert (
            t.device.type == "meta"
        ), f"tensor's device must be `meta`, got {t.device.type} instead"
        # This is a bit abusive (this is not the "real" tensor) but whatever,
        # the meta tensor should be fresh so there's no way to get it wrong
        maybe_memo = self._get_memo(t)
        if maybe_memo is not None:
            return maybe_memo
        out = FakeTensor(fake_mode, t, device)
        self.set_tensor_memo(t, out)
        return out


@functools.lru_cache(None)
def init_cuda_context():
    # Backward will error with cuda Fake Tensors if no cuda tensors have been initialized first
    if torch.cuda.is_available():
        torch.empty(1, device="cuda") if torch.version.hip is None else torch.zeros(
            1, device="cuda"
        )


@contextlib.contextmanager
def in_kernel_invocation_manager(fake_mode):
    # See: note [Fake Tensor Dispatch Keys]
    prev_in_kernel = fake_mode.in_kernel_invocation
    meta_in_tls = torch._C._meta_in_tls_dispatch_include()
    assert meta_in_tls == prev_in_kernel, f"{meta_in_tls}, {prev_in_kernel}"

    with torch._C._DisableTorchDispatch():
        fake_mode.in_kernel_invocation = True
        # Unfortunately _set_meta_in_tls_dispatch_include(False) can leave
        # `Dense` turned on (because it's implied by `Meta`)
        with torch._C._PreserveDispatchKeyGuard():
            torch._C._set_meta_in_tls_dispatch_include(True)
            try:
                yield
            finally:
                fake_mode.in_kernel_invocation = prev_in_kernel
                # torch._C._set_meta_in_tls_dispatch_include(prev_in_kernel)


# Return if the function allows Python numbers to bind to Tensors
def should_allow_numbers_as_tensors(func: OpOverload):
    return torch._C._should_allow_numbers_as_tensors(
        func.name().split("::")[-1].split(".")[0]
    )


class FakeTensorConfig:
    debug = os.environ.get("TORCH_FAKE_TENSOR_DEBUG", "0") == "1"


class FakeTensor(torch.Tensor):
    """
    Meta tensors give you the ability to run PyTorch code without having to
    actually do computation through tensors allocated on a `meta` device.
    Because the device is `meta`, meta tensors do not model device propagation.
    FakeTensor extends MetaTensors to also carry an additional `fake_device`
    which tracks devices that would have been used.
    """

    fake_device: torch.device
    fake_mode: "FakeTensorMode"
    constant: Optional[torch.Tensor]

    # This memorizes the unbacked SymInt representing the number of nonzero
    # elements in this tensor.  This is helpful if you do something like
    # x[mask] and y[mask]; mask.nonzero() gets repeatedly called and should
    # give a consistent unbacked SymInt.  It needs to be invalidated in the
    # same way constant is.
    # TODO: Generalize this as needed, e.g., into a trie of memos
    _nonzero_memo: Optional[torch.SymInt]
    _nonzero_memo_vc: Optional[int]

    # Indicates to our torch_dispatch dispatching infra that
    # this is an "infra" mode with lower dispatching precedence.
    _mode_key = torch._C._TorchDispatchModeKey.FAKE

    @property
    def nonzero_memo(self):
        if self._nonzero_memo is None:
            return None
        # Version counter based tracking isn't 100% sound but it's close
        # enough
        if self._nonzero_memo_vc != self._version:
            self._nonzero_memo = None
            return None
        return self._nonzero_memo

    # This memorizes the unbacked SymInt representing the number of unique
    # elements in this tensor.  This is helpful if you do something like
    # calling torch.unique(x) multiple times and should
    # give a consistent unbacked SymInt.  It needs to be invalidated in the
    # same way constant is.
    # TODO: Generalize this as needed, e.g., into a trie of memos
    _unique_memo: Optional[torch.SymInt]
    _unique_memo_vc: Optional[int]

    @property
    def unique_memo(self):
        if self._unique_memo is None:
            return None
        # Version counter based tracking isn't 100% sound but it's close
        # enough
        if self._unique_memo_vc != self._version:
            self._unique_memo = None
            return None
        return self._unique_memo

    @unique_memo.setter
    def unique_memo(self, value):
        self._unique_memo = value
        self._unique_memo_vc = self._version

    @property
    def device(self):
        if self.fake_mode.in_kernel_invocation:
            return torch.device("meta")
        else:
            return self.fake_device

    # Note: [Fake Tensor Dispatch Keys]
    # In order to model the behavior of device-specific autocast
    # and autograd logic, we update the dispatch keys of FakeTensors
    # to reflect their fake device. This includes the BackendComponent
    # (DispatchKey::Meta -> DispatchKey::CUDA), and also the BackendComponent
    # related Autocast and Autograd keys. __torch__dispatch__ sits below
    # Autocast and Autograd, and is only invoked when we are at the
    # kernel for the BackendComponent. Then, we add Meta to the
    # thread-local dispatch include set to hit the meta kernel
    # instead of the kernel of the BackendComponent for the fake device.
    # The `device_for_backend_keys` does that below
    # NOTE: this probably will not do the right thing for backends
    # that have dispatch keys which are higher than the "meta" key:
    # https://github.com/pytorch/pytorch/blob/main/c10/core/DispatchKey.h#L189

    # We don't support named tensors; graph break
    @property
    def names(self):
        raise UnsupportedFakeTensorException(
            "torch.compile doesn't support named tensors"
        )

    @staticmethod
    def __new__(cls, fake_mode, elem, device, constant=None):
        self = torch.Tensor._make_subclass(
            cls,
            elem,
            elem.requires_grad,
            dispatch_device=True,
            device_for_backend_keys=device,
        )
        if not fake_mode._allow_unsafe_data_ptr_access:
            torch._C._set_throw_on_mutable_data_ptr(self)
        else:
            torch._C._set_warn_deprecated_on_mutable_data_ptr(self)

        assert elem.device.type == "meta", elem.device.type
        device = device if isinstance(device, torch.device) else torch.device(device)
        # NB: it is fine, if a little confusing, for device to be meta
        # (we are faking a meta tensor in that case).  However, it often
        # indicates some sort of confusion (e.g., you accidentally passed
        # in a meta tensor when you should have passed in the real tensor).
        # So by default we disallow meta, and if you are working in a situation
        # where it is helpful (e.g., crossref testing) you can turn it back
        # on
        if not fake_mode.allow_meta:
            assert device.type != "meta"
        # normalize device.
        if device.type == "cuda":
            init_cuda_context()

        if (
            device.type
            in ["cuda", "hpu", "xpu", torch._C._get_privateuse1_backend_name()]
            and device.index is None
        ):
            if getattr(torch, device.type).is_initialized():
                device = torch.device(
                    f"{device.type}:{getattr(torch, device.type).current_device()}"
                )
            else:
                device = torch.device(f"{device.type}:0")
        self.fake_device = device  # type: ignore[attr-defined]
        self.fake_mode = fake_mode  # type: ignore[attr-defined]
        self.constant = constant  # type: ignore[attr-defined]
        self._nonzero_memo = None  # type: ignore[attr-defined]
        self._nonzero_memo_vc = None  # type: ignore[attr-defined]
        self._unique_memo = None  # type: ignore[attr-defined]
        self._unique_memo_vc = None  # type: ignore[attr-defined]

        if FakeTensorConfig.debug:
            self._debug_trace = CapturedTraceback.extract()  # type: ignore[attr-defined]
        return self

    # In some circumstances, a conventional torch.Tensor constructor
    # will get rewritten to call into FakeTensor.  We must provide an
    # __init__ method that can accept the Python interpreters initialization
    # in such a situation; we must also be able to handle direct fake
    # tensor construction via FakeTensor().
    #
    # In particular, the __init__ call will look funny in the following case:
    #
    #   with FakeTensorMode():
    #       x = torch.Tensor([1, 2, 3])
    #
    # this desugars into:
    #
    #   with FakeTensorMode():
    #       x = torch.Tensor.__new__([1, 2, 3])
    #       # NB: x is a fake tensor, because of the mode!
    #       x.__init__([1, 2, 3])  # not the normal fake tensor args!
    #
    def __init__(self, *args, **kwargs):
        super().__init__()

    @staticmethod
    def from_tensor(t, fake_mode):
        return fake_mode.from_tensor(t)

    @classmethod
    @count
    def __torch_dispatch__(cls, func, types, args=(), kwargs=None):
        # need to handle here to avoid infinite recursion
        # see [in_kernel_invocation]
        if func == torch.ops.prim.device.default:
            assert len(args) == 1 and isinstance(args[0], FakeTensor)
            if args[0].fake_mode.in_kernel_invocation:
                return torch.device("meta")
            else:
                return args[0].fake_device

        # Because fake mode can return NotImplemented (if it sees a subclass
        # it doesn't know how to deal with), this test here is important
        # because the next dispatch after a fake mode will attempt to use
        # subclasses of tensors to dispatch, and any FakeTensor arguments
        # will be considered eligible.
        unrecognized_types = [
            t for t in types if not issubclass(t, FakeTensor) and t is not torch.Tensor
        ]
        if unrecognized_types:
            not_implemented_log.debug(
                "FakeTensor unrecognized subclass(es): %s", unrecognized_types
            )
            return NotImplemented

        fake_mode = None
        for arg in pytree.arg_tree_leaves(*args, **kwargs):
            if isinstance(arg, FakeTensor):
                fake_mode = arg.fake_mode
                break

        assert fake_mode is not None

        # If the fake mode is already active, don't try to reapply it!
        # NotImplemented is the right thing to return here, because the
        # typical situation this can occur is if ProxyTensorMode returned a
        # NotImplemented because of a not implemented subclass; we may have
        # unluckily attempted to hit FakeTensor's dispatch first,
        # NotImplemented lets us keep chaining until we find the actual
        # subclass
        maybe_cur_fake_mode = torch._C._get_dispatch_mode(
            torch._C._TorchDispatchModeKey.FAKE
        )
        if maybe_cur_fake_mode:
            not_implemented_log.debug(
                "FakeTensor mode already active: %s in %s",
                fake_mode,
                maybe_cur_fake_mode,
            )
            return NotImplemented

        with fake_mode:  # type: ignore[attr-defined]
            return func(*args, **kwargs)

    @staticmethod
    def _find_common_device(func, flat_args) -> Tuple[torch.device, bool]:
        # Returns: (common_device, has_scalar_only_inputs)

        # cpu - zero-dim tensors can be called in cuda kernels,
        # so overwrite the common_device if it the only existing
        # device comes from a cpu zero-dim tensor
        common_device = None
        has_scalar_only_inputs = False
        is_cpu_zero_dim = None

        def cpu_zero_dim(t):
            return t.device.type == "cpu" and t.dim() == 0

        def merge_devices(t):
            nonlocal common_device
            nonlocal is_cpu_zero_dim
            if not isinstance(t, FakeTensor):
                return

            if common_device is None:
                common_device = t.device
                is_cpu_zero_dim = cpu_zero_dim(t)
                return

            t_is_cpu_zero_dim = cpu_zero_dim(t)
            if t.device == common_device:
                if is_cpu_zero_dim:
                    is_cpu_zero_dim = t_is_cpu_zero_dim
                return

            # mismatching devices !
            # if current tensor is cpu 0 dim, defer to existing device
            if t_is_cpu_zero_dim:
                return

            # current device is from cpu 0 dim tensor, overwrite
            if is_cpu_zero_dim:
                common_device = t.device
                is_cpu_zero_dim = t_is_cpu_zero_dim
                return

            # mismatching devices of non-zero dim tensors, throw
            # This might be valid behavior and need to be explicitly modeled, e.g. reshape_as
            raise RuntimeError(
                f"Unhandled FakeTensor Device Propagation for {func}, found two different devices {common_device}, {t.device}"
            )

        for arg in flat_args:
            merge_devices(arg)

        # some functions that allow Python numbers to bind to Tensors
        # if we have failed to find a device, and we're running one of these operators,
        # we must have scalar only inputs
        if should_allow_numbers_as_tensors(func) and common_device is None:
            # ops with scalar only inputs always have result on cpu
            has_scalar_only_inputs = True
            common_device = torch.device("cpu")

        assert common_device is not None, f"Could not find common device for {func}"

        return common_device, has_scalar_only_inputs

    # We must handle tolist in a special way for FakeTensors here in the case
    # where tolist is called from torch dispatch for tensor subclasses.
    # Ordinarily, if a program calls .tolist compiling still works because there is
    # special handling in dynamo, but for tensor subclasses if .tolist is called
    # inside torch dispatch, the .tolist call may be directly on a FakeTensor.
    # This would result in an error since wrapper subclasses don't have storage.
    # To avoid this, we handle the FakeTensor case by (1) specializing on the size
    # of the tensor to create the output Python list, and (2) creating unbacked
    # symints for each element of the list.
    def tolist(self):
        assert self.dim() == 1, "NYI for higher dims"
        shape_env = self.fake_mode.shape_env
        out = []
        # Specialize on the length of the list
        for _ in range(self.shape[0]):
            s = shape_env.create_unbacked_symint()
            # max value?
            torch._constrain_as_size(s, min=2)
            out.append(s)
        return out


@dataclass(frozen=True)
class TensorMetadata:
    """
    The Tensor metadata relevant to hashing FakeTensors when caching.
    """

    dtype: torch.dtype
    shape: torch.Size
    stride: Tuple[Any, ...]
    device: torch.device
    layout: torch.layout
    memory_format: Optional[torch.memory_format]
    storage_offset: int
    requires_grad: bool
    is_quantized: bool
    is_conj: bool
    is_neg: bool
    is_inference: bool
    is_sparse: bool  # read: is sparse COO
    is_coalesced: Optional[bool]
    dense_dim: Optional[int]
    sparse_dim: Optional[int]


def extract_tensor_metadata(t: torch.Tensor) -> "TensorMetadata":
    """
    Extract the TensorMetadata of a tensor.
    """
    memory_format = suggest_memory_format(t)
    if is_sparse_any(t) or not t.is_contiguous(memory_format=memory_format):
        memory_format = None

    return TensorMetadata(
        dtype=t.dtype,
        shape=t.shape,
        stride=t.stride() if t.layout == torch.strided else (),
        device=t.device,
        layout=t.layout,
        memory_format=memory_format,
        storage_offset=t.storage_offset(),
        requires_grad=t.requires_grad,
        is_quantized=t.is_quantized,
        is_conj=t.is_conj(),
        is_neg=t.is_neg(),
        is_inference=t.is_inference(),
        is_sparse=t.is_sparse,
        is_coalesced=t.is_coalesced() if t.is_sparse else None,
        dense_dim=t.dense_dim() if t.is_sparse else None,
        sparse_dim=t.sparse_dim() if t.is_sparse else None,
    )


class _DispatchCacheKey(list):
    """
    Key for the FakeTensor dispatch cache. Inspired by (copied from)
    _HashedSeq from the functools.lru_cache implementation.
    """

    __slots__ = "hashvalue"  # noqa: PLC0205

    def __init__(self, tup, hash=hash):
        self[:] = tup
        self.hashvalue = hash(tup)

    def __hash__(self):
        return self.hashvalue


@dataclass(frozen=True)
class _DispatchCacheEntry:
    """
    Entry type for the FakeTensor dispatch cache. Accounts for two possibilities:
    1) The op is inplace, and a hit means we need to alias the argument at a given
    index. 2) We need to synthesize a new FakeTensor given tensor metadata. For view
    ops, we further capture the index of the arg to alias.
    """

    inplace_idx: Optional[int] = None
    metadata: Optional[TensorMetadata] = None
    view_idx: Optional[int] = None


@dataclass(frozen=True)
class _BypassDispatchCache(Exception):
    """
    Signals cases that should skip FakeTensor caching.
    """

    reason: str


@dataclass(frozen=True)
class DispatchCacheInfo:
    """
    Information about the state of the FakeTensor dispatch cache.
    """

    hits: int
    misses: int
    bypasses: Dict[str, int]
    size: int


# We keep one instantiation of `fake_tensor_converter` active
# for the duration of `with FakeTensorMode()`.
# This allows accurate storage aliasing across invocation of
# different operators. While this will keep all freshly allocated
# tensors alive during `FakeTensorMode`, there will no be no
# new allocations of Tensors which have non-meta storage so
# memory should not significantly increase.


class FakeTensorMode(TorchDispatchMode):
    cache: Dict[_DispatchCacheKey, _DispatchCacheEntry] = {}
    cache_hits: int = 0
    cache_misses: int = 0
    cache_bypasses = defaultdict(int)

    def __init__(
        self,
        *,
        allow_fallback_kernels=True,
        allow_non_fake_inputs=False,
        shape_env=None,
        static_shapes=None,
    ):
        log.debug("create_mode 0x%x", id(self))
        self.allow_fallback_kernels = allow_fallback_kernels
        self.fake_tensor_converter = FakeTensorConverter()
        if static_shapes is not None:
            self.static_shapes = static_shapes
        else:
            self.static_shapes = shape_env is None

        import torch._dynamo.config
        import torch._functorch.config

        self._allow_unsafe_data_ptr_access = (
            torch._functorch.config.fake_tensor_allow_unsafe_data_ptr_access
        )
        self.allow_meta = torch._functorch.config.fake_tensor_allow_meta
        self.cache_enabled = torch._dynamo.config.fake_tensor_cache_enabled
        self.cache_crosscheck_enabled = (
            torch._dynamo.config.fake_tensor_cache_crosscheck_enabled
        )

        # A flag that controls, whether we want to invoke ops on mix of
        # real weights/global variables and fake inputs
        self.allow_non_fake_inputs = allow_non_fake_inputs

        # [in_kernel_invocation]
        # when FakeTensor is invoked in user code, .device should return
        # the fake_device of the tensor so that code such as as `if x.is_cuda`
        # or torch.zeros([10, 10], device=x.device) continues to execute as if
        # the FakeTensor were real. However, within kernel execution, we return
        # the `Meta` device because all computation within the kernels should
        # behave as if the Tensors are on meta devices. Kernels should allocate
        # new tensors on meta devices, and checks like `is_meta` should return true.
        # within python refs, we always return the real device by defining
        # the device property
        self.in_kernel_invocation = False

        # True if we enter'ed and actually enabled fake tensor mode,
        # false if it was a no-op.  Not thread safe but neither is
        # in_kernel_invocation
        # If another fake mode was already active when we enter, we also stash it here.
        # That way when we exit, we know to re-enable the previous fake mode.
        self.enter_stack: List[Tuple[bool, Optional[FakeTensorMode]]] = []

        self.shape_env: ShapeEnv = shape_env

        self._stack_trace = traceback.extract_stack()
        self._stack = None

        # Indicates to our torch_dispatch dispatching infra that
        # this is an "infra" mode with lower dispatching precedence.
        self._mode_key = torch._C._TorchDispatchModeKey.FAKE

    # Typically, there is only one fake tensor mode and you test for it by
    # doing an isinstance test.  However, in some situations, there might be
    # TWO fake tensor modes.  The canonical example of this is exporting
    # a fake model: there is an outer fake mode created by the user, and
    # an inner fake mode created by Dynamo.  The two phase process is required
    # because the outer fake mode typically won't have a ShapeEnv, even if
    # the user is interested in exporting with dynamic shapes (so the inner
    # fake mode will actually have a ShapeEnv and swap in symbolic sizes.)
    #
    # In this case, it's insufficient to test only one FakeTensor: you need
    # to distinguish between our fake tensor and other fake tensors.  That's
    # what this function does.
    def is_our_fake(self, t):
        return isinstance(t, FakeTensor) and t.fake_mode is self

<<<<<<< HEAD
    @property
    def stack(self):
        if self._stack is None:
            self._stack = "".join(traceback.format_list(self._stack_trace))
        return self._stack
=======
    # If we should avoid device init. This changes the behavior of various APIs:
    # - We avoid constant-prop on Tensors with ops that move them to another device
    # - We change the torch.tensor ctor contract to never materialize
    #   tensors on device
    #   (see NOTE: [torch.tensor, lift_fresh, and device movement])
    @property
    def avoid_device_init(self):
        return not torch.cuda.is_available()
>>>>>>> b1984237

    @count
    def __torch_dispatch__(self, func, types, args=(), kwargs=None):
        # FakeTensorMode should not be set when we're inside of it.
        assert (
            torch._C._get_dispatch_mode(torch._C._TorchDispatchModeKey.FAKE) is None
        ), func
        try:
            return self.dispatch(func, types, args, kwargs)
        except TypeError:
            log.exception("fake tensor raised TypeError")
            raise

    # No-op if FakeTensorMode is already in use
    def __enter__(self):
        prev_only_lift_cpu_tensors = None
        if self.avoid_device_init:
            # See NOTE: [torch.tensor, lift_fresh, and device movement]
            prev_only_lift_cpu_tensors = torch._C._only_lift_cpu_tensors()
            torch._C._set_only_lift_cpu_tensors(True)
        maybe_prev_fake_mode = torch._C._unset_dispatch_mode(self._mode_key)
        if self is not maybe_prev_fake_mode:
            self.enter_stack.append(
                (True, maybe_prev_fake_mode, prev_only_lift_cpu_tensors)
            )
            return super().__enter__()
        else:
            # no-op (still need to re-set the fake mode though since we unset it)
            torch._C._set_dispatch_mode(self)
            self.enter_stack.append((False, None, prev_only_lift_cpu_tensors))
        return self

    def __exit__(self, a, b, c):
        (
            live,
            maybe_prev_fake_mode,
            maybe_prev_only_lift_cpu_tensors,
        ) = self.enter_stack.pop()
        if live:
            out = super().__exit__(a, b, c)
            # Re-enable the previous fake mode, if there was one.
            if maybe_prev_fake_mode is not None:
                torch._C._set_dispatch_mode(maybe_prev_fake_mode)
            if maybe_prev_only_lift_cpu_tensors is not None:
                torch._C._set_only_lift_cpu_tensors(maybe_prev_only_lift_cpu_tensors)

    @classmethod
    def cache_info(cls) -> DispatchCacheInfo:
        """
        Query the state of the dispatch cache.
        """
        return DispatchCacheInfo(
            FakeTensorMode.cache_hits,
            FakeTensorMode.cache_misses,
            dict(FakeTensorMode.cache_bypasses),
            len(FakeTensorMode.cache),
        )

    @classmethod
    def cache_clear(cls):
        """
        Clear the dispatch cache.
        """
        cls.cache_hits = 0
        cls.cache_misses = 0
        cls.cache_bypasses.clear()
        cls.cache.clear()

    def _cached_dispatch_impl(
        self,
        func: OpOverload,
        types: Tuple[Any, ...],
        args: Tuple[Any, ...],
        kwargs: Dict[str, Any],
    ):
        """
        Lookup a cache entry for the given arguments. If none exists, dispatch
        and cache the result (if the result is eligible for caching).
        """
        output = unassigned = object()
        try:
            key = self._cache_key(func, args, kwargs)
            entry = FakeTensorMode.cache.get(key, None)
            if entry is not None:
                output = self._output_from_cache_entry(entry, func, args)
                FakeTensorMode.cache_hits += 1
                if self.cache_crosscheck_enabled:
                    # For debugging / testing: Validate that the output synthesized
                    # from the cache matches the output created by normal dispatch.
                    self._crosscheck_cache_output(output, func, types, args, kwargs)
            else:
                output = self._dispatch_impl(func, types, args, kwargs)
                entry = self._make_cache_entry(key, func, args, kwargs, output)
                FakeTensorMode.cache[key] = entry
                FakeTensorMode.cache_misses += 1
        except _BypassDispatchCache as e:
            FakeTensorMode.cache_bypasses[e.reason] += 1

        if output is unassigned:
            output = self._dispatch_impl(func, types, args, kwargs)

        return output

    def _cache_key(
        self,
        func: OpOverload,
        args: Tuple[Any, ...],
        kwargs: Dict[str, Any],
    ) -> _DispatchCacheKey:
        """
        Create a cache key given the dispatch args. Raises _BypassDispatchCache
        for any situation that precludes caching.
        """
        # Avoid caching for any ops that would require a more sophisticated
        # caching implementation, e.g., data dependent ops or ops that modify
        # the inputs.
        if torch.Tag.data_dependent_output in func.tags:
            raise _BypassDispatchCache("data dependent output")

        if torch.Tag.dynamic_output_shape in func.tags:
            raise _BypassDispatchCache("dynamic output shape")

        if torch.Tag.inplace_view in func.tags:
            raise _BypassDispatchCache("inplace view")

        if func == aten._unsafe_view.default:
            raise _BypassDispatchCache("unsafe view")

        if func in self.lift_fns:
            raise _BypassDispatchCache("lift")

        if not torch._library.utils.is_builtin(func):
            raise _BypassDispatchCache("non-builtin")

        # In order to handle storage aliasing, we need to establish the alias
        # for any view op on a cache hit. But CompositeImplicitAutograd ops may
        # or may not alias the input, so just punt on caching these.
        if func.is_view and torch._C._dispatch_has_kernel_for_dispatch_key(
            func.name(), torch._C.DispatchKey.CompositeImplicitAutograd
        ):
            raise _BypassDispatchCache("CompositeImplicitAutograd")

        key_values = (
            func,
            # Translate any FakeTensor args to metadata.
            self._prep_args_for_hash(args) if args else (),
            self._prep_args_for_hash(kwargs) if kwargs else (),
            # Capture the default_dtype mode since that can affect the output tensor,
            # e.g., when operating on constant float values.
            torch.get_default_dtype(),
            # Capture the current device to support, e.g., cache tensor creation,
            # where there isn't necessarily a tensor to take the device from.
            torch._C._get_default_device(),
            # We want to create tensors from cached metadata only when the inference
            # mode is the same.
            torch.is_inference_mode_enabled(),
            # Shape env settings could affect behavior. One example seen in the wild:
            # Disallowing dynamic shapes can introduce a DynamicOutputShapeException
            # where it wasn't seen on a previous instance of the same op.
            self.shape_env.settings if self.shape_env else None,
        )
        return _DispatchCacheKey(key_values)

    def _prep_args_for_hash(self, args: Any) -> Any:
        """
        Translate the provided args into a form suitable for caching at FakeTensor
        dispatch, i.e., convert unhashable types like lists & dicts into tuples and
        convert FakeTensors into metadata. Raises _BypassDispatchCache to signal
        unsupported cases that should bypass caching.
        """
        if isinstance(args, dict):
            args = list(args.keys()) + list(args.values())

        result = []
        for arg in args:
            if isinstance(arg, FakeTensor):
                if not self.is_our_fake(arg):
                    raise _BypassDispatchCache("not our fake")
                if arg._has_symbolic_sizes_strides:
                    raise _BypassDispatchCache("symbolic shape")
                if arg.constant is not None:
                    raise _BypassDispatchCache("constant attribute")
                if arg.is_sparse:
                    raise _BypassDispatchCache("sparse tensor")
                if is_sparse_compressed(arg):
                    raise _BypassDispatchCache("sparse compressed tensor")
                result.append(extract_tensor_metadata(arg))
            elif isinstance(arg, torch.Tensor):
                raise _BypassDispatchCache("non-fake tensor")
            elif isinstance(arg, (torch.SymBool, torch.SymInt, torch.SymFloat)):
                raise _BypassDispatchCache("symbolic shape")
            elif isinstance(arg, (list, tuple, dict)):
                result.extend(self._prep_args_for_hash(arg))
            else:
                # It's important to capture the type of the arg since, e.g., 1 and 1.0
                # hash to the same value, but can produce different dtypes for the
                # output tensor.
                result.append((type(arg), arg))

        return tuple(result)

    def _make_cache_entry(
        self,
        key: _DispatchCacheKey,
        func: OpOverload,
        args: Tuple[Any, ...],
        kwargs: Dict[str, Any],
        output: FakeTensor,
    ) -> _DispatchCacheEntry:
        """
        Make a cache entry object for the given 'output' Tensor. Raises
        _BypassDispatchCache if the output tensor has characteristics that
        prevent caching it.
        """
        # Some ops return tuples of Tensors, but it's rare, so avoid
        # the complexity of caching other types.
        if not isinstance(output, FakeTensor):
            raise _BypassDispatchCache("non-FakeTensor output")

        # Avoid caching FakeTensors with constants attached since those
        # can be invalidated.
        if output.constant is not None:
            raise _BypassDispatchCache("constant attribute")

        # TODO: support caching sparse outputs?
        if output.is_sparse:
            raise _BypassDispatchCache("sparse output")

        if is_sparse_compressed(output):
            raise _BypassDispatchCache("sparse compressed output")

        # Can an in-place op really reference a kwarg? If so, then we need
        # to extend the implementation to handle it.
        for kval in kwargs.values():
            if id(kval) == id(output):
                raise _BypassDispatchCache("kwarg aliases output")

        # If this is an in-place op, the entry records which input arg is aliased.
        for idx in range(len(args)):
            if id(args[idx]) == id(output):
                return _DispatchCacheEntry(
                    inplace_idx=idx, metadata=None, view_idx=None
                )

        # Otherwise, create an entry that records the output tensor's metadata.
        view_idx = None
        if func.is_view:
            idxs = [i for i, t in enumerate(args) if isinstance(t, torch.Tensor)]
            assert len(idxs) == 1
            view_idx = idxs[0]

        metadata = extract_tensor_metadata(output)
        entry = _DispatchCacheEntry(
            inplace_idx=None, metadata=metadata, view_idx=view_idx
        )

        # N.B.: Some checks for bypassing the cache would be performed on the
        # output tensor synthesized from the cached metadata. As an optimization,
        # we can synthesize a tensor here and do the checks on that instance.
        # This approach keeps the (more frequent) cache-hit path as lightweight
        # as possible.
        synth_output = self._output_from_cache_entry(entry, func, args)

        # Make sure the dispatch_key_set from the synthesized output tensor will
        # be the same.
        synth_key_set = torch._C._dispatch_key_set(synth_output)
        key_set = torch._C._dispatch_key_set(output)
        if synth_key_set != key_set:
            raise _BypassDispatchCache("dispatch_key_set mismatch")

        return entry

    def _output_from_cache_entry(
        self, entry: _DispatchCacheEntry, func: OpOverload, args: Tuple[Any, ...]
    ) -> FakeTensor:
        """
        Create a new FakeTensor from the cache entry.
        """
        if entry.inplace_idx is not None:
            # This is an in-place op; return the aliased arg.
            return args[entry.inplace_idx]

        # Synthesize a new FakeTensor with the cached metadata.
        metadata = entry.metadata
        assert not metadata.is_sparse

        empty = torch.empty_strided(
            metadata.shape,
            metadata.stride,
            dtype=metadata.dtype,
            layout=metadata.layout,
            device="meta",
            requires_grad=metadata.requires_grad,
        )

        if metadata.is_conj:
            torch._C._set_conj(empty, True)
        if metadata.is_neg:
            torch._C._set_neg(empty, True)

        if func.is_view:
            # For view ops, the storage should be the same as the tensor input.
            storage = args[entry.view_idx].untyped_storage()
            with in_kernel_invocation_manager(self):
                empty.set_(
                    storage, metadata.storage_offset, metadata.shape, metadata.stride
                )
        elif metadata.storage_offset != 0:
            storage = empty.untyped_storage()
            with in_kernel_invocation_manager(self):
                empty.set_(
                    storage, metadata.storage_offset, metadata.shape, metadata.stride
                )

        return FakeTensor(self, empty, metadata.device)

    def _crosscheck_cache_output(
        self,
        output: FakeTensor,
        func: OpOverload,
        types: Tuple[Any, ...],
        args: Tuple[Any, ...],
        kwargs: Dict[str, Any],
    ):
        """
        Helper to validate that the output synthesized from the cache matches
        the output created by normal dispatch.
        """
        try:
            true_output = self._dispatch_impl(func, types, args, kwargs)
        except Exception as e:
            raise RuntimeError(
                f"FakeTensor cache crosscheck failure: func={func}, "
                f"args={args}, kwargs={kwargs}: Dispatch raised={e}"
            ) from e
        try:
            assert_metadata_eq(assert_eq, true_output, output)
        except Exception as e:
            raise RuntimeError(
                f"FakeTensor cache crosscheck failure: func={func}, "
                f"args={args}, kwargs={kwargs}"
            ) from e

    def dispatch(self, func, types, args=(), kwargs=None):
        kwargs = kwargs or {}
        with no_dispatch():
            log.debug("%s %s %s", func, args, kwargs)

        if func in _DISPATCH_META_HANDLERS:
            return _DISPATCH_META_HANDLERS[func](args)

        if log.getEffectiveLevel() <= logging.DEBUG:
            log.debug(
                "%sFakeTensorMode.__torch_dispatch__: %s", " " * RECURSION_COUNT, func
            )
            # NOTE: incr is intentionally unused for a RAII pattern
            incr = IncrementRecursionCount()

        # Some attribute queries that can be serviced directly
        # See Note [is_coalesced is dispatched]
        if func in _DISPATCH_HANDLE_DIRECTLY:
            # NB: no_dispatch is ok here too, this func is very simple
            with in_kernel_invocation_manager(self):
                return func(*args, **kwargs)

        if self.cache_enabled:
            return self._cached_dispatch_impl(func, types, args, kwargs)
        else:
            return self._dispatch_impl(func, types, args, kwargs)

    def _dispatch_impl(self, func, types, args, kwargs):
        flat_args, args_spec = pytree.tree_flatten((args, kwargs))

        flat_arg_fake_tensors = [
            t for t in flat_args if isinstance(t, FakeTensor) and self.is_our_fake(t)
        ]
        has_symbolic_sizes = any(
            i._has_symbolic_sizes_strides for i in flat_arg_fake_tensors
        ) or any(isinstance(a, torch.SymInt) for a in flat_args)

        converter = self.fake_tensor_converter

        def maybe_to_constant(t):
            if isinstance(t, FakeTensor) and self.is_our_fake(t):
                return t.constant
            else:
                return t

        # To constant propagate through these functions:
        # 1, If this is a lift due to a torch.tensor call,
        #    the input tensor is guaranteed to be a
        #    constant, so we keep a copy of the original argument along so
        #    we can query it if we're asked to item() it at some later point.
        #    (Note that you can always call a lift fn manually, so we do
        #    have to check if there are any fake tensors!)
        # 2, Some functions that allow Python numbers to bind to Tensors, e.g, torch.div
        if (func in self.lift_fns and not flat_arg_fake_tensors) or (
            should_allow_numbers_as_tensors(func)
            and not has_symbolic_sizes
            and not flat_arg_fake_tensors
        ):
            assert all(
                t.constant is not None for t in flat_arg_fake_tensors
            ), f"{func} should not have fake inputs without constants"
            const_flat_args = [maybe_to_constant(a) for a in flat_args]
            const_args, const_kwargs = pytree.tree_unflatten(const_flat_args, args_spec)
            out = func(*const_args, **const_kwargs)
            if type(out) is torch.Tensor and self.may_turn_const(out):
                # NB: not in_kernel_invocation_manager because we're doing real
                # compute here
                # NB: no_dispatch() here is VERY DANGEROUS (like, segfault
                # dangerous) if this is actually a wrapper subclass tensor,
                # therefore the exact type test above
                with no_dispatch():
                    out = out.clone()
                return converter.from_real_tensor(self, out, make_constant=True)

        # See [subclass inputs] below
        # NB: If you're seeing a mysterious infinite loop involving fake
        # tensor, it might be related to this line.  Though I'm not sure
        # how you'll know to read this comment, as this line won't show up
        # in the stack trace.
        unrecognized_types = self.check_for_subclass(flat_args)
        if unrecognized_types:
            not_implemented_log.debug(
                "FakeTensorMode unrecognized subclass(es): %s", unrecognized_types
            )
            return NotImplemented

        # if we are in the dispatch mode, we will enter this function even if the inputs
        # are not FakeTensors. For now, throw if any non-Fake Tensor inputs
        # and just support constructors.

        # this is generated from torch.tensor(), which does not use the
        # dispatcher, to allow wrapper subclasses to wrap the new tensor
        if func in self.lift_fns:
            assert len(kwargs) == 0 and len(args) == 1, f"{args} {kwargs}"

            if type(args[0]) is torch.Tensor:
                return converter.from_real_tensor(self, args[0])

        # If we are trying to avoid device init, then we need to avoid constant
        # prop on constant tensors for ops that change devices.
        avoiding_device_init = False
        if self.avoid_device_init:
            if (
                func == torch.ops.aten._to_copy.default
                and "device" in kwargs
                and kwargs["device"] != "cpu"
            ):
                avoiding_device_init = True
            if func == torch.ops.prims.device_put.default:
                avoiding_device_init = True

        # Recompute flat_arg_fake_tensors here again in case some of the inputs
        # were real tensors and fakified in validate_and_convert_non_fake_tensors
        (flat_args, flat_arg_fake_tensors) = self.validate_and_convert_non_fake_tensors(
            func, converter, flat_args, args_spec
        )
        del args, kwargs  # Invalidated

        # The current constant handling only support tracing systems
        # (aot autograd, torchdynamo) where each operation is run consecutively.
        # Because each operation is run in order, we can trace out and support
        # sequences like: x = torch.tensor(0.); y = x.add_(1)
        # Whenver a constant is written to but with inputs that cannot be evaluated
        # statically, such as random_(), we invalidate all constants that alias the input
        # We will rely on functionalization for use of fake tensors constants as persistent
        # objects on an FX Graph.

        # We dispatch size/stride/numel on the FakeTensor not its constant, so bail on inplace_view
        all_constant = all(e.constant is not None for e in flat_arg_fake_tensors)
        if (
            torch.Tag.nondeterministic_seeded not in func.tags
            and torch.Tag.inplace_view not in func.tags
            and all_constant
            and len(flat_arg_fake_tensors) != 0
            and not has_symbolic_sizes
            and not avoiding_device_init
        ):
            const_flat_args = [maybe_to_constant(a) for a in flat_args]
            const_args, const_kwargs = pytree.tree_unflatten(const_flat_args, args_spec)

            # NB: not in_kernel_invocation_manager(self) as we want to do REAL
            # compute
            with no_dispatch():
                out = func(*const_args, **const_kwargs)

            flat_out = pytree.tree_leaves(out)
            flat_out_tensors = [t for t in flat_out if isinstance(t, torch.Tensor)]
            all_constant = all(self.may_turn_const(t) for t in flat_out_tensors)

            if all_constant:
                return pytree.tree_map_only(
                    torch.Tensor,
                    lambda t: converter.from_real_tensor(self, t, make_constant=True),
                    out,
                )

            # we weren't able to turn outputs to constants,
            # so invalidate all constants that might be aliases of the outputs
            for ten in flat_out_tensors:
                converter.invalidate_constant_aliases(ten)

        # we are falling through to running non constant tensors, any input constant that
        # is written to must be invalidated
        args, kwargs = pytree.tree_unflatten(flat_args, args_spec)
        self.invalidate_written_to_constants(func, flat_arg_fake_tensors, args, kwargs)

        # Try for fastpath
        if has_symbolic_sizes:
            fast_impl = get_fast_op_impls().get(func)
            if fast_impl is not None:
                return fast_impl(self, *args, **kwargs)

        # If there's a Python meta, prefer that over the decomposition
        from torch._decomp import meta_table as meta_table

        if func not in meta_table and not self.cpp_meta_supports_symint(func):
            from torch._decomp import decomposition_table

            # Prefer Python decompositions over C++ ones
            if func in decomposition_table and (
                has_symbolic_sizes
                or (
                    # TODO: Remove these exclusions, so that we can remove
                    # this leg entirely
                    torch_decomp_decompositions(func)
                    and all(not e.is_sparse for e in flat_arg_fake_tensors)
                )
            ):
                with self:
                    return decomposition_table[func](*args, **kwargs)

            with self:
                # Decomposes CompositeImplicitAutograd ops
                r = func.decompose(*args, **kwargs)
                if r is not NotImplemented:
                    return r

        # prims already wrap FakeTensor inputs to FakeTensor outputs
        # and do device logic, we dont need do anything but run them
        # and ensure that Meta kernels are dispatched to (see)
        # Fake Tensor Dispatch Keys
        # TODO - we should be use the prim aten impl
        # TODO - fix prims complex ops
        if (
            "prims::" in func._schema.name
            and hasattr(func, "prim_meta_impl")
            and not stride_incorrect_op(func)
        ):
            with self:
                return func.prim_meta_impl(*args, **kwargs)

        # Users can register FakeTensor rules for custom operators
        # Call them if they exist.
        maybe_abstract_impl = torch._library.simple_registry.singleton.find(
            func.name()
        ).abstract_impl.kernel
        if maybe_abstract_impl:
            ctx = torch._library.abstract_impl.AbstractImplCtx(self, func)
            with torch._library.abstract_impl.set_ctx_getter(lambda: ctx), self:
                result = maybe_abstract_impl(*args, **kwargs)
                return result

        # special handling for funcs registered through `register_op_impl`,
        # e.g., manipulating args on constructor calls to construct meta tensors
        # and then afterwards wrapping them to a FakeTensor
        for run_impl_check, op_impl in op_implementations_checks:
            if run_impl_check(func):
                op_impl_out = op_impl(self, func, *args, **kwargs)
                if op_impl_out != NotImplemented:
                    return op_impl_out

        def maybe_run_unsafe_fallback(error=None):
            # We infer the meta of a custom ops that return None to just
            # return None. custom ops are not allowed to mutate metadata
            # of their inputs, so this is safe.
            if torch._library.utils.can_generate_trivial_fake_impl(func):
                return None
            # no meta kernel registered, fallback to kernel for the device
            if has_symbolic_sizes or not self.can_run_unsafe_fallback(func):
                raise UnsupportedOperatorException(func)
            if error is None:
                error = UnsupportedOperatorException(func)
            return run_fallback_kernel(self, func, flat_args, args_spec, error)

        # Optimization: If there is no Meta kernel, it takes a surprisingly long
        # amount of time to catch the NotImplementedError, so we check it here.
        if not has_meta(func):
            return maybe_run_unsafe_fallback()

        # run kernel registered to meta for func, which include
        # python meta registrations, prims, decomps, and c++ meta fns (structured kernels)
        # It's possible that the kernel will return NotImplementedError
        try:
            with in_kernel_invocation_manager(self):
                r = func(*args, **kwargs)
        except NotImplementedError as not_implemented_error:
            return maybe_run_unsafe_fallback(not_implemented_error)

        return self.wrap_meta_outputs_with_default_device_logic(
            r, func, flat_args, device=kwargs.get("device")
        )

    # WARNING: DO NOT add any additional namespaces/operators here if they refer to operators
    # outside of the pytorch/pytorch library! Any pre-existing things here
    # are either in the pytorch/pytorch library or have been grandfathered in.
    # The fallback does not always work and MAY CRASH and emit unreadable error messages
    # so it should not be allowed by default.
    _can_run_unsafe_fallback_allowed_namespaces = ordered_set(
        "debugprims",
        "prims",
        "aten",
        "xla",
        "vision",
        "torchtext",
        "torchaudio",
        "quantized",
    )

    def can_run_unsafe_fallback(self, func: OpOverload):
        if not self.allow_fallback_kernels:
            return False
        # It's OK to try the fallback for built-in ops (e.g. aten, prims)
        # because we control and test these but the fallback leads to unexpected behavior
        # in user-defined custom ops
        return (
            func.namespace in self._can_run_unsafe_fallback_allowed_namespaces
            or func.name() == "fbgemm::gmm"
        )

    # [subclass inputs]
    # Suppose we enable fake tensor mode.  This means that fake tensor
    # mode will run first.  But what if we do an operation that
    # involves a tensor subclass that will desugar into normal tensor
    # operations?  Without returning NotImplemented, fake tensor mode will run first,
    # decide that a conversion was made (since there was a non fake
    # tensor argument), and report an error that converting non
    # fake tensor is not supported.  What we actually wanted to happen
    # was to give the subclass a chance to figure out what it wants to
    # before erroring out. Returning NotImplemented here allows this.
    def check_for_subclass(self, flat_args):
        def check(x):
            return (
                isinstance(x, torch.Tensor)
                and not isinstance(x, FakeTensor)
                and type(x) is not torch.Tensor
                and type(x) is not torch.nn.Parameter
            )

        return [type(x) for x in flat_args if check(x)]

    def validate_and_convert_non_fake_tensors(
        self, func, converter, flat_args, args_spec
    ):
        """
        Checks if the list of tensors are fake tensors.
        If not, try to convert them to fake tensors.
        Returns the original args, kwargs, and a flattened list of (args, kwargs) that are fake tensors.
        """
        flat_arg_fake_tensors = []

        def validate(x):
            if not isinstance(x, torch.Tensor):
                return x

            nonlocal flat_arg_fake_tensors
            if not self.is_our_fake(x):
                if torch.Tag.inplace_view in func.tags:
                    args, kwargs = pytree.tree_unflatten(flat_args, args_spec)
                    raise Exception(  # noqa: TRY002
                        f"Can't call metadata mutating ops on non-Fake Tensor inputs. Found in {render_call(func, args, kwargs)}"
                    )
                if not self.allow_non_fake_inputs:
                    if isinstance(x, FakeTensor) and x.fake_mode is not self:
                        raise AssertionError("Mixing fake modes NYI")
                    args, kwargs = pytree.tree_unflatten(flat_args, args_spec)
                    raise Exception(  # noqa: TRY002
                        f"Please convert all Tensors to FakeTensors first or instantiate FakeTensorMode "
                        f"with 'allow_non_fake_inputs'. Found in {render_call(func, args, kwargs)}"
                    )

                x = converter.from_real_tensor(self, x)

            flat_arg_fake_tensors.append(x)
            return x

        validated_args = [validate(a) for a in flat_args]
        return validated_args, flat_arg_fake_tensors

    def wrap_meta_outputs_with_default_device_logic(self, r, func, flat_args, device):
        converter = self.fake_tensor_converter

        # Lazily initialized, in case there are no tensor returns
        common_device = None
        has_scalar_only_inputs = False

        def wrap(e):
            nonlocal common_device
            nonlocal has_scalar_only_inputs

            if isinstance(e, torch.Tensor) and common_device is None:
                (
                    common_device,
                    has_scalar_only_inputs,
                ) = FakeTensor._find_common_device(func, flat_args)

            if self.is_our_fake(e):
                torch._check(
                    e.device == common_device,
                    lambda: f"FakeTensor is wrapped to wrong device, found {e.device}, expected {common_device}",
                )

            if (
                isinstance(e, torch.Tensor)
                and not self.is_our_fake(e)
                and converter is not None
            ):
                if has_scalar_only_inputs:
                    # Under FakeTensorMode, op accepts scalar only inputs, such as aten.add/sub/mul/div,
                    # returns a real scalar tensor on CPU. See TensorMeta() in _prims/__init__.py for details.
                    # We thus directly convert real tensor to fake tensor.
                    return converter.from_real_tensor(self, e)
                else:
                    return converter.from_meta_and_device(
                        self, e, device or common_device
                    )
            else:
                return e

        return tree_map(wrap, r)

    _cpp_meta_supports_symint = ordered_set(
        aten.empty.memory_format,
        aten.empty_strided.default,
        aten.as_strided_scatter.default,
        aten.as_strided.default,
        aten.as_strided_.default,
        aten.zeros.default,
        aten.detach.default,
        aten.view_as_real.default,
        aten.view_as_complex.default,
        aten.set_.source_Storage_storage_offset,
        aten._sparse_coo_tensor_with_dims_and_tensors.default,
    )

    def cpp_meta_supports_symint(self, func):
        if torch.Tag.view_copy in func.tags:
            return True
        return func in self._cpp_meta_supports_symint

    lift_fns = ordered_set(aten.lift_fresh.default, aten.lift_fresh_copy.default)

    def may_turn_const(self, t):
        return (
            t.numel() <= CONSTANT_NUMEL_LIMIT
            and not t.is_sparse
            and not self.is_our_fake(t)
            and not t.device.type == "meta"
        )

    def invalidate_written_to_constants(
        self, func, flat_arg_fake_tensors, args, kwargs
    ):
        any_constant = any(e.constant is not None for e in flat_arg_fake_tensors)
        schema_info = get_schema_info(func)
        if any_constant and schema_info.is_mutable():
            _, new_kwargs = normalize_function(
                func, args=args, kwargs=kwargs, normalize_to_only_use_kwargs=True
            )
            for k, v in new_kwargs.items():
                k = k if (k != "input" or schema_info.has_argument(k)) else "self"
                if (
                    self.is_our_fake(v)
                    and schema_info.is_mutable(k)
                    and v.constant is not None
                ):
                    self.fake_tensor_converter.invalidate_constant_aliases(v.constant)

    def from_tensor(
        self,
        tensor,
        *,
        static_shapes=None,
        source: Optional[Source] = None,
        symbolic_context=None,
    ):
        shape_env = self.shape_env
        if static_shapes is None:
            static_shapes = self.static_shapes
        if static_shapes:
            assert (
                symbolic_context is None
            ), "cannot set both static_shapes and symbolic_context"
            shape_env = None
        return self.fake_tensor_converter.from_real_tensor(
            self,
            tensor,
            shape_env=shape_env,
            source=source,
            symbolic_context=symbolic_context,
        )


# NB: returns fake tensors
def run_fallback_kernel(
    fake_mode, func, flat_args, args_spec, orig_not_implemented_exception
):
    # these should all be supported, just to be safe
    # avoid fallback for operators which inplace modify metadata
    # because the input fake tensors would be umodified
    if torch.Tag.inplace_view in func.tags:
        raise orig_not_implemented_exception

    inp_impls = {}

    # Don't use in_kernel_invocation_manager(fake_mode) as we want to do
    # REAL compute (not with meta device)
    with no_dispatch():

        def to_real_tensor(e):
            if fake_mode.is_our_fake(e):
                out = torch.zeros_like(e, device=e.fake_device)
                if e.is_sparse:
                    out._coalesced_(e.is_coalesced())
                inp_impls[id(out)] = e
                return out
            return e

        flat_args = [to_real_tensor(a) for a in flat_args]
        args, kwargs = pytree.tree_unflatten(flat_args, args_spec)

        r = func(*args, **kwargs)

    tensor_impls = set()
    storages = set()

    for e in flat_args:
        if isinstance(e, torch.Tensor):
            if not e.is_sparse:
                storages.add(e._typed_storage()._cdata)

    # TODO: also check metadata change on inputs
    # proper aliasing/metadata relationship between outputs and inputs will
    # not be set up, bc of conversion to device, unless we can reuse an
    # input impl

    def map_out(e):
        if id(e) not in inp_impls and (
            isinstance(e, torch.Tensor)
            and not e.is_sparse
            and e._typed_storage()._cdata in storages
        ):
            raise orig_not_implemented_exception

        if isinstance(e, torch.Tensor):
            if id(e) in inp_impls:
                return inp_impls[id(e)]
            else:
                return fake_mode.fake_tensor_converter.from_real_tensor(fake_mode, e)
        else:
            return e

    return pytree.tree_map(map_out, r)


# Just for use to allow copying a module to fake tensors,
# does not apply elsewhere
class FakeCopyMode(TorchFunctionMode):
    def __init__(self, fake_mode):
        self.fake_mode = fake_mode

    def __torch_function__(self, func, types, args=(), kwargs=None):
        kwargs = kwargs if kwargs else {}

        # clone will get called in Parameter deepcopy
        if func == torch._C.TensorBase.clone:
            return func(
                self.fake_mode.from_tensor(args[0], static_shapes=True), **kwargs
            )
        elif func == torch.Tensor.__deepcopy__:
            assert len(args) == 2 and len(kwargs) == 0
            tensor, memo = args

            if id(tensor) in memo:
                return memo[id(tensor)]

            out = self.fake_mode.from_tensor(tensor, static_shapes=True)
            memo[id(tensor)] = out
            return out
        else:
            with torch._C.DisableTorchFunctionSubclass():
                return func(*args, **kwargs)


def _device_handler(args):
    # NB: Don't use is_our_fake, just serve the fake information
    # as is.  Notice we don't use 'self'; we use args[0].fake_mode
    # because they may not be the same.  It would also be possible
    # to return NotImplemented here, in which case the FakeTensor
    # handler on args[0] would handle it, but we're being nice and
    # short-circuiting quickly.
    assert len(args) == 1 and isinstance(args[0], FakeTensor)
    if args[0].fake_mode.in_kernel_invocation:
        return torch.device("meta")
    else:
        return args[0].fake_device


_DISPATCH_META_HANDLERS = {
    torch.ops.prim.device.default: _device_handler,
    torch.ops.aten.size.default: lambda args: tuple(int(s) for s in args[0].size()),
    torch.ops.aten.stride.default: lambda args: tuple(int(s) for s in args[0].stride()),
    torch.ops.aten.storage_offset.default: lambda args: int(args[0].storage_offset()),
}

_DISPATCH_HANDLE_DIRECTLY = ordered_set(
    torch.ops.aten.is_coalesced.default,
    torch.ops.aten.dense_dim.default,
    torch.ops.aten.sparse_dim.default,
)

from torch._subclasses.fake_impls import (  # noqa: F401
    _device_not_kwarg_ops,  # noqa: F401
    _is_tensor_constructor,  # noqa: F401
    _like_tensor_constructors,  # noqa: F401
    contains_tensor_types,  # noqa: F401
    get_fast_op_impls,
    has_meta,
    op_implementations_checks,
    stride_incorrect_op,
)<|MERGE_RESOLUTION|>--- conflicted
+++ resolved
@@ -861,13 +861,6 @@
     def is_our_fake(self, t):
         return isinstance(t, FakeTensor) and t.fake_mode is self
 
-<<<<<<< HEAD
-    @property
-    def stack(self):
-        if self._stack is None:
-            self._stack = "".join(traceback.format_list(self._stack_trace))
-        return self._stack
-=======
     # If we should avoid device init. This changes the behavior of various APIs:
     # - We avoid constant-prop on Tensors with ops that move them to another device
     # - We change the torch.tensor ctor contract to never materialize
@@ -876,7 +869,12 @@
     @property
     def avoid_device_init(self):
         return not torch.cuda.is_available()
->>>>>>> b1984237
+
+    @property
+    def stack(self):
+        if self._stack is None:
+            self._stack = "".join(traceback.format_list(self._stack_trace))
+        return self._stack
 
     @count
     def __torch_dispatch__(self, func, types, args=(), kwargs=None):
