--- conflicted
+++ resolved
@@ -3623,6 +3623,8 @@
         elif isinstance(e, sympy.Lt):
             add_expr(sympy.Le(e.lhs, e.rhs))
             add_expr(sympy.Ne(e.lhs, e.rhs))
+        elif isinstance(e, sympy.Le):
+            add_expr(sympy.Lt(e.lhs, e.rhs + 1))
         return tuple(equiv.items())
 
     @_lru_cache
@@ -3658,26 +3660,9 @@
             axioms = self._get_axioms(symbols)
         subst = {}
         for e in axioms:
-<<<<<<< HEAD
-            if compute_hint:
-                e = canonicalize_bool_expr(e.xreplace(self.var_to_val))
-            add_expr(e)
-            # Other relational expressions this expression implies
-            if isinstance(e, sympy.Eq):
-                add_expr(sympy.Le(e.lhs, e.rhs))
-                add_expr(sympy.Ge(e.lhs, e.rhs))
-            elif isinstance(e, sympy.Lt):
-                add_expr(sympy.Le(e.lhs, e.rhs))
-                add_expr(sympy.Ne(e.lhs, e.rhs))
-            elif isinstance(expr, sympy.Le):
-                add_expr(sympy.Lt(expr.lhs, expr.rhs + 1))
-
-        expr = expr.subs(subst)
-=======
             subst.update(dict(self._get_implications(e, compute_hint=compute_hint)))
 
         expr = expr.xreplace(subst)
->>>>>>> aa26438a
 
         # Simplify making use of value range lower bound
         new_shape_env = {}
@@ -3751,14 +3736,15 @@
         if unbacked_only:
             return new_expr
         else:
-            if isinstance(expr, sympy.Le):
+            if isinstance(expr, sympy.Le) and expr.lhs.is_integer and expr.rhs.is_integer:
                 # Try to evaluate lhs < rhs + 1
                 new_expr = sympy.Lt(expr.lhs, expr.rhs + 1)
                 return self._maybe_evaluate_static(new_expr,
                                                    unbacked_only=unbacked_only,
                                                    compute_hint=compute_hint,
                                                    expect_rational=expect_rational,
-                                                   size_oblivious=size_oblivious)
+                                                   size_oblivious=size_oblivious,
+                                                   axioms=axioms)
             return None
 
 
