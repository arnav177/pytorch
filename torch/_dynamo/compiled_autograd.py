--- conflicted
+++ resolved
@@ -1,9 +1,7 @@
 import contextlib
-<<<<<<< HEAD
-from typing import List, Optional, TYPE_CHECKING
-=======
+
+import functools
 from typing import Any, Callable, List, Optional, TYPE_CHECKING
->>>>>>> 4ddad49c
 
 import torch
 from torch._dynamo.external_utils import call_backward, call_hook
@@ -48,10 +46,6 @@
 
 class AutogradCompilerInstance:
     def __init__(self) -> None:
-<<<<<<< HEAD
-        self.compiler_fn = None
-=======
->>>>>>> 4ddad49c
         self.stack = contextlib.ExitStack()
         self.close = self.stack.close
         self.shape_env = ShapeEnv()
@@ -240,15 +234,13 @@
             "compiled_autograd_graph",
             payload_fn=lambda: graph.print_readable(print_output=False),
         )
-<<<<<<< HEAD
+
+        global override_compiler_fn
+        if override_compiler_fn:
+            return override_compiler_fn(graph)
 
         assert self.compiler_fn and hasattr(self.compiler_fn, "rewrap")
         return self.compiler_fn.rewrap(graph)
-=======
-        global override_compiler_fn
-        assert override_compiler_fn
-        return override_compiler_fn(graph)
->>>>>>> 4ddad49c
 
     def reorder_accumulate_grad_nodes(self):
         """
@@ -295,12 +287,9 @@
         set_stack_trace(new_stack_trace)
 
 
-<<<<<<< HEAD
+override_compiler_fn: Optional[Callable[[Any], Any]] = None
 active_context_manager = False
-=======
-compiled_autograd_enabled = False
-override_compiler_fn: Optional[Callable[[Any], Any]] = None
->>>>>>> 4ddad49c
+
 
 def initialize():
     # called by torch.compile
@@ -318,21 +307,14 @@
     # TODO: can only be re-enabled when compiled autograd is turned off and all nodes are freed
     torch.autograd.set_multithreading_enabled(False)
 
+
 @contextlib.contextmanager
 def enable(compiler_fn):
-<<<<<<< HEAD
     # need to convince cpp engine to route to compiled autograd
     global override_compiler_fn
-=======
-    global compiled_autograd_enabled, override_compiler_fn
-    assert not compiled_autograd_enabled
-    compiled_autograd_enabled = True
-    override_compiler_fn = compiler_fn
->>>>>>> 4ddad49c
     prior = torch._C._dynamo.compiled_autograd.set_autograd_compiler(
-        AutogradCompilerInstance
-    )
-<<<<<<< HEAD
+        functools.partial(AutogradCompilerInstance, compiler_fn)
+    )
     # swap this too
     torch._C._dynamo.compiled_autograd.set_verbose_logging(
         snapshot_verbose_logging_enabled()
@@ -340,39 +322,20 @@
     global active_context_manager
     assert not active_context_manager
     active_context_manager = True
-=======
-    assert not prior
-    torch._C._dynamo.compiled_autograd.set_verbose_logging(
-        snapshot_verbose_logging_enabled()
-    )
->>>>>>> 4ddad49c
     try:
         with torch.autograd.set_multithreading_enabled(False):
             yield
     finally:
-<<<<<<< HEAD
         active_context_manager = False
-        torch._C._dynamo.compiled_autograd.set_autograd_compiler(prior)
-=======
-        compiled_autograd_enabled = False
         torch._C._dynamo.compiled_autograd.set_autograd_compiler(None)
->>>>>>> 4ddad49c
+
 
 @contextlib.contextmanager
-<<<<<<< HEAD
-def disable():
+def disable_compiler():
     # Note: this does not disable compiler_fn installation on torch.compile created autograd nodes during forward compilation
     # controlled by `torch._dynamo.config.compiled_autograd_enabled`
-=======
-def disable_compiler():
->>>>>>> 4ddad49c
     prior = torch._C._dynamo.compiled_autograd.set_autograd_compiler(None)
     try:
         yield
     finally:
-<<<<<<< HEAD
-        if prior:
-            torch._C._dynamo.compiled_autograd.set_autograd_compiler(prior)
-=======
-        torch._C._dynamo.compiled_autograd.set_autograd_compiler(prior)
->>>>>>> 4ddad49c
+        torch._C._dynamo.compiled_autograd.set_autograd_compiler(prior)