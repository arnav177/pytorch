--- conflicted
+++ resolved
@@ -1715,16 +1715,12 @@
         # For tensors that are part of the Dynamo extracted Fx graph module, an
         # ID_MATCH suffices. Once we turn on inline_inbuilt_nn_modules, these
         # will be lifted as inputs and have a TENSOR_MATCH guard.
-<<<<<<< HEAD
-        if guard.is_nn_module() or match_on_id_for_tensor(guard):
-=======
         # For FSDP modules, we must use TENSOR_MATCH because FSDP module is
         # traced using UnspecializedNNModuleVariable and therefore lifts the
         # params as inputs.
         if (
             guard.is_nn_module() and not guard.is_fsdp_module()
         ) or match_on_id_for_tensor(guard):
->>>>>>> 89390f14
             self.ID_MATCH(guard)
         else:
             if isinstance(value, TensorWeakRef):
