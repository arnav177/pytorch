# mypy: ignore-errors

import abc
import collections
import contextlib
import dataclasses
import enum
import functools
import inspect
import itertools
import logging
import operator
import re
import sys
import types
from typing import Any, List, NamedTuple, Optional, Union

from torch.utils._sympy.value_ranges import ValueRanges

try:
    import numpy as np
except ModuleNotFoundError:
    np = None

import torch

from torch import SymInt
from torch._guards import GuardSource, TracingContext
from torch._higher_order_ops.torchbind import call_torchbind
from torch._ops import HigherOrderOperator
from torch._streambase import _EventBase, _StreamBase
from torch._subclasses.fake_tensor import FakeTensor, is_fake, maybe_get_fake_mode
from torch._subclasses.meta_utils import is_sparse_any
from torch.fx.experimental._backward_state import BackwardState
from torch.fx.experimental.symbolic_shapes import (
    _constrain_range_for_size,
    DimDynamic,
    RelaxedUnspecConstraint,
    StatefulSymbolicContext,
    SubclassSymbolicContext,
    SymbolicContext,
)
from torch.fx.immutable_collections import immutable_dict, immutable_list
from torch.utils._python_dispatch import is_traceable_wrapper_subclass
from torch.utils.weak import TensorWeakRef
from .. import config, mutation_guard, replay_record, trace_rules

from ..device_interface import get_registered_device_interfaces
from ..exc import InternalTorchDynamoError, unimplemented
from ..guards import GuardBuilder, install_guard, make_dupe_guard
from ..side_effects import SideEffects
from ..source import (
    AttrSource,
    ConstantSource,
    ConstDictKeySource,
    ConvertIntSource,
    GetItemSource,
    GradSource,
    is_constant_source,
    is_from_defaults,
    is_from_optimizer_source,
    LocalSource,
    NumpyTensorSource,
    OptimizerSource,
    RandomValueSource,
    Source,
    TupleIteratorGetItemSource,
)
from ..trace_rules import is_callable_allowed, is_numpy
from ..utils import (
    build_checkpoint_variable,
    clone_input,
    common_constant_types,
    get_fake_value,
    get_locals_to_steal,
    get_static_address_type,
    is_function_or_wrapper,
    is_namedtuple,
    is_typing,
    is_utils_checkpoint,
    istype,
    odict_values,
    set_example_value,
    tensor_always_has_static_shape,
    tuple_iterator,
    tuple_iterator_getitem,
    tuple_iterator_len,
    unwrap_with_attr_name_if_wrapper,
    wrap_fake_exception,
)

from .base import MutableLocal, typestr, VariableTracker, VariableTrackerMeta
from .constant import ConstantVariable, EnumVariable
from .ctx_manager import (
    AutocastModeVariable,
    EventVariable,
    NullContextVariable,
    PreserveVersionContextVariable,
    StreamContextVariable,
    StreamVariable,
)
from .dicts import (
    ConstDictVariable,
    DataClassVariable,
    DefaultDictVariable,
    HFPretrainedConfigVariable,
    PythonSysModulesVariable,
    SetVariable,
)
from .distributed import (
    DeviceMeshVariable,
    PlacementClassVariable,
    PlacementVariable,
    ProcessGroupVariable,
    WorldMetaClassVariable,
)
from .functions import (
    CollectiveFunctionRewriteVariable,
    FunctoolsPartialVariable,
    TritonKernelVariable,
    UserMethodVariable,
)
from .higher_order_ops import TorchHigherOrderOperatorVariable
from .iter import ItertoolsVariable
from .lazy import LazyVariableTracker
from .lists import (
    BaseListVariable,
    ListVariable,
    NamedTupleVariable,
    RangeVariable,
    RestrictedListSubclassVariable,
    SizeVariable,
    SliceVariable,
    TupleIteratorVariable,
    TupleVariable,
)
from .misc import (
    AutogradFunctionContextVariable,
    AutogradFunctionVariable,
    ComptimeVariable,
    DebuggingVariable,
    DelayGraphBreakVariable,
    GetAttrVariable,
    GetSetDescriptorVariable,
    InspectSignatureVariable,
    LambdaVariable,
    LoggingLoggerVariable,
    MethodWrapperVariable,
    NumpyVariable,
    PythonModuleVariable,
    RegexPatternVariable,
    SavedTensorBox,
    TorchVersionVariable,
    TypingVariable,
)
from .nn_module import FSDPManagedNNModuleVariable, UnspecializedNNModuleVariable
from .optimizer import OptimizerVariable
from .script_object import TorchScriptObjectVariable

from .sdpa import SDPAParamsVariable
from .tensor import (
    NumpyNdarrayVariable,
    SymNodeVariable,
    TensorSubclassVariable,
    TensorVariable,
    UnspecializedPythonVariable,
)
from .torch import TorchCtxManagerClassVariable, TorchInGraphFunctionVariable
from .torch_function import build_torch_function_fn, TensorWithTFOverrideVariable
from .user_defined import (
    KeyedJaggedTensorVariable,
    SourcelessGraphModuleVariable,
    UserDefinedClassVariable,
    UserDefinedObjectVariable,
)


log = logging.getLogger(__name__)


DimList = List


class _missing:
    pass


@dataclasses.dataclass
class GraphArg:
    source: Source
    # TODO: storing a SymInt here but not a FakeTensor is a pretty strange
    # thing to do.  Probably should have example (which stores an int) and
    # fake_example
    _example: Union[TensorWeakRef, torch.SymInt]
    # When True, this indicates that this GraphArg is a Python quantity (e.g.,
    # a float or int) which we pass to the FX graph as a Tensor.  This
    # controls how we codegen calls into the Dynamo graph: we will call
    # torch.as_tensor on the quantity before passing it in.
    #
    # Note that we typically do not pass dynamic integers as tensors, because
    # they will most frequently just be used for size computation.  But this
    # is a policy decision that we can change our mind on; in particular, when
    # an int comes from a random number generator (e.g., random.randint), we
    # DO pass it as a tensor.
    #
    # It's also worth noting that our current tracing rules for
    # pass_arg_as_tensor as subtly broken: we just pun the variable as a
    # 0d scalar Tensor and pray that the semantics are the same.  Which they
    # often are, but not necessarily.  ezyang(May 2024) plans to fix this
    # soon.
    pass_arg_as_tensor: bool
    fake_tensor: Optional[torch._subclasses.fake_tensor.FakeTensor]
    # UnspecializedPythonVariable often masquerades as a tensor.
    # We MUST NOT generate shape guard code
    # that actually tries to access tensor properties on these values.
    # is_tensor lets us tell if this graph arg actually is a tensor
    # or not.
    is_tensor: bool = True
    # Sometimes, the Tensor we pass to example is freshly allocated (smh).
    # Then we cannot only keep a weak reference to it.  This lets you
    # stash a strong reference too.
    example_strong_ref: Optional[torch.Tensor] = None

    @property
    def example(self):
        if isinstance(self._example, TensorWeakRef):
            r = self._example()
            assert r is not None
            return r
        else:
            return self._example

    def __post_init__(self):
        if isinstance(self._example, torch.Tensor):
            self._example = TensorWeakRef(self._example)
            assert is_fake(self.fake_tensor)

    def reconstruct(self, codegen):
        self.source.reconstruct(codegen)

    def erase(self):
        self._example = None
        self.example_strong_ref = None

    def __eq__(self, other):
        return self.source.name() == other.source.name()


class BackwardStateGraphArg(GraphArg):
    def __init__(self):
        super().__init__(
            source=None,
            _example=BackwardState(),
            pass_arg_as_tensor=False,
            fake_tensor=None,
            is_tensor=False,
        )

    def reconstruct(self, codegen):
        assert codegen.tx.output.backward_state_var
        codegen.load_import_from(BackwardState.__module__, "BackwardState")
        codegen.call_function(0, True)
        codegen.dup_top()
        codegen.store(codegen.tx.output.backward_state_var)


@dataclasses.dataclass
class FrameStateSizeEntry:
    scalar: Optional[int]
    size: Optional[List[int]]


class VariableBuilder:
    """Wrap a python value in a VariableTracker() instance"""

    def __init__(
        self,
        tx,
        source: Source,
    ):
        assert (
            source is not None
        ), "Consider SourcelessBuilder for ephemeral objects, usually objects created locally."
        assert TracingContext.try_get() is not None, "Expected active TracingContext"
        super().__init__()
        self.tx = tx
        self.source = source
        self.name = source.name()

    def __call__(self, value):
        if value in self.tx.output.side_effects:
            side_effect_result = self.tx.output.side_effects[value]
            dup_guard = make_dupe_guard(self.source, side_effect_result.source)
            if dup_guard:
                self.install_guards(dup_guard)
            return side_effect_result

        cached_vt = self.tx.output.variable_tracker_cache.lookup(value, self.source)
        if cached_vt:
            return cached_vt

        vt = self._wrap(value)
        vt.source = self.source
        if self._can_lift_attrs_to_inputs(vt):
            vt = self.tx.output.side_effects.track_object_existing(value, vt)

        self.tx.output.variable_tracker_cache.add(value, self.source, vt)
        return vt

    def _can_lift_attrs_to_inputs(self, vt):
        if type(vt) in [
            TensorVariable,
            TensorWithTFOverrideVariable,
            UserDefinedObjectVariable,
            NumpyNdarrayVariable,
        ]:
            return True
        return False

    @staticmethod
    @functools.lru_cache(None)
    def _common_constants():
        return {
            # We zero-one specialize shapes, so specialize these constants
            # too
            0,
            1,
            # NB: There used to be more constants here, but honestly it was
            # pretty confusing.  Note we specialize floats by default, and
            # DON'T specialize ints by default.  This all only matters with
            # dynamic_shapes
        }

    def get_source(self):
        return self.source

    def install_guards(self, *guards):
        source = self.get_source()
        if (
            isinstance(source, ConstantSource)
            or source.guard_source() == GuardSource.CONSTANT
        ):
            return None
        install_guard(*[source.make_guard(guard) for guard in guards], skip=1)
        return {}

    def set_source_and_track_mutable(self, value, var):
        assert isinstance(var, VariableTracker)
        var.source = self.source
        return self.tx.output.side_effects.track_mutable(value, var)

    @classmethod
    @functools.lru_cache(None)
    def _type_dispatch(cls):
        # NB: Careful not to close over self to avoid ref cycle from lru_cache
        entries = [
            (
                (
                    torch.Tensor,
                    torch.nn.Parameter,
                    torch._subclasses.FakeTensor,
                    torch._subclasses.functional_tensor.FunctionalTensor,
                ),
                cls.wrap_tensor,
            ),
            (
                (tuple, list, odict_values, collections.deque, torch.Size),
                cls.wrap_listlike,
            ),
            (tuple_iterator, cls.wrap_tuple_iterator),
            ((slice, range), cls.wrap_slice_range),
            (tuple(common_constant_types), cls.wrap_literal),
            (re.Pattern, cls.wrap_regex_pattern),
        ]

        if config.trace_numpy and np:
            entries.append((np.ndarray, cls.wrap_numpy_ndarray))

        result = {}
        for ts, fn in entries:
            for t in ts if isinstance(ts, tuple) else (ts,):
                assert t not in result
                result[t] = fn

        return result

    def wrap_regex_pattern(self, value: re.Pattern):
        # TODO(jansel): something like a REPR_MATCH might be more robust here
        self.install_guards(GuardBuilder.ID_MATCH)
        return RegexPatternVariable(value)

    @classmethod
    @functools.lru_cache(None)
    def _id_dispatch(cls):
        from ..comptime import comptime

        entries = [
            (
                inspect.signature,
                lambda self, value: LambdaVariable(
                    InspectSignatureVariable.create,
                    source=self.source,
                    **self.install_guards(GuardBuilder.CLOSURE_MATCH),
                ),
            ),
            (comptime, lambda self, value: ComptimeVariable()),
            (
                dataclasses.fields,
                lambda self, value: LambdaVariable(
                    _dataclasses_fields_lambda,
                    source=self.source,
                    **self.install_guards(GuardBuilder.FUNCTION_MATCH),
                ),
            ),
            (torch.__version__, lambda self, value: TorchVersionVariable()),
        ]

        result = {}
        for ts, fn in entries:
            for t in ts if isinstance(ts, (tuple, list)) else (ts,):
                assert t not in result
                result[id(t)] = fn

        return result

    def _wrap(self, value):
        # import here to avoid circular dependencies
        from torch.utils._triton import has_triton

        if has_triton():
            from triton.runtime.autotuner import Autotuner
            from triton.runtime.jit import JITFunction
        else:

            class JITFunction:
                pass

            class Autotuner:
                pass

        # Handle exact type() match
        type_dispatch = self._type_dispatch().get(type(value))
        if type_dispatch is not None:
            return type_dispatch(self, value)

        # Handle exact id() match
        id_dispatch = self._id_dispatch().get(id(value))
        if id_dispatch is not None:
            return id_dispatch(self, value)

        # Note - There are some nested values where types mismatch!
        # We want to get those out and wrap those.
        value = inspect.getattr_static(value, "_torchdynamo_inline", value)

        # Everything else (NB: order matters!)
        if is_traceable_wrapper_subclass(value) or istype(
            value, config.traceable_tensor_subclasses
        ):
            return self.wrap_tensor(value)
        elif is_namedtuple(value):
            return self.wrap_listlike(value)

        elif value is torch.utils._pytree.SUPPORTED_NODES:
            # For SUPPORTED_NODES, we guard on the dictionary version (PEP509)
            # under the assumption that the values themselves don't change.
            self.install_guards(GuardBuilder.DICT_VERSION)

            # The keys on the SUPPORTED_NODES can be arbitrary, so save on the
            # key order.
            self.tx.output.guard_on_key_order.add(self.source.name())
            result = {
                ConstantVariable.create(k): UserDefinedObjectVariable(
                    v,
                    source=GetItemSource(
                        self.get_source(), ConstDictKeySource(self.get_source(), i)
                    ),
                )
                for i, (k, v) in enumerate(value.items())
            }
            return ConstDictVariable(result, type(value))
        elif value is sys.modules:
            self.install_guards(GuardBuilder.FUNCTION_MATCH)
            return PythonSysModulesVariable(source=self.source)
        elif istype(value, (dict, collections.defaultdict, collections.OrderedDict)):
            if not value and self.get_source().is_nn_module():
                # It is faster to guard on 'false' property than to guard
                # on actual dict keys, but we can't do this fast guard in general because
                # it omits a crucial type check that ensures the value is actually still a dict at runtime.

                # Why is this OK for (specialized) nnmodules? We set up a setattr hook
                # to check for module property mutations, which does a reasonable,
                # but not completely secure job ensuring a property wasn't changed.
                self.install_guards(GuardBuilder.BOOL_FALSE)
            else:
                self.install_guards(GuardBuilder.SEQUENCE_LENGTH)

            # Optimisation for the common case strings, ints, etc
            all_const = all(ConstantVariable.is_literal(k) for k in value.keys())
            if all_const:
                # TODO(anijain2305) - Do we have to guard on all the keys? Can
                # keys be guarded lazily, similar to values?
                self.install_guards(GuardBuilder.DICT_CONST_KEYS)
            else:
                # Guard on the key order
                # This is not ideal, i.e., there is no need to guard on the key
                # order. But we guard on the key order because of the complexity
                #
                # 1) For non-constant objects, we can't save the key in the
                # guard context because it can be memory heavy. We can add
                # weakrefs but this complicates the accesses.
                #
                # 2) For non-constant objects, we also have to guard on the keys
                # (like TENSOR_MATCH on tensor). We might also have guards on
                # the attributes of the keys (like tensor.grad). To make this
                # work in tree strucutre is complicated.
                #
                # So, instead we guard on the key order. While guarding on key
                # order, we just save the indices and use it to access keys and
                # values. Indices are cheap to save.
                self.tx.output.guard_on_key_order.add(self.source.name())

            # We need all the keys to be hashable. We do this within the
            # _HashableTracker class in dicts.py
            def build_key_value(i, k, v):
                if all_const:
                    key = ConstantVariable.create(k)
                    source_key = k
                else:
                    source_key = ConstDictKeySource(self.get_source(), i)
                    key = LazyVariableTracker.create(k, source_key)

                source_value = GetItemSource(self.get_source(), source_key)
                value = LazyVariableTracker.create(v, source_value)

                return key, value

            result = dict(
                build_key_value(i, k, v) for i, (k, v) in enumerate(value.items())
            )

            if istype(value, collections.defaultdict):
                factory_source = AttrSource(self.source, "default_factory")
                result = DefaultDictVariable(
                    result,
                    type(value),
                    default_factory=VariableBuilder(self.tx, factory_source)(
                        value.default_factory
                    ),
                    source=self.source,
                )
            else:
                result = ConstDictVariable(result, type(value), source=self.source)

            return self.set_source_and_track_mutable(value, result)
        elif isinstance(value, torch.nn.Module):
            return self.wrap_module(value)
        elif ConstantVariable.is_literal(value):  # non-atomic literals
            return self.wrap_literal(value)
        elif istype(value, frozenset) and (
            ConstantVariable.is_literal(x) for x in value
        ):
            # For frozenset, we can guard by object ID instead of value
            # equality, this allows us to handle non-literal values
            self.install_guards(GuardBuilder.ID_MATCH)
            return ConstantVariable.create(value=value, source=self.source)
        elif isinstance(value, enum.Enum):
            self.install_guards(GuardBuilder.ID_MATCH)
            return EnumVariable(value=value, source=self.source)
        elif DebuggingVariable.is_reorderable_logging_function(value):
            # Put this above builtin_callable so that print() can be handled
            # along with other builtin debugging functions
            self.install_guards(GuardBuilder.BUILTIN_MATCH)
            return DebuggingVariable(value, source=self.source)
        elif isinstance(value, logging.Logger):
            self.install_guards(GuardBuilder.FUNCTION_MATCH)
            return LoggingLoggerVariable(value, source=self.source)
        elif is_utils_checkpoint(value):
            return build_checkpoint_variable(source=self.source)
        elif isinstance(value, functools.partial):
            func_src = AttrSource(self.get_source(), "func")
            func_obj = VariableBuilder(self.tx, func_src)(value.func)

            args = []
            args_source = AttrSource(self.get_source(), "args")
            for i, arg in enumerate(value.args):
                args.append(
                    VariableBuilder(self.tx, GetItemSource(args_source, i))(arg)
                )

            keywords = {}
            keywords_source = AttrSource(self.get_source(), "keywords")
            for k, v in value.keywords.items():
                if not ConstantVariable.is_literal(k):
                    unimplemented("functools.partial with non-literal keyword")
                keywords[k] = VariableBuilder(
                    self.tx, GetItemSource(keywords_source, k)
                )(v)

            install_guard(
                self.get_source().make_guard(GuardBuilder.TYPE_MATCH),
                keywords_source.make_guard(GuardBuilder.DICT_KEYS),
                args_source.make_guard(GuardBuilder.SEQUENCE_LENGTH),
            )
            return FunctoolsPartialVariable(func_obj, args, keywords)
        elif is_typing(value):
            # typing.List, typing.Mapping, etc.
            self.install_guards(GuardBuilder.ID_MATCH)
            return TypingVariable(
                value,
                source=self.source,
            )
        elif np is not None and isinstance(value, np.generic):
            # numpy array scalars: convert to 0D arrays
            return self.wrap_numpy_ndarray(np.asarray(value))
        elif is_numpy(value):
            assert np
            self.install_guards(
                GuardBuilder.FUNCTION_MATCH
                if callable(value)
                else GuardBuilder.TYPE_MATCH
            )
            return NumpyVariable(value, source=self.source)
        # NB: These can't be put in type_dispatch, they have to run later
        elif CollectiveFunctionRewriteVariable.can_rewrite(value):
            self.install_guards(GuardBuilder.FUNCTION_MATCH)
            return CollectiveFunctionRewriteVariable.create(
                self.tx,
                value,
                source=self.source,
            )
        elif istype(value, torch.autograd.function.FunctionMeta):
            self.install_guards(GuardBuilder.FUNCTION_MATCH)
            return AutogradFunctionVariable(
                value,
                source=self.source,
            )
        elif isinstance(value, torch.autograd.function.FunctionCtx):
            saved_tensors_source = AttrSource(self.source, "saved_tensors")
            install_guard(
                self.source.make_guard(GuardBuilder.TYPE_MATCH),
                saved_tensors_source.make_guard(GuardBuilder.SEQUENCE_LENGTH),
            )
            saved_tensors = [
                VariableBuilder(self.tx, GetItemSource(saved_tensors_source, n))(v)
                for n, v in enumerate(value.saved_tensors)
            ]
            return self.tx.output.side_effects.track_object_existing(
                value,
                AutogradFunctionContextVariable(
                    value,
                    source=self.source,
                    saved_tensors=SavedTensorBox(saved_tensors),
                ),
            )
        elif (
            isinstance(value, types.MethodType)
            and istype(
                getattr(value, "__self__", None), torch.autograd.function.FunctionMeta
            )
            and getattr(value, "__name__", "") == "apply"
            and value == getattr(value.__self__, "apply", None)
        ):
            # handle aliased autograd function `apply` calls
            self.install_guards(GuardBuilder.FUNCTION_MATCH)
            return GetAttrVariable(
                AutogradFunctionVariable(
                    value.__self__, source=AttrSource(self.source, member="__self__")
                ),
                "apply",
            )
        elif callable(value) and trace_rules.lookup_callable(value) is not None:
            if is_callable_allowed(value):
                self.tx.output.has_user_defined_allowed_in_graph = True
            return trace_rules.lookup_callable(value).create_with_source(
                value, source=self.source
            )
        elif np and isinstance(value, np.number):
            return self.wrap_unspecialized_primitive(value)
        elif DataClassVariable.is_matching_object(value):
            self.install_guards(GuardBuilder.TYPE_MATCH)
            return DataClassVariable.wrap(self, value)
        elif HFPretrainedConfigVariable.is_matching_object(value):
            self.install_guards(GuardBuilder.TYPE_MATCH)
            return HFPretrainedConfigVariable(value)
        elif isinstance(value, HigherOrderOperator):
            self.install_guards(GuardBuilder.TYPE_MATCH, GuardBuilder.NAME_MATCH)
            return TorchHigherOrderOperatorVariable.make(value, source=self.source)
        elif isinstance(value, torch.cuda.StreamContext):
            self.install_guards(GuardBuilder.ID_MATCH)
            stream_source = AttrSource(self.source, "stream")
            stream_var = VariableBuilder(self.tx, stream_source)(value.stream)
            return StreamContextVariable.create(self.tx, stream_var)
        elif isinstance(value, _StreamBase):
            self.install_guards(GuardBuilder.ID_MATCH)
            stream_proxy = self.tx.output.create_proxy(
                "call_function",
                torch.cuda.Stream,
                (),
                {
                    "stream_id": value.stream_id,
                    "device_index": value.device_index,
                    "device_type": value.device_type,
                },
            )
            set_example_value(stream_proxy.node, value)
            return StreamVariable(
                stream_proxy,
                value,
                value.device,
                source=self.source,
            )
        elif isinstance(value, (torch._C._SDPAParams)):
            self.install_guards(GuardBuilder.TYPE_MATCH)
            return SDPAParamsVariable.create(self.tx, value, self.source)
        elif isinstance(value, _EventBase):
            self.install_guards(GuardBuilder.ID_MATCH)
            return EventVariable(
                None,
                value,
                source=self.source,
            )
        elif (
            isinstance(value, torch._C._TensorMeta)
            and value in config.traceable_tensor_subclasses
        ):
            return TensorSubclassVariable(value, source=self.source)
        elif (
            istype(value, contextlib.nullcontext)
            and inspect.getattr_static(value, "enter_result", None) is None
        ):
            self.install_guards(GuardBuilder.TYPE_MATCH)
            return NullContextVariable(source=self.source)
        elif KeyedJaggedTensorVariable.is_matching_object(value):
            self.install_guards(GuardBuilder.TYPE_MATCH)
            result = KeyedJaggedTensorVariable(value, source=self.source)
            # TODO: this doing it manually is bad
            return self.tx.output.side_effects.track_object_existing(value, result)
        elif isinstance(value, torch.optim.Optimizer):
            self.install_guards(GuardBuilder.ID_MATCH)
            self.source = OptimizerSource(self.source)
            return OptimizerVariable(value, source=self.source)
        elif WorldMetaClassVariable.is_group_member_type(value):
            return WorldMetaClassVariable(value, source=self.source)
        elif ProcessGroupVariable.is_process_group(value):
            self.install_guards(GuardBuilder.ID_MATCH)
            return ProcessGroupVariable(value, source=self.source)
        elif DeviceMeshVariable.is_device_mesh(value):
            # TODO: see if we need to add custom guard instead of a simple ID_MATCH
            self.install_guards(GuardBuilder.ID_MATCH)
            return DeviceMeshVariable(value, source=self.source)
        elif PlacementClassVariable.is_placement_type(value):
            # TODO: see if we need to add custom guard instead of a simple ID_MATCH
            self.install_guards(GuardBuilder.ID_MATCH)
            return PlacementClassVariable(value, source=self.source)
        elif PlacementVariable.is_placement(value):
            # TODO: see if we need to add custom guard instead of a simple ID_MATCH
            self.install_guards(GuardBuilder.ID_MATCH)
            return PlacementVariable(
                value,
                source=self.source,
            )
        elif istype(value, type) and value in itertools.__dict__.values():
            self.install_guards(GuardBuilder.FUNCTION_MATCH)
            return ItertoolsVariable(value, source=self.source)
        elif isinstance(value, torch.SymBool):
            # Note: the idea here is to re-use the infra we've built for SymInt by simulating the
            # user provided SymBool with a SymInt in dynamo.

            # Concretely,
            # 1. We create a SymInt in dynamo's shape_env, whose source is constructed as ConvertIntSource(self.source).
            # so that guards on the SymInts can be effectively applied on the original SymBool in user program.
            # 2. We create a SymBool based on the SymInt in dynamo's ShapeEnv. Because the original user program
            # depends on the value being a SymBool. This allows dynamo to interpret the user's program correctly.

            value_hint = value.node.require_hint()
            new_source = ConvertIntSource(self.source)

            new_symint = self.tx.output.shape_env.create_unspecified_symint_and_symbol(
                int(value_hint),
                new_source,
                dynamic_dim=DimDynamic.DYNAMIC,
            )

            sym_node_proxy = self.tx.output.root_tracer.create_graph_input(
                re.sub(r"[^a-zA-Z0-9]+", "_", self.name),
                type(new_symint),
                source=new_source,
            )

            sym_node_proxy.node.meta["grapharg"] = GraphArg(
                new_source,
                new_symint,
                False,
                None,
                is_tensor=False,
                example_strong_ref=new_symint,
            )
            self.tx.output.bound_symbols.add(new_symint.node.expr)
            self.tx.output.tracked_fakes.append(
                TrackedFake(new_symint, new_source, None)
            )
            return SymNodeVariable(
                sym_node_proxy,
                new_symint == 1,
            )
        elif isinstance(value, (JITFunction, Autotuner)):
            self.install_guards(GuardBuilder.ID_MATCH)
            return TritonKernelVariable(
                value,
                None,  # No kernel idx provided
                None,  # No grid provided
                source=self.source,
            )
        elif isinstance(value, torch.amp.autocast_mode.autocast):
            self.install_guards(GuardBuilder.ID_MATCH)
            return AutocastModeVariable(
                target_values=[
                    value.device,
                    value.fast_dtype,
                    value._enabled,
                    value._cache_enabled,
                ],
                source=self.source,
            )
        elif TorchCtxManagerClassVariable.is_matching_cls(value):
            self.install_guards(GuardBuilder.FUNCTION_MATCH)
            return TorchCtxManagerClassVariable(value, source=self.source)
        elif is_function_or_wrapper(value):
            value, attr_name = unwrap_with_attr_name_if_wrapper(value)
            # For these wrappers, Dynamo points to the wrapped function,
            # so source needs to be updated as well.
            if attr_name is not None:
                self.source = AttrSource(self.source, attr_name)
            return trace_rules.lookup(value).create_with_source(
                value, source=self.source
            )
        # Don't use istype, since some python modules are not subclasses of types.ModuleType directly.
        # E.g, type(torch.ops) -> <class 'torch._ops._Ops'>,
        # type(torch.backends.cudnn) -> <class 'torch.backends.cudnn.CudnnModule'>
        elif isinstance(value, (types.ModuleType, replay_record.DummyModule)):
            self.install_guards(GuardBuilder.FUNCTION_MATCH)
            return PythonModuleVariable(
                value,
                source=self.source,
            )
        elif isinstance(value, types.MethodType) and isinstance(
            value.__self__, (torch.nn.Module, torch.utils._pytree.TreeSpec)
        ):
            # don't let MethodTypes fall through to UserDefinedObject,
            # which doesn't support 'CALL_FUNCTION'

            # TODO(whc): Why do we limit this to methods on NNModules?
            # I don't have a good reason for this, but it preserves the existing behavior
            # for MBartForConditionalGeneration, which generates many graph breaks and OOMs otherwise.
            # I suspect we probably want to relax this check and dig deeper there.

            # In order to construct a MethodVariable in Dynamo, we start with an actual method obj from python,
            # but need to separately wrap its underlying `__func__` and its `self` argument.  We wrap `self` here
            # and then `__func__` gets wrapped inside UserMethodVariable.
            self_obj = VariableBuilder(
                self.tx, source=AttrSource(self.source, "__self__")
            )(value.__self__)
            assert self_obj and isinstance(
                self_obj, VariableTracker
            ), "Failed to produce a valid self obj"
            self.install_guards(GuardBuilder.FUNCTION_MATCH)
            return UserMethodVariable(
                value.__func__,
                self_obj,
                source=self.source,
            )
        elif isinstance(value, types.GetSetDescriptorType):
            self.install_guards(GuardBuilder.FUNCTION_MATCH)
            return GetSetDescriptorVariable(value)
        elif isinstance(value, types.MethodWrapperType):
            self.install_guards(GuardBuilder.FUNCTION_MATCH)
            return MethodWrapperVariable(value)
        elif issubclass(type(value), type):
            if value in (torch.utils.hooks.BackwardHook, torch.nn.Parameter):
                # TODO(jansel): combine this case with the one above
                return trace_rules.lookup(value).create_with_source(
                    value, source=self.source
                )
            if value is torch.autograd._unsafe_preserve_version_counter:
                self.install_guards(GuardBuilder.FUNCTION_MATCH)
                return PreserveVersionContextVariable.constructor(self.tx)
            # This is a userdefined class, so install an ID_MATCH even if its a
            # global variable.
            self.install_guards(GuardBuilder.ID_MATCH)
            return UserDefinedClassVariable(
                value,
                source=self.source,
            )
        elif RestrictedListSubclassVariable.is_matching_cls(type(value)):
            self.install_guards(GuardBuilder.SEQUENCE_LENGTH)
            return self.set_source_and_track_mutable(
                value,
                RestrictedListSubclassVariable(
                    [
                        LazyVariableTracker.create(
                            value=value[i], source=GetItemSource(self.source, i)
                        )
                        for i in range(len(value))
                    ],
                    user_cls=type(value),
                    user_cls_source=AttrSource(self.source, "__class__"),
                ),
            )
        elif TorchScriptObjectVariable.is_matching_cls(type(value)):
            from ..source import (
                FlattenScriptObjectSource,
                ScriptObjectQualifiedNameSource,
            )

            # This exists to allow a smoother transition.
            # The implications are:
            # The script objects won't be tracked as proxies.
            # Methods on these objects won't show up in the graph.
            # The original script object might be mutated.
            if not hasattr(value, "__obj_flatten__"):
                return self.wrap_user_defined(value)

            # Install the guards on the fully qualified name of the script object
            LazyVariableTracker.realize_all(
                VariableBuilder(self.tx, ScriptObjectQualifiedNameSource(self.source))(
                    value._type().qualified_name()  # type: ignore[attr-defined]
                )
            )
            # Install the guards on the content of the script object by setting the source
            # to be FlattenScriptObjectSource, which calls __obj_flatten__() to get the contents.
            LazyVariableTracker.realize_all(
                VariableBuilder(self.tx, FlattenScriptObjectSource(self.source))(
                    value.__obj_flatten__()
                )
            )

            fake_script_obj = torch._library.fake_class_registry.to_fake_obj(
                self.tx.output.fake_mode, value
            )

            proxy = self.tx.output.root_tracer.create_graph_input(
                re.sub(r"[^a-zA-Z0-9]+", "_", self.name),
                type(value),
                source=self.source,
            )

            # setting is_unspecialized=False to not insert a as_tensor call in reconstruct by default
            # seting example to be real value because these example values will be used
            # as example_inputs for user compiler.
            proxy.node.meta["grapharg"] = GraphArg(
                self.source, value, False, None, False, fake_script_obj
            )
            return TorchScriptObjectVariable.create(
                proxy,
                fake_script_obj,
                source=self.source,
            )
        else:
            return self.wrap_user_defined(value)

    def wrap_user_defined(self, value: Any):
        self.install_guards(GuardBuilder.TYPE_MATCH)
        result = UserDefinedObjectVariable(value, source=self.source)
        if not SideEffects.cls_supports_mutation_side_effects(type(value)):
            # don't allow STORE_ATTR mutation with custom __setattr__
            return result
        return self.tx.output.side_effects.track_object_existing(value, result)

    def wrap_listlike(self, value: Union[tuple, list, odict_values, NamedTuple]):
        if config.specialize_int and type(value) is torch.Size:
            self.install_guards(GuardBuilder.CONSTANT_MATCH)
            return ConstantVariable.create(value=value)
        # One can index a tensor with a list/tuple. Therefore, we need to
        # have a stricter match.
        self.install_guards(GuardBuilder.SEQUENCE_LENGTH)

        for item in value:
            if item is value:
                unimplemented("list elements are pointing to the list itself")

        output = [
            LazyVariableTracker.create(item, source=GetItemSource(self.get_source(), i))
            for i, item in enumerate(value)
        ]

        maybe_gm = self.tx.output.local_scope.get("self")
        if isinstance(
            self.source, LocalSource
        ) and self.source.local_name in get_locals_to_steal(maybe_gm):
            # The input tensor list to dynamo from compiled autograd may contain activations
            # which are freed as they are used in inductor. Dynamo's default behavior is to
            # lift all tensors to the graph inputs, but this will cause dynamo to hold an
            # extra reference to the activation tensors and increase peak memory usage.
            # To allow freeing ASAP, we keep the list as graph argument to the dynamo output
            # graph, and unpack it locally.
            # e.g. instead of `def forward(self, L_inputs_0_, L_inputs_1_, ...):`, we have
            # `def forward(self, L_inputs_):`
            source = self.source
            assert isinstance(value, list)
            tensor_list_proxy = self.tx.output.root_tracer.create_graph_input(
                re.sub(r"[^a-zA-Z0-9]+", "_", self.name), type(value), source=source
            )
            tensor_list_proxy.node.meta["steal_arg"] = True

            list_variable = wrap_fx_proxy_cls(
                target_cls=TensorVariable,
                tx=self.tx,
                proxy=tensor_list_proxy,
                example_value=value,
                subclass_type=None,
                source=source,
            )

            guards = []
            for i, tensor_variable in enumerate(list_variable.items):
                source_i = GetItemSource(base=source, index=i, index_is_slice=False)
                # access unpacked tensor from this list instead of from a lifted arg
                self.tx.output.input_source_to_var[source_i] = tensor_variable

                guard = functools.partial(
                    GuardBuilder.TENSOR_MATCH, value=TensorWeakRef(value[i])
                )
                guards.append(source_i.make_guard(guard))

            install_guard(*guards, skip=1)

            grapharg = GraphArg(
                source,
                value,
                pass_arg_as_tensor=False,
                fake_tensor=None,
                is_tensor=False,
            )
            tensor_list_proxy.node.meta["grapharg"] = grapharg

        result = BaseListVariable.cls_for_instance(value)(
            output, mutable_local=MutableLocal()
        )
        if istype(value, list):
            return self.set_source_and_track_mutable(value, result)
        return result

    def wrap_tuple_iterator(self, value: tuple_iterator):
        self.install_guards(GuardBuilder.TUPLE_ITERATOR_LEN)
        output = [
            VariableBuilder(self.tx, TupleIteratorGetItemSource(self.get_source(), i))(
                tuple_iterator_getitem(value, i)
            )
            for i in range(tuple_iterator_len(value))
        ]
        result = TupleIteratorVariable(
            output, mutable_local=MutableLocal(), source=self.source
        )

        return self.set_source_and_track_mutable(value, result)

    def wrap_slice_range(self, value: Union[slice, range]):
        items = [
            VariableBuilder(self.tx, AttrSource(self.get_source(), k))(
                getattr(value, k)
            )
            for k in ("start", "stop", "step")
        ]
        self.install_guards(GuardBuilder.TYPE_MATCH)
        if isinstance(value, slice):
            return SliceVariable(items, source=self.source)
        else:
            return RangeVariable(items, source=self.source)

    def wrap_module(self, value: torch.nn.Module):
        from ..eval_frame import OptimizedModule

        if len(value.__dict__) == 0:
            unimplemented(f"uninitialized nn.Module: {typestr(value)}")
        if istype(value, OptimizedModule):
            # Check if the optimized module was disabled
            if inspect.getattr_static(value.forward, "_torchdynamo_disable", False):
                # This bytecode is mostly of kind LOAD_ATTR or LOAD_METHOD. If
                # we graph break here, Dynamo does not know how to create
                # continuation functions for such bytecodes. So, we delay the
                # graph break to CALL_FUNCTION.
                return DelayGraphBreakVariable(source=self.source)

            self.install_guards(GuardBuilder.TYPE_MATCH)
            self.source = AttrSource(self.source, "_orig_mod")
            return self.wrap_module(value._orig_mod)

        if (
            isinstance(value, (torch.nn.RNN, torch.nn.GRU, torch.nn.LSTM))
            and not config.allow_rnn
        ):
            unimplemented("TorchDynamo purposely graph breaks on RNN, GRU, LSTMs")
        if mutation_guard.is_dynamic_nn_module(value, self.tx.export):
            # created dynamically, don't specialize on it
            self.install_guards(GuardBuilder.TYPE_MATCH)
            result = UnspecializedNNModuleVariable(value, source=self.source)
            if not SideEffects.cls_supports_mutation_side_effects(type(value)):
                # don't allow STORE_ATTR mutation with custom __setattr__
                return result
            return self.tx.output.side_effects.track_object_existing(value, result)
        elif issubclass(
            value.__class__, torch.nn.parallel.distributed.DistributedDataParallel
        ):
            self.install_guards(GuardBuilder.TYPE_MATCH)
            return UnspecializedNNModuleVariable(value)
        elif getattr(value, "_is_fsdp_managed_module", False):
            # See note [Dynamo treats FSDP wrapped modules as UnspecializedNNModule]
            # in fully_sharded_data_parallel.py for more information

            # we can't do this assert inside FSDP constructor,
            # since we don't know yet whether dynamo will be used
            assert getattr(
                value, "_fsdp_use_orig_params", False
            ), "Dynamo only supports FSDP with use_orig_params=True"

            # Note on FSDP guarding
            # 1. We expect FSDP wrapping mutates an nn module irreversably (no way to de-wrap).
            # 2. Eager FSDP already assumes (requires, but without enforcement) that users don't mutate their
            #    model parameters/structure after FSDP wrapping, because FSDP wouldn't notice or update its FlatParams.
            #
            # Due to (1), once we enter this path we expect not to go back nor have to guard on type
            # or _is_fsdp_managed_module.
            #
            # TODO(whc) We could add a guard on the opposite case, where a user compiled/ran
            # pre-FSDP-wrapped model, then wrapped, to ensure that we recompile with the FSDP handling.
            #
            # Due to (2), we skip guards on inner contents of fsdp_managed modules, by using FSDPNNModuleSource as the
            # guard source.  This behavior is gated on config.skip_fsdp_guards.
            #
            # ID_MATCH is required to disambiguate cases as simple as a unit test that constructs 2 models and wraps
            # them differently with different FSDP configs.  (test_dynamo_distributed.py -k test_fsdp_aot_eager)
            self.install_guards(GuardBuilder.TYPE_MATCH, GuardBuilder.ID_MATCH)
            return FSDPManagedNNModuleVariable(value, source=self.get_source())
        else:
            return self.tx.output.register_attr_or_module(
                value,
                self.name,
                source=self.get_source(),
                # Guards are added inside register_attr_or_module
            )

    def wrap_literal(self, value):
        if not config.specialize_int and type(value) is int:
            # unspecializing int by default, but still
            # specialize for the following conditions
            if not TracingContext.get().force_unspec_int_unbacked_size_like and (
                value in self._common_constants()
                # Assume integers from global variables want to be specialized
                or not self.source.guard_source().is_local()
                # Assume that integers that came from NN modules want to be
                # specialized (as we don't expect users to be changing the
                # NN modules on the fly)
                or self.source.guard_source().is_nn_module()
                or is_from_defaults(self.source)
            ):
                self.install_guards(GuardBuilder.CONSTANT_MATCH)
                return ConstantVariable.create(value=value, source=self.source)
            else:
<<<<<<< HEAD
                return self.wrap_unspecialized_primitive(value)
        elif not config.specialize_float and type(value) is float:
            return self.wrap_unspecialized_primitive(value)
=======
                return self.wrap_symint(value)
>>>>>>> a2379460
        else:
            self.install_guards(GuardBuilder.CONSTANT_MATCH)
            return ConstantVariable.create(value=value)

    def assert_not_wrapped_by_this_graph(self, value: torch.Tensor):
        if is_fake(value) and maybe_get_fake_mode(value) is self.tx.fake_mode:
            raise InternalTorchDynamoError(
                "Cannot wrap a Tensor that has already been",
                "wrapped by this instance of Dynamo",
            )

    def wrap_tensor(self, value: torch.Tensor):
        source = self.get_source()

        # We cannot already be tracking the tensor, which implies
        # it would have already been wrapped
        assert value not in self.tx.output.side_effects

        if (
            source.guard_source().is_nn_module()
            or get_static_address_type(value) is not None
        ) and not source.guard_source().is_fsdp_module():
            self.assert_not_wrapped_by_this_graph(value)
            return self.tx.output.register_attr_or_module(
                value, self.name, source=source
            )

        if is_constant_source(source):
            self.assert_not_wrapped_by_this_graph(value)
            return self.tx.output.register_attr_or_module(
                value,
                re.sub(r"[^a-zA-Z0-9]+", "_", self.name),
                source=source,
                # Guards are added inside register_attr_or_module
            )

        if type(value) in config.traceable_tensor_subclasses:
            # Ordinarily, we would fakeify a tensor so that it can get dynamic
            # shapes and be computed on without triggering actual operations.
            # However, how can we fakeify a tensor subclass?  Ordinary
            # inheritance (nor multiple inheritance) won't work work.
            #
            # Instead, our plan is to *manually simulate* the tensor subclass
            # inheriting from a fake tensor with dynamo.  This means our
            # data representation for a tensor subclass will be a fake tensor
            # + tensor subclass type + any extra data the subclass may have
            # been storing on the tensor.  Because all Python accesses are
            # mediated through TensorWithTFOverrideVariable, we can ensure
            # that we dispatch differently, e.g., according to
            # __torch_function__
            #
            # To simplify things for now, the __dict__ tracking bits haven't
            # been implemented yet, but they can be added into this design at
            # a later point in time.
            subclass_type = type(value)
        else:
            assert type(value) in (
                torch.Tensor,
                torch.nn.Parameter,
                torch._subclasses.fake_tensor.FakeTensor,
                torch._subclasses.functional_tensor.FunctionalTensor,
            ) or is_traceable_wrapper_subclass(value), type(value)
            subclass_type = None

        # NB: this just says we accessed a tensor from the same source again
        # (e.g., a tensor lives in a global foo, and we LOAD_GLOBAL it twice).
        # This is distinct from two distinct sources mapping to the same
        # Tensor (per id())!  No guard is necessary here.  See below for the
        # other case.
        is_duplicate_tensor = source in self.tx.output.input_source_to_var
        if is_duplicate_tensor:
            return self.tx.output.input_source_to_var[source]

        # By this point, we should have deduplicated all tensors
        self.assert_not_wrapped_by_this_graph(value)

        # tx.output has multiple tracers if we're introspecting HigherOrderOperator.
        # When we've discovered an untracked tensor, then we actually need
        # to get Dynamo to track the tensor (which is what this function does)
        # and put it as a graph input on the root tracer. Later on,
        # if the input is actually used in the body of the HigherOrderOperator,
        # then the relevant SubgraphTracer will lift it to being an input of
        # the subgraph.
        # See NOTE [HigherOrderOperator tracing design] for more details.

        tensor_proxy = self.tx.output.root_tracer.create_graph_input(
            re.sub(r"[^a-zA-Z0-9]+", "_", self.name), type(value), source=source
        )
        options = {}
        if type(value) in config.traceable_tensor_subclasses:
            options["torch_function_fn"] = build_torch_function_fn(
                self.tx, value, self.source
            )
            self.install_guards(GuardBuilder.TYPE_MATCH)

        if (
            isinstance(value, torch.Tensor)
            and value.is_nested
            and not isinstance(value, torch.nested._internal.nested_tensor.NestedTensor)
        ):
            unimplemented("torch.compile does not support strided NestedTensor")

        if is_sparse_any(value):
            unimplemented(
                f"torch.compile does not support sparse Tensor with {value.layout} layout"
            )

        tensor_variable = wrap_fx_proxy(
            tx=self.tx,
            proxy=tensor_proxy,
            example_value=value,
            subclass_type=subclass_type,
            source=source,
            **options,
        )

        guard_type = GuardBuilder.TENSOR_MATCH

        if isinstance(source, GradSource) and is_from_optimizer_source(source):
            guard_type = GuardBuilder.NOT_NONE_MATCH

        self.install_guards(
            functools.partial(
                guard_type,
                value=value
                if isinstance(source, NumpyTensorSource)
                else TensorWeakRef(value),
            )
        )

        # We install TYPE_MATCH guards for traceable wrapper subclass object,
        # and recursively install corresponding guard for each inner attribute.
        if is_traceable_wrapper_subclass(value):
            self.install_guards(GuardBuilder.TYPE_MATCH)
            attrs, _ = value.__tensor_flatten__()
            for attr in attrs:
                inner_value = getattr(value, attr)
                inner_source = AttrSource(self.source, attr)
                LazyVariableTracker.realize_all(
                    VariableBuilder(self.tx, inner_source)(inner_value)
                )

        self.tx.output.input_source_to_var[source] = tensor_variable
        assert "tensor_dict" not in tensor_proxy.node.meta
        tensor_proxy.node.meta["tensor_dict"] = value.__dict__.copy()

        # Note: this information is conveyed via subclass_type now
        fake_tensor_value = tensor_variable.proxy.node.meta["example_value"]
        if maybe_get_fake_mode(fake_tensor_value) is not self.tx.fake_mode:
            raise InternalTorchDynamoError("Wrapped Tensor must be this graph's fake")

        grapharg = GraphArg(source, value, False, fake_tensor_value)
        tensor_proxy.node.meta["grapharg"] = grapharg
        self.tx.output.add_symbol_bindings(grapharg)
        return tensor_variable

    def wrap_numpy_ndarray(self, value):
        assert np is not None
        assert isinstance(value, np.ndarray)

        source = NumpyTensorSource(self.get_source())

        from torch._numpy import _util

        readonly = not value.flags.writeable
        if readonly:
            try:
                value.flags.writeable = True
            except ValueError:
                # One can not easily make nditer elements writable,
                # but warning is not the end of the world
                assert isinstance(value.base, np.nditer)
                pass

        try:
            tensor_value = _util._try_convert_to_tensor(value)
            if readonly:
                from torch._prims_common import clone_preserve_strides

                tensor_value = clone_preserve_strides(tensor_value)
        except NotImplementedError as e:
            # failed to convert to tensor, graph break
            unimplemented(str(e))

        # We do this because we want the full behavior of guarding the numpy ndarray as if it were
        # a tensor. It's a little annoying to make a VT to throw out, but there's so many side effects here
        # that there's not another great way to do this atm.
        # This creates the right graphargs, as well as registration for guards in tensor names and shape env.
        LazyVariableTracker.realize_all(VariableBuilder(self.tx, source)(tensor_value))
        proxy = self.tx.output.root_tracer.create_graph_input(
            re.sub(r"[^a-zA-Z0-9]+", "_", self.name), type(tensor_value), source=source
        )
        options = {"source": source}
        numpy_ndarray_variable = wrap_fx_proxy_cls(
            target_cls=NumpyNdarrayVariable,
            tx=self.tx,
            proxy=proxy,
            example_value=tensor_value,
            **options,
        )

        self.tx.output.input_source_to_var[source] = numpy_ndarray_variable
        example_value = numpy_ndarray_variable.proxy.node.meta["example_value"]

        # pass_arg_as_tensor should be true because we are wrapping a np.ndarray as argument input, and it needs to be
        # converted to a tensor.
        grapharg = GraphArg(
            source,
            tensor_value,
            pass_arg_as_tensor=True,
            fake_tensor=example_value,
            is_tensor=True,
            example_strong_ref=tensor_value,
        )
        proxy.node.meta["grapharg"] = grapharg

        return numpy_ndarray_variable

    def wrap_symint(self, value):
        assert type(value) is int

        if self.name in self.tx.output.unspec_variable_map:
            return self.tx.output.unspec_variable_map[self.name]

        shape_env = self.tx.output.shape_env
        if TracingContext.get().force_unspec_int_unbacked_size_like:
            wrapped_value = shape_env.create_unbacked_symint()
            _constrain_range_for_size(wrapped_value)
            self.tx.output.bound_symbols.add(wrapped_value.node.expr)
            self.tx.output.tracked_fakes.append(
                TrackedFake(wrapped_value, self.source, None)
            )

        # NB: We do not do float.  For motivation, see
        # https://docs.google.com/document/d/1INSCdYu1PxXcr43HrD82OudeEuS-qxQe1yZmLg2wy6A/edit
        # but the general idea is that we generate kernels that can
        # take unspecialized floats and use them in sizevar computation
        elif not is_constant_source(self.get_source()):
            if torch._dynamo.config.specialize_int:
                # If specialize_int is False, also return
                # a constant (but this should have been handled
                # in the caller, TBH)
                self.install_guards(GuardBuilder.CONSTANT_MATCH)
                return ConstantVariable.create(value=value, source=self.source)

            name = self.source.name()
            if name not in self.tx.output.frame_state:
                # Note - this essentially means that if this name gets reused as a tensor,
                # it will start fully dynamic. That should always be a safe option, and not awfully inefficient.
                # Alternatively, if we want to improve pef here, we can add a third state of unset, but I am not
                # sure that is necessary for now.
                frame_state_entry = FrameStateSizeEntry(scalar=value, size=None)
            else:
                frame_state_entry = self.tx.output.frame_state[name]
                if frame_state_entry.scalar != value:
                    log.debug(
                        "automatic dynamic int %s val %s != %s",
                        name,
                        value,
                        frame_state_entry.scalar,
                    )
                    frame_state_entry.scalar = None
            self.tx.output.frame_state[name] = frame_state_entry

            # TODO: This should be dynamic, as we in general do not
            # know if bare integers are actually going to be sizevars
            # and it is inappropriate to eagerly duck size them with
            # real sizevars
            if (
                config.automatic_dynamic_shapes and frame_state_entry.scalar is None
            ) or not config.assume_static_by_default:
                dynamic_dim = DimDynamic.DYNAMIC
            else:  # assume_static_by_default
                # TODO: dynamic_dim = DimDynamic.STATIC should work but
                # for some reason it doesn't
                self.install_guards(GuardBuilder.CONSTANT_MATCH)
                return ConstantVariable.create(value=value)

            wrapped_value = shape_env.create_unspecified_symint_and_symbol(
                value,
                source=self.source,
                dynamic_dim=dynamic_dim,
            )
            self.tx.output.bound_symbols.add(wrapped_value.node.expr)

            self.tx.output.tracked_fakes.append(
                TrackedFake(wrapped_value, self.source, None)
            )
        else:
            assert is_constant_source(self.get_source())
            # TODO: Do I actually need guard for constant source?
            self.install_guards(GuardBuilder.CONSTANT_MATCH)
            return ConstantVariable.create(value=value, source=self.source)

<<<<<<< HEAD
            # TODO: bools?
            elif (
                type(value) in (int, float)
                and not is_constant_source(self.get_source())
                # TODO: How come RandomValueSource special cased?
                and not isinstance(self.get_source(), RandomValueSource)
            ):
                if (
                    (torch._dynamo.config.specialize_int and isinstance(value, int)) or
                    (torch._dynamo.config.specialize_float and isinstance(value, float))
                ):
                    # If specialize_int is False, also return
                    # a constant (but this should have been handled
                    # in the caller, TBH)
                    self.install_guards(GuardBuilder.CONSTANT_MATCH)
                    return ConstantVariable.create(value=value, source=self.source)

                name = self.source.name()
                if name not in self.tx.output.frame_state:
                    # Note - this essentially means that if this name gets reused as a tensor,
                    # it will start fully dynamic. That should always be a safe option, and not awfully inefficient.
                    # Alternatively, if we want to improve pef here, we can add a third state of unset, but I am not
                    # sure that is necessary for now.
                    frame_state_entry = FrameStateSizeEntry(scalar=value, size=None)
                else:
                    frame_state_entry = self.tx.output.frame_state[name]
                    if frame_state_entry.scalar != value:
                        log.debug(
                            "automatic dynamic %s %s val %s != %s",
                            type(value).__name__,
                            name,
                            value,
                            frame_state_entry.scalar,
                        )
                        frame_state_entry.scalar = None
                self.tx.output.frame_state[name] = frame_state_entry

                # TODO: This should be dynamic, as we in general do not
                # know if bare integers are actually going to be sizevars
                # and it is inappropriate to eagerly duck size them with
                # real sizevars
                if (
                    config.automatic_dynamic_shapes and frame_state_entry.scalar is None
                ) or not config.assume_static_by_default:
                    dynamic_dim = DimDynamic.DYNAMIC
                else:  # assume_static_by_default
                    # TODO: dynamic_dim = DimDynamic.STATIC should work but
                    # for some reason it doesn't
                    self.install_guards(GuardBuilder.CONSTANT_MATCH)
                    return ConstantVariable.create(value=value)

                if type(value) is int:
                    wrapped_value = shape_env.create_unspecified_symint_and_symbol(
                        value,
                        source=self.source,
                        dynamic_dim=dynamic_dim,
                    )
                elif type(value) is float:
                    wrapped_value = shape_env.create_symfloatnode(
                        shape_env.create_unspecified_symbol(
                            value,
                            source=self.source,
                            dynamic_dim=dynamic_dim,
                        ),
                        hint=value,
                        source=self.source,
                    )
                else:
                    raise AssertionError(f"unrecognized {type(value)}")
                self.tx.output.bound_symbols.add(wrapped_value.node.expr)
=======
        assert not isinstance(self.get_source(), RandomValueSource)
        install_guard(self.get_source().make_guard(GuardBuilder.TYPE_MATCH))

        options = {"source": self.get_source()}

        proxy = self.tx.output.root_tracer.create_graph_input(
            re.sub(r"[^a-zA-Z0-9]+", "_", self.name),
            type(wrapped_value),
            source=self.get_source(),
        )

        set_example_value(proxy.node, wrapped_value)
        unspec_var = SymNodeVariable(proxy, wrapped_value, **options)
        self.tx.output.unspec_variable_map[self.name] = unspec_var

        if not is_constant_source(self.get_source()):
            if self.tx.export and not isinstance(self.get_source(), LocalSource):
                raise AssertionError(
                    f"Dynamo attempts to add additional input during export: value={wrapped_value}, source={self.get_source()}"
                )
>>>>>>> a2379460

            example_value = unspec_var.proxy.node.meta["example_value"]

            proxy.node.meta["grapharg"] = GraphArg(
                self.get_source(),
                wrapped_value,
                pass_arg_as_tensor=False,
                fake_tensor=None,
                is_tensor=False,
                example_strong_ref=wrapped_value,
            )

        return unspec_var

    def wrap_unspecialized_primitive(self, value):
        if self.name in self.tx.output.unspec_variable_map:
            return self.tx.output.unspec_variable_map[self.name]

        wrapped_value = torch.tensor(value)
        if not isinstance(self.get_source(), RandomValueSource):
            install_guard(self.get_source().make_guard(GuardBuilder.TYPE_MATCH))

        options = {"source": self.get_source()}
        options.update({"raw_value": value})

        proxy = self.tx.output.root_tracer.create_graph_input(
            re.sub(r"[^a-zA-Z0-9]+", "_", self.name),
            type(wrapped_value),
            source=self.get_source(),
        )

        unspec_var = wrap_fx_proxy_cls(
            UnspecializedPythonVariable,
            tx=self.tx,
            proxy=proxy,
            example_value=wrapped_value,
            **options,
        )
        self.tx.output.unspec_variable_map[self.name] = unspec_var
        if not is_constant_source(self.get_source()):
            if self.tx.export and not isinstance(self.get_source(), LocalSource):
                raise AssertionError(
                    f"Dynamo attempts to add additional input during export: value={wrapped_value}, source={self.get_source()}"
                )
            fake_tensor_value = None
            if isinstance(unspec_var, ConstantVariable):
                # TODO: when can this happen?
                example_value = unspec_var.value
            else:
                example_value = unspec_var.proxy.node.meta["example_value"]
            assert is_fake(example_value)

            fake_tensor_value = example_value
            assert fake_tensor_value.fake_mode is self.tx.fake_mode, (
                f"fake mode ({fake_tensor_value.fake_mode}) from fake tensor metadata doesn't match mode"
                "({self.tx.fake_mode}) from InstructionTranslator"
            )

            proxy.node.meta["grapharg"] = GraphArg(
                self.get_source(),
                wrapped_value,
                pass_arg_as_tensor=True,
                fake_tensor=fake_tensor_value,
                is_tensor=False,
                example_strong_ref=wrapped_value,
            )
        return unspec_var


def _dataclasses_fields_lambda(obj):
    if isinstance(obj, UserDefinedObjectVariable):
        value = obj.value
    elif isinstance(obj, DataClassVariable):
        value = obj.user_cls
    else:
        unimplemented(f"Dataclass fields handling fails for type {obj}")
    items = []
    for field in dataclasses.fields(value):
        source = None
        if obj.source:
            source = GetItemSource(
                AttrSource(obj.source, "__dataclass_fields__"), field.name
            )
        items.append(UserDefinedObjectVariable(field, source=source))
    return TupleVariable(items)


def wrap_fx_proxy(
    tx, proxy, example_value=None, subclass_type=None, **options
) -> VariableTracker:
    kwargs = {
        "tx": tx,
        "proxy": proxy,
        "example_value": example_value,
        "subclass_type": subclass_type,
        **options,
    }
    if subclass_type is None:
        return wrap_fx_proxy_cls(target_cls=TensorVariable, **kwargs)
    else:
        result = wrap_fx_proxy_cls(target_cls=TensorWithTFOverrideVariable, **kwargs)
        result.install_global(tx)
        return result


# Note: Unfortunate split due to some gross classes existing that subclass TensorVariable
# Should be compositional instead
#
# This is a horribly complicated function that does too many things, to
# explain what it does, let's first talk about the classic usage wrap_fx_proxy
# for a TensorVariable.  There are two primary modes of use:
#
#   1. Wrapping a pre-existing Tensor.  In this case, example_value is set
#      to the pre-existing Tensor.  (Note that this example_value will NOT
#      be the final example_value we put into node.meta['example_value'],
#      instead it is converted into a fake tensor using
#      wrap_to_fake_tensor_and_record and registered as a graph input.)
#
#   2. "Wrapping" the result of some Tensor operation Dynamo traced over. In
#      this case, example_value is None (and we are going to figure it out
#      ourselves using FakeTensors, via get_fake_value, which will run
#      the operation represented by the (singular!) FX node referenced by
#      the passed in proxy.)
#
# The expectation is you end up with a Tensor output, and everything is
# straightforwardly traced into the graph.
#
# In all cases, the returned `TensorVariable` subclass will have an `example_value`
# and that `example_value` must be a `FakeTensor` produced by the currently running
# instance of Dynamo.
#
# Upon closer inspection, you may notice that there are a slurry of non-Tensor
# output cases.  What gives?  Well, we sometimes trace operations into the
# graph that don't involve tensors.
#
#   * Some operators return tuples; we need to recursively handle their
#     contents
#
#   * Some operators have side effects that will affect subsequent AOTAutograd
#     tracing but don't otherwise return anything.
#
#   * Some operators return symbolic ints/floats/bools which can go in the
#     graph and be traced (but only if they're actually symbolic!  If they're
#     static you don't want to put them in the graph, which means you
#     shouldn't call this function.)
#
# The common theme is that you only use this function WHEN YOU ARE TRACING
# SOMETHING INTO THE GRAPH.  This is sort of obvious, because you can't call
# this function without a proxy.
def wrap_fx_proxy_cls(
    target_cls, tx, proxy, example_value=None, subclass_type=None, **options
):
    from ..symbolic_convert import InstructionTranslatorBase

    assert isinstance(tx, InstructionTranslatorBase)
    if "guards" in options and options["guards"] is not None:
        tx.output.guards.update(options["guards"])

    assert "example_value" not in proxy.node.meta, f"{proxy.node.meta['example_value']}"

    initial_example_value = example_value

    def _clone_input(value):
        if isinstance(value, torch.Tensor):
            # tensor subclasses will not be converted to FakeTensors and need to be cloned
            if not (
                isinstance(value, FakeTensor)
                or (
                    # Is functional tensor fakeified by this instance of Dynamo
                    torch._is_functional_tensor(value)
                    and maybe_get_fake_mode(value) is tx.fake_mode
                )
                or value.is_nested
            ):
                # NB: ensure strides are preserved
                value = clone_input(value)

        return value

    # with preserve_rng_state():
    if example_value is None:
        # only allow_non_graph_fake in this instance because we handle the non-fake
        # cases properly below.
        example_value = get_fake_value(proxy.node, tx, allow_non_graph_fake=True)

    # Handle recursive calls here
    elif maybe_get_fake_mode(example_value) is tx.fake_mode:
        pass

    elif isinstance(example_value, torch.Tensor):
        if tx.export:
            # The legacy behavior for real value cache with subclasses was
            # to perform a clone WITHOUT preserving the subclass.  It's
            # not entirely clear this is what you actually want though.
            with torch._C.DisableTorchFunctionSubclass():
                proxy.tracer.real_value_cache[proxy.node] = _clone_input(example_value)
        # NB: If we're ignoring subclass, then the expectation is you will
        # take the returned TensorVariable and wrap it into a more
        # accurate TensorVariable that is able to track subclass-ness;
        # otherwise this is wrong!
        kwargs = {
            "is_tensor": target_cls in (TensorVariable, TensorWithTFOverrideVariable),
        }
        assert "source" in options and options["source"] is not None
        kwargs["source"] = options["source"]
        example_value = wrap_to_fake_tensor_and_record(example_value, tx=tx, **kwargs)
    if isinstance(example_value, torch.Tensor) and (
        maybe_get_fake_mode(example_value) is not tx.fake_mode
    ):
        raise InternalTorchDynamoError(
            "`example_value` needs to be a `FakeTensor`"
            f"wrapped by this instance of Dynamo. Found: {example_value}"
        )

    if isinstance(example_value, torch.Tensor):
        is_parameter = isinstance(example_value, torch.nn.Parameter)

        # NB: In most (all?) cases, this does not actually do a clone.
        # (WARNING: this means that if we mutate metadata on the fake
        # tensor, the stored example value will update too!)
        example_value = _clone_input(example_value)
        set_example_value(proxy.node, example_value)
        specialized_props = target_cls.specialize(example_value)
        # TODO: not sure about this fake mode test
        if (
            isinstance(example_value, torch._subclasses.fake_tensor.FakeTensor)
            and example_value.fake_mode is tx.fake_mode
        ):
            tensor_type = subclass_type if subclass_type else torch.Tensor
            specialized_props["class_type"] = (
                torch.nn.Parameter if is_parameter else tensor_type
            )

        options.update(specialized_props)
        return target_cls(proxy, **options)
    elif (
        hasattr(proxy.node.target, "__name__")
        and proxy.node.target.__name__ == "set_state"
        and isinstance(proxy.node.target.__self__, torch._C.Generator)
        or proxy.node.target == torch.random.set_rng_state
    ):
        return TorchInGraphFunctionVariable(proxy.node.target)
    elif (
        proxy.node.target == torch._C._DisableFuncTorch
        or proxy.node.target == torch.cuda._is_in_bad_fork
    ):
        return UserDefinedObjectVariable(example_value)
    elif istype(example_value, torch.Size) and all(
        isinstance(x, int) for x in example_value
    ):
        sizes = [ConstantVariable.create(x) for x in example_value]
        return SizeVariable(sizes, **options)
    elif isinstance(example_value, (tuple, list)):
        set_example_value(proxy.node, example_value)
        unpacked = []
        for i, val in enumerate(example_value):
            if val is None:
                # nn.MultiheadAttention() can return None, see issue #175
                unpacked.append(
                    ConstantVariable.create(None, **options),
                )
            else:
                proxy_i = proxy.tracer.create_proxy(
                    kind="call_function",
                    target=operator.getitem,
                    args=(proxy, i),
                    kwargs={},
                )

                if "source" in options:
                    source = options["source"]
                    options_i = options.copy()
                    options_i["source"] = GetItemSource(
                        base=source, index=i, index_is_slice=False
                    )
                else:
                    # use the same options object as parent
                    options_i = options

                # WARNING: this assumes the same target_cls as this tuple/list call
                unpacked.append(
                    wrap_fx_proxy_cls(
                        target_cls=target_cls,
                        tx=tx,
                        proxy=proxy_i,
                        example_value=val,
                        **options_i,
                    )
                )
        if isinstance(example_value, torch.Size):
            # NB: Keep the old proxy around.  See SizeVariable for an
            # explanation why
            return SizeVariable(unpacked, proxy, **options)
        elif istype(example_value, tuple):
            return TupleVariable(unpacked, **options)
        elif istype(example_value, (list, immutable_list)):
            return ListVariable(unpacked, mutable_local=MutableLocal(), **options)
        else:
            assert example_value.__class__.__module__ == "torch.return_types" or hasattr(
                example_value, "_fields"
            ), f"expected {example_value.__class__.__module__} == torch.return_types or named tuple but got {type(example_value)}"
            return NamedTupleVariable(unpacked, example_value.__class__, **options)
    elif example_value is None or proxy.node.target is torch.manual_seed:
        return ConstantVariable.create(None, **options)
    elif isinstance(example_value, (torch.SymInt, torch.SymFloat, torch.SymBool)):
        set_example_value(proxy.node, example_value)
        return SymNodeVariable(proxy, example_value, **options)
    elif (
        inspect.isclass(proxy.node.target)
        and issubclass(proxy.node.target, _StreamBase)
    ) or proxy.node.target in [
        device_interface.current_stream
        for _, device_interface in get_registered_device_interfaces()
    ]:
        set_example_value(proxy.node, example_value)
        return StreamVariable(proxy, example_value, example_value.device, **options)
    elif (
        inspect.isclass(proxy.node.target) and issubclass(proxy.node.target, _EventBase)
    ) or proxy.node.target in [
        device_interface.Event
        for _, device_interface in get_registered_device_interfaces()
    ]:
        set_example_value(proxy.node, example_value)
        return EventVariable(proxy, example_value, **options)
    elif proxy.node.target == "query" and proxy.node.op == "call_method":
        set_example_value(proxy.node, example_value)
        return ConstantVariable(example_value, **options)
    elif (
        example_value is not None
        and isinstance(example_value, _EventBase)
        and proxy.node.target == "record_event"
        and proxy.node.op == "call_method"
    ):
        set_example_value(proxy.node, example_value)
        return EventVariable(proxy, example_value, **options)
    elif isinstance(example_value, int) and proxy.node.target in [
        torch.sym_int,
        getattr,
        operator.getitem,
        torch._utils._element_size,
        torch.seed,
        operator.mod,
        torch._functorch.vmap._validate_and_get_batch_size,
        # some mac builds are missing torch.distributed.get_rank()
        getattr(torch.distributed, "get_rank", _missing),
        getattr(torch.distributed, "get_world_size", _missing),
        # This always wants to be in the graph, even if the constraint
        # results in a constant int
        torch._constrain_as_value,
        torch._constrain_as_size,
    ]:
        set_example_value(proxy.node, example_value)
        return ConstantVariable.create(example_value, **options)
    elif isinstance(example_value, torch.backends.cuda.SDPAParams):
        from .sdpa import SDPAParamsVariable

        set_example_value(proxy.node, example_value)
        return SDPAParamsVariable(proxy, **options)
    elif isinstance(example_value, bool) and proxy.node.target in [
        torch.backends.cuda.can_use_flash_attention,
        torch.backends.cuda.can_use_efficient_attention,
    ]:
        set_example_value(proxy.node, example_value)
        return ConstantVariable.create(example_value, **options)
    elif (
        isinstance(example_value, (int, float, bool))
        and proxy.node.target is call_torchbind
    ):
        set_example_value(proxy.node, example_value)
        return ConstantVariable.create(example_value, **options)
    else:
        unimplemented(
            "torch.* op returned non-Tensor "
            + f"{typestr(example_value)} {proxy.node.op} {proxy.node.target}"
        )


# Tracks the sources of all fake tensors we wrap in Dynamo.
# Used by shape guard computation.
@dataclasses.dataclass
class TrackedFake:
    fake: Union[FakeTensor, SymInt]
    source: Source
    # Is None when fake is SymInt
    symbolic_context: Optional[SymbolicContext]

    def __hash__(self) -> int:
        return hash((self.fake, self.source.name()))

    def __eq__(self, other: object) -> bool:
        if isinstance(other, TrackedFake):
            return self.fake is other.fake and self.source.name() == other.source.name()
        return False


# Performs automatic dynamic dim determination.
# Returns a SymbolicContext
def _automatic_dynamic(
    e, tx, source, static_shapes, outer_only=False
) -> SymbolicContext:
    # strided NT not supported
    if e.is_nested and not isinstance(
        e, torch.nested._internal.nested_tensor.NestedTensor
    ):
        unimplemented("torch.compile does not support strided NestedTensor")

    name = source.name()
    prior_policy = tx.output.tracing_context.tensor_to_context.get(e, None)
    shape_env_to_source_to_symbol_cache = (
        prior_policy.shape_env_to_source_to_symbol_cache if prior_policy else None
    )

    # Get base context if the tensor is a view
    view_base_context: Optional[SymbolicContext] = None
    if e._is_view():
        base_source = AttrSource(source, "_base")
        view_base_context = _automatic_dynamic(e._base, tx, base_source, static_shapes)

    if is_traceable_wrapper_subclass(e) and not outer_only:
        # Get symbolic context for outer tensor
        outer_context = _automatic_dynamic(
            e, tx, source, static_shapes, outer_only=True
        )

        # Get symbolic contexts for inner tensors
        attrs, _ = type(e).__tensor_flatten__(e)
        inner_contexts = {}  # mapping from attr -> symbolic context
        for attr in attrs:
            inner_tensor = getattr(e, attr)
            inner_source = AttrSource(source, attr)
            inner_context = _automatic_dynamic(
                inner_tensor, tx, inner_source, static_shapes
            )
            inner_contexts[attr] = inner_context

        return SubclassSymbolicContext(
            dynamic_sizes=outer_context.dynamic_sizes,
            constraint_sizes=outer_context.constraint_sizes,
            view_base_context=view_base_context,
            tensor_source=outer_context.tensor_source,
            shape_env_to_source_to_symbol_cache=outer_context.shape_env_to_source_to_symbol_cache,
            inner_contexts=inner_contexts,
        )

    if static_shapes:
        return StatefulSymbolicContext(
            dynamic_sizes=[DimDynamic.STATIC] * e.dim(),
            constraint_sizes=[None] * e.dim(),
            view_base_context=view_base_context,
            tensor_source=source,
            shape_env_to_source_to_symbol_cache=shape_env_to_source_to_symbol_cache,
        )

    # We preserve the dynamism of inputs. For example, when users call
    # make_fx(torch.cond, tracing_mode="symbolic")(*args), inputs have SymInt sizes.
    from torch.fx.experimental.symbolic_shapes import is_nested_int

    if any(isinstance(s, SymInt) and not is_nested_int(s) for s in e.size()):
        return StatefulSymbolicContext(
            dynamic_sizes=[
                DimDynamic.DYNAMIC if isinstance(s, SymInt) else DimDynamic.STATIC
                for s in e.size()
            ],
            constraint_sizes=[None] * e.dim(),
            view_base_context=view_base_context,
            tensor_source=source,
            shape_env_to_source_to_symbol_cache=shape_env_to_source_to_symbol_cache,
        )

    # Prep for automatic dynamic
    frame_state_entry = None
    if name not in tx.output.frame_state:
        # If there is no entry for this source, add the tensor to frame state with its current static size.
        # E.g., {} -> {"x": [2, 4]}
        frame_state_entry = FrameStateSizeEntry(None, None)
        frame_state_entry.size = list(e.size())
    else:
        frame_state_entry = tx.output.frame_state[name]
        if frame_state_entry.size is not None:
            if e.ndim != len(frame_state_entry.size):
                # If there is already an entry, and the dim mismatches, replace the frame state entry with None.
                # E.g. {"x": [2, 3, 4]} -> {"x": None}
                log.debug(
                    "automatic dynamic %s dim %s != %s",
                    name,
                    e.ndim,
                    frame_state_entry.size,
                )
                frame_state_entry.size = None
            else:
                # If there is already an entry, and the dim matches, for every size in the frame state which
                # disagrees with the current static size, replace it with None. E.g., {"x": [2, 3]} -> {"x": [2, None]}
                for i, dim in enumerate(frame_state_entry.size):
                    if dim is not None and e.size()[i] != dim:
                        log.debug(
                            "automatic dynamic %s size(%s) %s != %s",
                            name,
                            i,
                            e.size(i),
                            dim,
                        )
                        frame_state_entry.size[i] = None

    # TODO: index export_constraints ahead of time so we don't have to
    # do a linear scan every time here
    t_id = id(e)
    dim2constraint = {}

    def update_dim2constraint(dim, constraint_range, debug_name):
        if dim in dim2constraint:
            from torch.fx.experimental.symbolic_shapes import StrictMinMaxConstraint

            old_constraint_range, old_debug_name = dim2constraint[dim]
            new_constraint_range = StrictMinMaxConstraint(
                vr=constraint_range.vr & old_constraint_range.vr,
                warn_only=False,
            )
            # It is possible for (non-None) old_debug_name and debug_name to be different
            # but this will only happen the corresponding Dims can be derived equal.
            new_debug_name = old_debug_name or debug_name
            dim2constraint[dim] = new_constraint_range, new_debug_name
        else:
            dim2constraint[dim] = constraint_range, debug_name

    if tx.output.export_constraints:
        for constraint in tx.output.export_constraints:
            if constraint.t_id == t_id:
                update_dim2constraint(
                    constraint.dim, constraint.constraint_range, constraint.debug_name
                )
            if constraint.shared is not None and constraint.shared.t_id == t_id:
                # We process constraint ranges for each shared dimension separately
                # so that we can directly check range constraint violations on them
                # without looking up which other shared dimensions have this info.
                # In other words, for this t_id, we will have processed all of its
                # constraint ranges, no matter where / how they were specified, by
                # by the end of this loop.
                update_dim2constraint(
                    constraint.shared.dim,
                    constraint.constraint_range,
                    constraint.debug_name,
                )

    dynamic_dims = []
    constraint_dims = []
    for i in range(e.dim()):
        # NB: mark dynamic has precedence over static
        marked_dynamic = i in getattr(e, "_dynamo_dynamic_indices", set())
        marked_weak_dynamic = i in getattr(e, "_dynamo_weak_dynamic_indices", set())
        marked_static = i in getattr(e, "_dynamo_static_indices", set())

        # NB: both static and dynamic have precedence over
        automatic_dynamic = config.automatic_dynamic_shapes and (
            frame_state_entry.size is None or frame_state_entry.size[i] is None
        )

        # Reflect the user directive in the frame_state
        # For dynamic, apply None always
        if frame_state_entry.size and marked_dynamic:
            log.debug("automatic dynamic %s marked dynamic", name)
            frame_state_entry.size[i] = None

        # We will process constraints first, as they will imply that we
        # have a dynamic dimension
        # Precedence: export constraints > eager constraints
        constraint = dim2constraint.get(i)
        if constraint is None:
            if marked_dynamic and not config.allow_ignore_mark_dynamic:
                if hasattr(e, "_dynamo_dynamic_range"):
                    dim_range = [
                        dr for dr in e._dynamo_dynamic_range if dr.dim == i
                    ].pop()
                    if dim_range.min is None and dim_range.max is None:
                        constraint_dim = RelaxedUnspecConstraint(warn_only=False)
                    else:
                        from torch.fx.experimental.symbolic_shapes import (
                            StrictMinMaxConstraint,
                        )

                        constraint_dim = StrictMinMaxConstraint(
                            vr=ValueRanges(lower=dim_range.min, upper=dim_range.max),
                            warn_only=False,
                        )
                else:
                    constraint_dim = RelaxedUnspecConstraint(warn_only=False)

            elif not marked_static and automatic_dynamic:
                constraint_dim = RelaxedUnspecConstraint(warn_only=True)
            else:
                constraint_dim = None
        else:
            constraint_dim, debug_name = constraint
            if debug_name is not None:
                dim_name = f"{name}.size()[{i}]"
                tx.output.shape_env.source_name_to_debug_name[dim_name] = debug_name
        constraint_dims.append(constraint_dim)

        # Now, figure out if the dim is dynamic/duck/static
        if (
            constraint_dim is not None
            or marked_dynamic
            or marked_weak_dynamic
            or is_nested_int(e.shape[i])
        ):
            # NB: We could assert static_shapes is False here, but it
            # seems better to allow the user to override symbolic_context in this
            # case
            dynamic = DimDynamic.DYNAMIC
        elif static_shapes or config.assume_static_by_default or marked_static:
            dynamic = DimDynamic.STATIC
        else:
            dynamic = DimDynamic.DUCK

        dynamic_dims.append(dynamic)

    tx.output.frame_state[name] = frame_state_entry

    return StatefulSymbolicContext(
        dynamic_sizes=dynamic_dims,
        constraint_sizes=constraint_dims,
        view_base_context=view_base_context,
        tensor_source=source,
        shape_env_to_source_to_symbol_cache=shape_env_to_source_to_symbol_cache,
    )


# See note [Tensor Fakification and Symbol Caching]
def wrap_to_fake_tensor_and_record(
    e, tx, *, source: Optional[Source], is_tensor: bool, parent_context=None
):
    if (
        type(e) in (torch.Tensor, torch.nn.Parameter, FakeTensor)
        or isinstance(e, torch.Tensor)
        or is_traceable_wrapper_subclass(e)
    ):
        assert source is not None
        static_shapes, reason = tensor_always_has_static_shape(
            e, is_tensor, guard_source=source.guard_source()
        )

        if not parent_context:
            symbolic_context = _automatic_dynamic(e, tx, source, static_shapes)
        else:
            # Parent contexts are passed in when we are recursively creating
            # fake tensors for subclasses. A better design would be not to create a
            # parent/child relationship, but to recursively call _automatic_dynamic
            # as we recursively call wrap_to_fake_tensor_and_record. This runs
            # into bugs around how meta_utils knows and works to create fake tensors
            # with tensor subclasses. Ideally, dynamo would drive both the recursive
            # wrap_to_fake_tensor_and_record and _automatic_dynamic policy creation.
            assert isinstance(source, AttrSource)
            inner_context_name = source.member
            symbolic_context = parent_context.inner_contexts[inner_context_name]

        log.debug(
            "wrap_to_fake %s %s %s %s",
            source.name(),
            tuple(e.shape),
            symbolic_context,
            type(e),
        )
        fake_e = wrap_fake_exception(
            lambda: tx.fake_mode.from_tensor(
                e,
                source=source,
                symbolic_context=symbolic_context,
            )
        )

        if is_traceable_wrapper_subclass(fake_e):
            attrs, _ = fake_e.__tensor_flatten__()
            for attr in attrs:
                fake_inner = getattr(fake_e, attr)
                inner = getattr(e, attr)
                inner_source = AttrSource(source, attr)
                wrap_to_fake_tensor_and_record(
                    inner,
                    tx,
                    source=inner_source,
                    is_tensor=isinstance(fake_inner, torch.Tensor),
                    parent_context=symbolic_context,
                )

        tx.output.tracing_context.tensor_to_context[e] = symbolic_context
        tx.output.input_source_to_sizes_strides[source] = {
            "size": fake_e.size(),
            "stride": fake_e.stride(),
        }

        if (
            is_tensor
            and not (static_shapes and source.is_nn_module())
            and not is_constant_source(source)
        ):
            tx.output.tracked_fakes.append(
                TrackedFake(fake_e, source, symbolic_context)
            )
            tx.output.tracked_fakes_id_to_source[id(e)].append(source)

        return fake_e
    else:
        return e


class SourcelessBuilder:
    """
    Like builder, but stateless and does not require a source. Useful for simple type->VT objects, or objects
    that are being created/evaporated during inlining (ex: consider a locally made list of tensors we then iterate over
    .), such a list should not show up as an artifact from inputs, nor in reconstruction, nor in the graph. However,
    there may be reasons to represent it as a ListVariable internally.

    NOTE - Objects produced here are born UNGUARDED due to the nature of sources!

    NOTE - This class is very new! It will have some rough edges, but it was created to stem the bleeding of giant
    if/else type->VariableTracker trees that were cropping up all over dynamo.
    """

    def __init__(self):
        raise AssertionError("Use SourcelessBuilder.create()")

    @staticmethod
    def create(tx, value) -> VariableTracker:
        value_type = type(value)
        fast_handler = SourcelessBuilder._type_handlers.get(value_type)
        if fast_handler:
            return fast_handler(tx, value)

        if isinstance(value, VariableTracker):
            # This is always valid to call, and useful for recursive calls.
            return value
        elif isinstance(value, dataclasses._HAS_DEFAULT_FACTORY_CLASS):
            return UserDefinedObjectVariable(value)
        elif ConstantVariable.is_literal(value):
            return ConstantVariable.create(value)
        elif callable(value) and trace_rules.lookup_callable(value) is not None:
            if is_callable_allowed(value):
                tx.output.has_user_defined_allowed_in_graph = True
            return trace_rules.lookup_callable(value)(value)
        elif is_function_or_wrapper(value):
            return trace_rules.lookup(value)(value)
        elif isinstance(value, enum.Enum):
            return EnumVariable(value)
        elif isinstance(value, (type, abc.ABCMeta)):
            return UserDefinedClassVariable(value)
        elif isinstance(value, types.MethodWrapperType):
            return MethodWrapperVariable(value)
        elif isinstance(value, torch.fx.graph_module.GraphModule):
            return SourcelessGraphModuleVariable(value)
        elif isinstance(
            value, (torch.utils._pytree.TreeSpec, torch.utils._pytree.LeafSpec)
        ):
            return UserDefinedObjectVariable(value)
        elif PlacementVariable.is_placement(value):
            return PlacementVariable(value)
        elif DeviceMeshVariable.is_device_mesh(value):
            return DeviceMeshVariable(value)
        unimplemented(
            f"Unexpected type in sourceless builder {value_type.__module__}.{value_type.__qualname__}"
        )

    @staticmethod
    def wrap_constant_literal(value):
        assert ConstantVariable.is_literal(value)
        return ConstantVariable.create(value=value)

    @staticmethod
    def make_type_handlers():
        create = SourcelessBuilder.create
        handlers = {}
        for t in common_constant_types:
            handlers[t] = lambda tx, value: ConstantVariable(value)
        handlers[set] = lambda tx, value: SetVariable(
            [create(tx, x) for x in value], mutable_local=MutableLocal()
        )
        handlers[dict] = lambda tx, value: ConstDictVariable(
            {create(tx, k): create(tx, v) for k, v in value.items()},
            mutable_local=MutableLocal(),
        )
        handlers[list] = lambda tx, value: ListVariable(
            [create(tx, x) for x in value], mutable_local=MutableLocal()
        )
        handlers[tuple] = lambda tx, value: TupleVariable(
            [create(tx, x) for x in value]
        )
        handlers[torch.Size] = lambda tx, value: SizeVariable(
            [create(tx, x) for x in value]
        )
        handlers[immutable_dict] = handlers[dict]
        handlers[immutable_list] = handlers[list]
        handlers[types.ModuleType] = lambda tx, value: PythonModuleVariable(value)

        def passthrough(tx, value):
            return value

        for cls in VariableTrackerMeta.all_subclasses:
            handlers[cls] = passthrough
        return handlers


SourcelessBuilder._type_handlers = SourcelessBuilder.make_type_handlers()<|MERGE_RESOLUTION|>--- conflicted
+++ resolved
@@ -9,6 +9,7 @@
 import inspect
 import itertools
 import logging
+import math
 import operator
 import re
 import sys
@@ -1156,13 +1157,9 @@
                 self.install_guards(GuardBuilder.CONSTANT_MATCH)
                 return ConstantVariable.create(value=value, source=self.source)
             else:
-<<<<<<< HEAD
-                return self.wrap_unspecialized_primitive(value)
+                return self.wrap_symint(value)
         elif not config.specialize_float and type(value) is float:
-            return self.wrap_unspecialized_primitive(value)
-=======
-                return self.wrap_symint(value)
->>>>>>> a2379460
+            return self.wrap_symfloat(value)
         else:
             self.install_guards(GuardBuilder.CONSTANT_MATCH)
             return ConstantVariable.create(value=value)
@@ -1457,78 +1454,6 @@
             self.install_guards(GuardBuilder.CONSTANT_MATCH)
             return ConstantVariable.create(value=value, source=self.source)
 
-<<<<<<< HEAD
-            # TODO: bools?
-            elif (
-                type(value) in (int, float)
-                and not is_constant_source(self.get_source())
-                # TODO: How come RandomValueSource special cased?
-                and not isinstance(self.get_source(), RandomValueSource)
-            ):
-                if (
-                    (torch._dynamo.config.specialize_int and isinstance(value, int)) or
-                    (torch._dynamo.config.specialize_float and isinstance(value, float))
-                ):
-                    # If specialize_int is False, also return
-                    # a constant (but this should have been handled
-                    # in the caller, TBH)
-                    self.install_guards(GuardBuilder.CONSTANT_MATCH)
-                    return ConstantVariable.create(value=value, source=self.source)
-
-                name = self.source.name()
-                if name not in self.tx.output.frame_state:
-                    # Note - this essentially means that if this name gets reused as a tensor,
-                    # it will start fully dynamic. That should always be a safe option, and not awfully inefficient.
-                    # Alternatively, if we want to improve pef here, we can add a third state of unset, but I am not
-                    # sure that is necessary for now.
-                    frame_state_entry = FrameStateSizeEntry(scalar=value, size=None)
-                else:
-                    frame_state_entry = self.tx.output.frame_state[name]
-                    if frame_state_entry.scalar != value:
-                        log.debug(
-                            "automatic dynamic %s %s val %s != %s",
-                            type(value).__name__,
-                            name,
-                            value,
-                            frame_state_entry.scalar,
-                        )
-                        frame_state_entry.scalar = None
-                self.tx.output.frame_state[name] = frame_state_entry
-
-                # TODO: This should be dynamic, as we in general do not
-                # know if bare integers are actually going to be sizevars
-                # and it is inappropriate to eagerly duck size them with
-                # real sizevars
-                if (
-                    config.automatic_dynamic_shapes and frame_state_entry.scalar is None
-                ) or not config.assume_static_by_default:
-                    dynamic_dim = DimDynamic.DYNAMIC
-                else:  # assume_static_by_default
-                    # TODO: dynamic_dim = DimDynamic.STATIC should work but
-                    # for some reason it doesn't
-                    self.install_guards(GuardBuilder.CONSTANT_MATCH)
-                    return ConstantVariable.create(value=value)
-
-                if type(value) is int:
-                    wrapped_value = shape_env.create_unspecified_symint_and_symbol(
-                        value,
-                        source=self.source,
-                        dynamic_dim=dynamic_dim,
-                    )
-                elif type(value) is float:
-                    wrapped_value = shape_env.create_symfloatnode(
-                        shape_env.create_unspecified_symbol(
-                            value,
-                            source=self.source,
-                            dynamic_dim=dynamic_dim,
-                        ),
-                        hint=value,
-                        source=self.source,
-                    )
-                else:
-                    raise AssertionError(f"unrecognized {type(value)}")
-                self.tx.output.bound_symbols.add(wrapped_value.node.expr)
-=======
         assert not isinstance(self.get_source(), RandomValueSource)
         install_guard(self.get_source().make_guard(GuardBuilder.TYPE_MATCH))
 
@@ -1549,7 +1474,6 @@
                 raise AssertionError(
                     f"Dynamo attempts to add additional input during export: value={wrapped_value}, source={self.get_source()}"
                 )
->>>>>>> a2379460
 
             example_value = unspec_var.proxy.node.meta["example_value"]
 
@@ -1563,6 +1487,135 @@
             )
 
         return unspec_var
+
+    def wrap_symfloat(self, value):
+        # SymFloat wrapping is special.  We first wrap it in the same way we
+        # do an unspecialized primitive, and then we item() it into a
+        # SymFloat.  Removal of the item() call is left to a later FX pass,
+        # mostly because that pass is more easily done after decomposition
+        # (Dynamo doesn't do decomposition right now).
+
+        if self.name in self.tx.output.unspec_variable_map:
+            return self.tx.output.unspec_variable_map[self.name]
+
+        # NB: we specialize on nan input, because our guard modeling in
+        # ShapeEnv cannot deal with nan
+        if (
+            torch._dynamo.config.specialize_float
+            or is_constant_source(self.get_source())
+            or math.isnan(value)
+        ):
+            self.install_guards(GuardBuilder.CONSTANT_MATCH)
+            return ConstantVariable.create(value=value, source=self.source)
+
+        # NB: We don't do automatic dynamic.  Since we have a guard mechanism,
+        # there isn't really any downside to trying to be dynamic for float
+        # all the time.  Unlike ints, this won't make codegen perf worse.
+        # Modest cost to compile time.
+
+        wrapped_value = torch.tensor(value)
+        # TODO: Switch RandomValueSource over to use this, this is more
+        # accurate
+        assert not isinstance(self.get_source(), RandomValueSource)
+        install_guard(self.get_source().make_guard(GuardBuilder.TYPE_MATCH))
+
+        options = {"source": self.get_source(), "raw_value": value}
+
+        # TODO: Maybe the tensor-ification should be built into the source,
+        # rather than by special pattern match
+        proxy = self.tx.output.root_tracer.create_graph_input(
+            re.sub(r"[^a-zA-Z0-9]+", "_", self.name),
+            type(wrapped_value),
+            source=self.get_source(),
+        )
+
+        unspec_var = wrap_fx_proxy_cls(
+            UnspecializedPythonVariable,
+            tx=self.tx,
+            proxy=proxy,
+            example_value=wrapped_value,
+            **options,
+        )
+        assert isinstance(unspec_var, UnspecializedPythonVariable)
+        self.tx.output.unspec_variable_map[self.name] = unspec_var
+
+        # I guess hypothetically constant source could happen, I kind of want
+        # to handle this totally differently though... no reason to create the
+        # fake tensor in that case
+        assert not is_constant_source(self.get_source())
+
+        if self.tx.export and not isinstance(self.get_source(), LocalSource):
+            raise AssertionError(
+                f"Dynamo attempts to add additional input during export: value={wrapped_value}, source={self.get_source()}"
+            )
+        fake_tensor_value = None
+        example_value = unspec_var.proxy.node.meta["example_value"]
+        assert is_fake(example_value)
+
+        fake_tensor_value = example_value
+        assert fake_tensor_value.fake_mode is self.tx.fake_mode, (
+            f"fake mode ({fake_tensor_value.fake_mode}) from fake tensor metadata doesn't match mode"
+            "({self.tx.fake_mode}) from InstructionTranslator"
+        )
+
+        # There's something a bit incoherent about pass_arg_as_tensor,
+        # specifically regarding sources.
+        #
+        # Specifically, suppose we have "x: float" local argument.  We
+        # eventually end up with an UnspecializedPythonVariable denoting
+        # torch.as_tensor(x)... but it's source is still L['x'] (which if you
+        # accessed it directly is a float!)  So you gotta be careful when
+        # setting up your guards, because it's still going to be a float at
+        # this point, the conversion happens only precisely at the point we're
+        # actually calling the FX graph.  This happens to be what we want for
+        # shape guard generation, but it's kind of unintuitive.
+        proxy.node.meta["grapharg"] = GraphArg(
+            self.get_source(),
+            wrapped_value,
+            pass_arg_as_tensor=True,
+            fake_tensor=fake_tensor_value,
+            is_tensor=False,
+            example_strong_ref=wrapped_value,
+        )
+
+        # OK, now the crazy sauce.  We want to generate a SymNodeVariable to
+        # do the rest of our tracing, doing the equivalent of an item() call.
+        # But we don't /actually/ want to do an item() call, because that will
+        # give us an unbacked SymFloat, but this is really a backed SymFloat.
+
+        item_proxy = self.tx.output.create_proxy(
+            "call_method",
+            "item",
+            (proxy,),
+            {},
+        )
+        # Do NOT do conventional fake tensor prop
+
+        shape_env = self.tx.output.shape_env
+        item_symbol = shape_env.create_unspecified_symbol(
+            value,
+            # !!! Interesting !!!
+            source=self.source,
+            # If we put in a Tensor input, definitely dynamic (if you wanted
+            # it to be static, gotta bail out earlier)
+            dynamic_dim=DimDynamic.DYNAMIC,
+        )
+        item_example_value = shape_env.create_symfloatnode(
+            item_symbol, hint=value, source=self.source
+        )
+        set_example_value(item_proxy.node, item_example_value)
+
+        self.tx.output.tracked_fakes.append(
+            TrackedFake(item_example_value, self.source, None)
+        )
+
+        item_unspec_var = SymNodeVariable(
+            item_proxy,
+            item_example_value,
+            source=self.get_source(),  # !!! Interesting !!!
+        )
+
+        return item_unspec_var
 
     def wrap_unspecialized_primitive(self, value):
         if self.name in self.tx.output.unspec_variable_map:
