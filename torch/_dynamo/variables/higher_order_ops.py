import contextlib
import functools
import itertools
import logging
<<<<<<< HEAD
import opcode
import sys
=======
>>>>>>> 7f474da6
import types

from typing import Dict, List, Optional, TYPE_CHECKING

if TYPE_CHECKING:
    from torch._dynamo.variables.lists import RangeIteratorVariable
    from ..bytecode_transformation import Instruction

import torch._C
import torch.fx
import torch.nn
import torch.onnx.operators
from torch._dispatch.python import enable_python_dispatcher
from torch._dynamo.exc import TorchDynamoException
from torch._dynamo.utils import deepcopy_to_fake_tensor, get_fake_value, get_real_value
from torch._dynamo.variables.base import VariableTracker
from torch._dynamo.variables.builtin import BuiltinVariable
from torch._dynamo.variables.functions import UserFunctionVariable
from torch._dynamo.variables.tensor import SymNodeVariable
from torch._guards import Source
from torch.fx.passes.shape_prop import _extract_tensor_metadata
from torch.utils import _pytree as pytree

from ..exc import (
    UncapturedHigherOrderOpError,
    unimplemented,
    Unsupported,
    UserError,
    UserErrorType,
)
from ..source import AttrSource, FSDPNNModuleSource, GetItemSource, NNModuleSource
from ..utils import proxy_args_kwargs
from .dicts import ConstDictVariable
from .lists import ListVariable, TupleVariable
from .nn_module import NNModuleVariable, UnspecializedNNModuleVariable


log = logging.getLogger(__name__)


def raise_hard_error_if_graph_break(reason):
    def deco(fn):
        @functools.wraps(fn)
        def graph_break_as_hard_error(*args, **kwargs):
            try:
                return fn(*args, **kwargs)
            except Unsupported as e:
                msg = " Scroll up to find out what causes the graph break."
                raise UncapturedHigherOrderOpError(reason + msg) from e

        return graph_break_as_hard_error

    return deco


@contextlib.contextmanager
def dynamo_enable_grad(tx, enable=True):
    from . import GradModeVariable

    org_value = torch.is_grad_enabled()
    try:
        GradModeVariable.create(tx, enable, initialized=True)
        yield
    finally:
        GradModeVariable.create(tx, org_value, initialized=True)


def only_consist_of(var, types, allow_none=False):
    if isinstance(var, types):
        return True
    if allow_none and var.is_python_constant() and var.as_python_constant() is None:
        return True
    if isinstance(var, (TupleVariable, ListVariable)):
        return all(only_consist_of(item, types, allow_none) for item in var.items)
    if isinstance(var, ConstDictVariable):
        return all(
            only_consist_of(item, types, allow_none) for item in var.items.values()
        )
    return False


# A more read-able syntax sugar for creating a UserFunctionVariable for f
# and run call_function on it. Make it return a function to preserve the calling
# convention of the original f.
def _make_inlined(tx, f):
    assert callable(f), "Expect f to be a python callable."

    def inline_call(*args, **kwargs):
        return UserFunctionVariable(f).call_function(tx, args, kwargs)

    return inline_call


def _call_function_and_unflatten_output(tx, fn, args, kwargs, ret_vt, ret_treespec):
    from .builder import wrap_fx_proxy

    flat_example_value = pytree.tree_map_only(
        torch.fx.Proxy,
        lambda a: a.node.meta["example_value"],
        ret_vt.as_proxy(),
    )

    # Store the invocation as a call
    flat_variable = wrap_fx_proxy(
        tx=tx,
        proxy=tx.output.create_proxy(
            "call_function",
            fn,
            args=args,
            kwargs=kwargs,
        ),
        example_value=flat_example_value,
    )

    # Transform variable back into a list (previously made into a tuple by
    # speculate_subgraph function) so as to respect the pytree API typing.
    flat_list_variable = BuiltinVariable(list).call_function(tx, [flat_variable], {})
    return (
        _make_inlined(tx, pytree.tree_unflatten)(flat_list_variable, ret_treespec)
        if ret_treespec
        else flat_variable
    )


def _assert_tensors_nonaliasing(inputs, outputs):
    input_tensor_ids = {
        id(t) for t in pytree.tree_leaves(inputs) if isinstance(t, torch.Tensor)
    }
    output_tensor_ids = {
        id(t) for t in pytree.tree_leaves(outputs) if isinstance(t, torch.Tensor)
    }
    assert input_tensor_ids.isdisjoint(
        output_tensor_ids
    ), "inputs to function body cannot alias outputs"


def validate_args_and_maybe_create_graph_inputs(
    sub_args,
    tracer,
    tx,
    set_subgraph_inputs,
    description,
):
    from . import AutogradFunctionContextVariable, ConstantVariable, EnumVariable
    from .builder import wrap_fx_proxy_cls

    assert tracer.parent is not None

    if set_subgraph_inputs == "flatten_manual":
        flat_args, tree_spec = _make_inlined(tx, pytree.tree_flatten)(
            ListVariable(sub_args)
        ).unpack_var_sequence(tx)

        flat_inputs = validate_args_and_maybe_create_graph_inputs(
            flat_args.unpack_var_sequence(tx),
            tracer,
            tx,
            set_subgraph_inputs="manual",
            description=description,
        )

        return _make_inlined(tx, pytree.tree_unflatten)(
            ListVariable(flat_inputs), tree_spec
        ).unpack_var_sequence(tx)
    else:
        args = []
        for a in sub_args:
            assert isinstance(a, VariableTracker)
            if set_subgraph_inputs == "automatic":
                args.append(a)
                continue

            if isinstance(a, (ConstantVariable, EnumVariable)):
                # This arg is not used in the body of the higher order op.
                # Currently, this new input is added to make the calls
                # happy, which expect a fixed number of arguments. In
                # future, we can clean this up.
                tracer.create_graph_input("const")
                new_arg = a
            # Weird special case, we probably want to delete it or fold it
            # into the next case (of `a` being placeable into a graph)
            elif isinstance(a, AutogradFunctionContextVariable):
                tracer.create_graph_input(a.as_proxy().node.name)
                new_arg = a
            # If `a` can be put into a graph
            elif a.maybe_fx_node() is not None:
                node = a.maybe_fx_node()
                new_proxy = tracer.create_graph_input(node.name)
                example_value = (
                    node.meta["example_value"] if "example_value" in node.meta else None
                )
                new_arg = wrap_fx_proxy_cls(
                    target_cls=type(a),
                    tx=tx,
                    proxy=new_proxy,
                    example_value=example_value,
                )
            # If `a` cannot be put into a graph
            else:
                # HOPs work much better if they use speculate_subgraph(set_subgraph_inputs="automatic").
                raise unimplemented(
                    f"{description} with body that accepts non-Tensors as input. "
                    f"Got: {a.python_type()}"
                )
            args.append(new_arg)
        return args


# This helper function is used to make sure two graphs share the same input signature. For example,
# in torch.cond, two branches might lift different set of tensors as inputs. This function helps to
# dedup the inputs and modify the graphs to take the same set of inputs.
def _merge_graph_inputs(
    l_graph, l_lifted_freevars, l_name, r_graph, r_lifted_freevars, r_name
):
    def dedup_and_sort_lifted_freevars(l_lifted_freevars, r_lifted_freevars):
        # The nn module attributes are guaranteed to be registered into the top-level graph module during
        # higher order op speculation. Therefore, get_attr nodes in two branches with the same
        # target refer to the same attribute and we can safely deduplicate them with their target.
        #
        # Note: ideally, dynamo should just create a single proxy for the same attribute of a nn module. But
        # true_branch and false_branch belong to two separate tracing contexts, they may register the same
        # attribute to top level seperately. This creates two get_attr proxies for the same attribute
        # that have different meta data such as stack_trace (one stack trace for the true_branch,
        # and the other for false_branch). It seems better to discard the proxy explicitly in cond
        # than make dynamo create a single proxy for the same get_attr target.
        def shared_getattrs(l_lifted_proxies, r_lifted_proxies):
            true_targets = {
                proxy.node.target: proxy
                for proxy in l_lifted_proxies
                if proxy.node.op == "get_attr"
            }
            l_shared_getattrs = {}
            r_shared_getattrs = {}

            for false_proxy in r_lifted_proxies:
                if (
                    false_proxy.node.op == "get_attr"
                    and false_proxy.node.target in true_targets
                ):
                    true_proxy = true_targets[false_proxy.node.target]
                    l_shared_getattrs[true_proxy] = true_proxy
                    r_shared_getattrs[false_proxy] = true_proxy
            return l_shared_getattrs, r_shared_getattrs

        l_shared_getattrs, r_shared_getattrs = shared_getattrs(
            l_lifted_freevars.keys(), r_lifted_freevars.keys()
        )

        l_shared_freevars = (l_lifted_freevars.keys() & r_lifted_freevars.keys()).union(
            l_shared_getattrs.keys()
        )
        r_shared_freevars = (l_lifted_freevars.keys() & r_lifted_freevars.keys()).union(
            r_shared_getattrs.keys()
        )
        unique_l_freevars = l_lifted_freevars.keys() - l_shared_freevars
        unique_r_freevars = r_lifted_freevars.keys() - r_shared_freevars

        def _sort_by_name(vars):
            return sorted(vars, key=lambda var: var.node.name)

        return (
            list(_sort_by_name(list(l_shared_freevars))),
            list(_sort_by_name(list(r_shared_freevars))),
            list(_sort_by_name(list(unique_l_freevars))),
            list(_sort_by_name(list(unique_r_freevars))),
        )

    (l_shared, r_shared, unique_l, unique_r) = dedup_and_sort_lifted_freevars(
        l_lifted_freevars, r_lifted_freevars
    )

    # Let's say we capture cond(pred, true_fn, false_fn, (x,))
    # With set_graph_input set to automatic,
    # true_fn has lifted variables x, a, b, c
    # false_fn has lifted variables x, a, b, d
    # Then fixup_branch_inps make sure both branches have the same signature, i.e.:
    # - true_fn(x, a, b, c_true_branch, d_false_branch)
    # - false_fn(x, a, b, c_true_branch, d_false_branch)
    #
    # More formally, the signature has three parts in the following order:
    # 1. used in both branches: x, a, b
    # 2. only used in true branches: c, suffixed with _true_branch
    # 3. only used in false branches: d, suffixed with _false_branch
    # Within each part, we re-order the nodes by name to have a derterministic ordering for testing.
    def fixup_branch_inps(graph, lifted_freevars, shared, unique_l, unique_r):
        def _insert_or_replace_phs(new_args, name_suffix):
            for arg in new_args:
                new_ph = graph.placeholder(arg.node.name + name_suffix)
                # Override with new_ph if there exists a old placeholder.
                if arg in lifted_freevars:
                    old_ph = lifted_freevars[arg].node
                    old_ph.replace_all_uses_with(new_ph)
                    # replace_all_uses_with doesn't clean users. Clean it mannually so that we could erase it.
                    old_ph.users = {}
                    graph.erase_node(old_ph)

        first_not_ph_node = next(
            node for node in graph.nodes if node.op != "placeholder"
        )
        with graph.inserting_before(first_not_ph_node):
            _insert_or_replace_phs(shared, "")
            _insert_or_replace_phs(unique_l, "_" + l_name)
            _insert_or_replace_phs(unique_r, "_" + r_name)

    fixup_branch_inps(l_graph, l_lifted_freevars, l_shared, unique_l, unique_r)
    fixup_branch_inps(r_graph, r_lifted_freevars, r_shared, unique_l, unique_r)
    return l_graph, r_graph, l_shared, r_shared, unique_l, unique_r


# See NOTE [HigherOrderOperator tracing design] for details of the design
def speculate_subgraph(
    tx,
    f,
    sub_args,
    sub_kwargs,
    description,
    *,
    # source_target is the .value of HigherOrderOpVariable and is the
    # target of the proxy that we created for the higherOrderOperator.
    source_target=None,
    always_restore=False,
    enable_grad=None,
    # NOTE [argument `set_subgraph_inputs`]
    # set_subgraph_inputs controls what how to construct subgraphs' placeholders from sub_args.
    # 1. if your HOP supports arbitrary inputs, use set_subtraph_inputs="automatic" (most recommended).
    # 2. if your HOP supports only Tensor and symnode inputs, use set_subgraph_inputs="flatten_manual" (recommended).
    # If sub_args contain Pytree structure (e.g. dict/list/tuple/set), the sub_args will be flattened first.
    # Then the flattend args are manually set as subgraph's placeholders.
    # 3. if your HOP must preserve inputs that are not tensor or symnode as placeholders e.g. AutogradFunctionContextVariable
    # use set_subgraph_inputs="manual" (not recommended). We do not recommend it in general because it has the
    # restriction that user need to manually control how to create placeholders and VariableTrackers for the args.
    set_subgraph_inputs="automatic",
    restore_side_effects=True,
    should_flatten_outputs=False,
    # Pass in an originating tracer - this is needed for preserving context
    # across fwd-bwd for autograd.Function
    tracer=None,
    # Allow ConstantVariable return values in the output. Default only allows Tensors.
    allow_constant_outputs=False,
    log_error_on_graph_break=True,
):
    if sub_kwargs is None:
        sub_kwargs = {}

    assert set_subgraph_inputs in {
        "automatic",
        "flatten_manual",
        "manual",
    }, "Please use one of the supported set_subgraph_inputs options."

    # See NOTE [Temporary argument `set_subgraph_inputs`]
    if sub_kwargs and set_subgraph_inputs != "automatic":
        unimplemented("Use `set_subgraph_inputs=automatic` when passing `sub_kwargs`.")

    try:
        f, sub_args, sub_kwargs = VariableTracker.apply(
            # ensure guards on args get installed in parent subgraph
            lambda x: x.realize(),
            (f, sub_args, sub_kwargs),
        )

        with tx.output.subtracer(source_target, tracer) as subtracer:
            args = validate_args_and_maybe_create_graph_inputs(
                sub_args, subtracer, tx, set_subgraph_inputs, description
            )

            validate_args_and_maybe_create_graph_inputs(
                sub_kwargs.values(),
                subtracer,
                tx,
                set_subgraph_inputs="automatic",
                description=description,
            )

            autograd_ctx = (
                dynamo_enable_grad(tx, enable_grad)
                if enable_grad is not None
                else contextlib.nullcontext()
            )

            if restore_side_effects:
                prev_side_effects = tx.output.side_effects.clone()

            with autograd_ctx:
                output = f.call_function(tx, args, sub_kwargs)

            if restore_side_effects:
                # Captured variables are tracked in side-effects
                # and they show up in output graph incorrectly.
                # It is ok to undo this side-effect tracking
                # as speculate_subgraph will allow only
                # pure functions.
                tx.output.side_effects = prev_side_effects

            treespec = None
            if should_flatten_outputs:
                # Flatten the speculated subgraph output.
                output, treespec = _make_inlined(tx, pytree.tree_flatten)(
                    output
                ).unpack_var_sequence(tx)
                # Actually, transform the list (returned by flatten) into a tuple
                # for dynamo consistency.
                output = BuiltinVariable(tuple).call_function(tx, [output], {})

            # Register output to graph
            # Modeled off of compile_and_call_fx_graph
            # TODO: support pytree output
            # We check always_restore because we dont use the output or side effects of always_restore code,
            # like bwd.
            if always_restore:
                # Nothing left to do here
                return (output, treespec), tx.output.graph, subtracer.lifted_freevars
            else:
                from . import ConstantVariable, TensorVariable

<<<<<<< HEAD
                if not only_consist_of(
                    output,
                    (TensorVariable, ConstantVariable, SymNodeVariable)
                    if allow_constant_outputs
                    else (TensorVariable, SymNodeVariable),
                ):
=======
                if not only_consist_of(output, TensorVariable, allow_none=True):
>>>>>>> 7f474da6
                    unimplemented(
                        "HigherOrderOperator body's output must consist of tensors only"
                    )

                # The output proxies might not belong to this SubgraphTracer
                # (if they are free variables that were never lifted)
                # so lift them here.
                output_proxies = output.as_proxy()
                output_proxies = pytree.tree_map(
                    subtracer.maybe_lift_tracked_freevar_to_input, output_proxies
                )

                tx.output.create_node(
                    "output",
                    "output",
                    (subtracer.create_arg((output_proxies,))),
                    {},
                )
                graph = tx.output.graph
                graph.lint()
                lifted_freevars = subtracer.lifted_freevars

                return (
                    (output, treespec),
                    graph,
                    lifted_freevars,
                )

    except Unsupported as ex:
        f_name = f"{type(f).__name__}"
        if isinstance(f, UserFunctionVariable):
            f_name = f.get_name()
        msg = (
            f"speculate_subgraph: while introspecting {description}, we were unable "
            f"to trace function `{f_name}` into a single graph. This means "
            f"that Dynamo was unable to prove safety for this API and will "
            f"fall back to eager-mode PyTorch, which could lead to a slowdown."
        )
        if log_error_on_graph_break:
            log.warning(msg)
            log.exception(ex)
        raise Unsupported(
            f"{msg} Scroll up for the stack trace "
            f"of the initial exception. The reason was: {ex.msg}"
        ) from ex


def make_attr(tx, name):
    node = tx.output.create_proxy(
        "get_attr",
        name,
        (),
        {},
    )
    return node


def add_subgraph(tx, source, name, gm):
    next_name = None
    i = 0
    while not next_name:
        candidate = f"{name}_{i}"
        if candidate in tx.output.nn_modules:
            i += 1
        else:
            next_name = candidate

    gm.__name__ = next_name
    if source.guard_source().is_fsdp_module():
        src = FSDPNNModuleSource(GetItemSource(source, next_name))
    else:
        src = NNModuleSource(GetItemSource(source, next_name))
    gm.torchdynamo_force_dynamic = False
    tx.output.register_attr_or_module(gm, next_name, source=src)
    return next_name


class TorchHigherOrderOperatorVariable(VariableTracker):
    def __init__(self, value, source: Optional[Source] = None, **kwargs):
        super().__init__(**kwargs)
        self.value = value
        self.source = source

    @staticmethod
    def make(value, source=None, **kwargs):
        if value.__name__ == "cond":
            return CondHigherOrderVariable(value, source, **kwargs)
        elif value.__name__ in ("map", "map_impl"):
            return MapHigherOrderVariable(value, source, **kwargs)
        elif value.__name__ == "executorch_call_delegate":
            return ExecutorchCallDelegateHigherOrderVariable(value, source, **kwargs)
        elif value.__name__ == "out_dtype":
            return OutDtypeHigherOrderVariable(value, source, **kwargs)
        elif value is torch._functorch.eager_transforms.grad_impl:
            return FunctorchGradHigherOrderVariable(value, source, **kwargs)
        elif value is torch._functorch.vmap.vmap_impl:
            return FunctorchVmapHigherOrderVariable(value, source, **kwargs)
        elif value.__name__ == "wrap":
            return WrapHigherOrderVariable(value, source, **kwargs)
        elif value.__name__ in (
            "wrap_activation_checkpoint",
            "tag_activation_checkpoint",
        ):
            return CheckpointHigherOrderVariable(value, source, **kwargs)
        elif value.__name__ == "_export_tracepoint":
            return ExportTracepointHigherOrderVariable(value, source, **kwargs)
        elif value.__name__ == "trace_wrapped":
            return TraceWrappedHigherOrderOperatorVariable(value, source, **kwargs)
        elif value.__name__ == "strict_mode":
            return StrictModeHigherOrderVariable(value, source, **kwargs)
        else:
            unimplemented(f"HigherOrderOperator {value.__name__}")

    def call_function(
        self, tx, args: List[VariableTracker], kwargs: Dict[str, VariableTracker]
    ) -> VariableTracker:
        unimplemented(f"HigherOrderOperator {self.value.__name__}")


class CondHigherOrderVariable(TorchHigherOrderOperatorVariable):
    @raise_hard_error_if_graph_break(
        reason="Cond doesn't work unless it is captured completely with torch.compile."
    )
    def call_function(
        self, tx, args: "List[VariableTracker]", kwargs: "Dict[str, VariableTracker]"
    ) -> "VariableTracker":
        from . import (
            ConstantVariable,
            ListVariable,
            NestedUserFunctionVariable,
            TensorVariable,
            UserFunctionVariable,
        )

        args, kwargs = VariableTracker.apply(lambda x: x.realize(), (args, kwargs))

        for i, k in enumerate(["pred", "true_fn", "false_fn", "operands"]):
            if v := kwargs.pop(k, None):
                assert i == len(
                    args
                ), "did not provide the right number of non-keyword args"
                args.append(v)

        if kwargs:
            unimplemented(f"torch.cond: Got unexpected kwargs: {list(kwargs.keys())}")

        # TODO(voz): Support fake tensor dispatch for recursive
        # ops - see torch/dispatch/_dispatcher.py
        if len(args) != 4:
            unimplemented(
                f"Expected 4 arguments but got {len(args)}.\n"
                f"Usage: cond(pred, true_fn, false_fn, operands)",
            )
        # predicate
        if type(args[0]) not in (ConstantVariable, TensorVariable, SymNodeVariable):
            unimplemented(
                f"Expected pred to be bool or a boolean tensor with single "
                f"item but got {str(type(args[0]))} "
                f"with original python type {str(args[0].python_type())}.",
            )

        # operands
        if not isinstance(args[3], (ListVariable, TupleVariable)):
            unimplemented(
                f"Expected a tuple but got {args[3].python_type()}",
            )
        operands = args[3].unpack_var_sequence(tx)
        if not only_consist_of(args[3], (TensorVariable,)):
            unimplemented(
                "Expect operands to be a tuple of pytrees that only consists of tensor leaves."
            )

        # branches
        assert isinstance(
            args[1],
            (
                UserFunctionVariable,
                NestedUserFunctionVariable,
                NNModuleVariable,
                UnspecializedNNModuleVariable,
            ),
        ), str(
            type(args[1])
        )  # true_fn

        assert isinstance(
            args[2],
            (
                UserFunctionVariable,
                NestedUserFunctionVariable,
                NNModuleVariable,
                UnspecializedNNModuleVariable,
            ),
        ), str(
            type(args[2])
        )  # false_fn

        # Our strategy for tracing the true/false branches of cond
        # are to checkpoint our graphstate, run the true branch,
        # roll it back to the checkpoint, and run the false
        # branch, and then merge the graphstates.  Well, perhaps
        # "merge" is too strong a word: we mostly assert that
        # the resulting graphstates have to be the same.
        #
        # We only permit guards to diverge (we union the guards from
        # both branches).  In particular, this means that side
        # effects are NOT permitted inside true/false branches; this
        # would be difficult to implement, because of the path
        # explosion problem.

        def speculate_branch(branch):
            # NB: 0 is predicate
            ix = 1 if branch else 2
            # TODO: Support kwargs
            (
                (ret_val, ret_treespec),
                ret_graph,
                ret_lifted_freevars,
            ) = speculate_subgraph(
                tx,
                args[ix],
                operands,
                {},
                "cond",
                source_target=self.value,
                should_flatten_outputs=True,
            )

            if not only_consist_of(ret_val, (TensorVariable,)):
                unimplemented(
                    "Expected branches to return a possibly nested list/tuple/dict of tensors but it consists of non tensors.",
                )
            return ret_val, ret_treespec, ret_graph, ret_lifted_freevars

        (true_r, true_treespec, true_graph, true_lifted_freevars) = speculate_branch(
            True
        )
        true_nn_modules = dict(tx.output.nn_modules)

        (
            false_r,
            false_treespec,
            false_graph,
            false_lifted_freevars,
        ) = speculate_branch(False)
        false_nn_modules = dict(tx.output.nn_modules)

        same_treespec = _make_inlined(tx, pytree.TreeSpec.__eq__)(
            true_treespec, false_treespec
        )
        if not same_treespec.as_python_constant():
            unimplemented("Expected branches to return the same pytree structure.")

        def diff_meta(tensor_vars1, tensor_vars2):
            assert all(
                isinstance(var, TensorVariable) for var in tensor_vars1 + tensor_vars2
            )
            all_diffs = []
            for i, (var1, var2) in enumerate(zip(tensor_vars1, tensor_vars2)):
                # We check the meta data associated with meta["example_value"]
                meta1 = _extract_tensor_metadata(
                    var1.proxy.node.meta["example_value"], include_contiguity=False
                )
                meta2 = _extract_tensor_metadata(
                    var2.proxy.node.meta["example_value"], include_contiguity=False
                )
                if meta1 != meta2:
                    all_diffs.append((f"pair{i}:", meta1, meta2))
            return all_diffs

        if diffs := diff_meta(
            true_r.unpack_var_sequence(tx), false_r.unpack_var_sequence(tx)
        ):
            unimplemented(
                f"Expected branches to return tensors with same metadata. [(tensor_pair, difference)...]:{diffs}"
            )

        (
            true_graph,
            false_graph,
            true_shared,
            false_shared,
            unique_true,
            unique_false,
        ) = _merge_graph_inputs(
            true_graph,
            true_lifted_freevars,
            "true_branch",
            false_graph,
            false_lifted_freevars,
            "false_branch",
        )

        true_name = add_subgraph(
            tx,
            self.source,
            "cond_true",
            torch.fx.GraphModule(true_nn_modules, true_graph),
        )
        false_name = add_subgraph(
            tx,
            self.source,
            "cond_false",
            torch.fx.GraphModule(false_nn_modules, false_graph),
        )

        true_node = make_attr(tx, true_name)
        false_node = make_attr(tx, false_name)

        p_args = (
            args[0].as_proxy(),
            true_node,
            false_node,
            # We pick true_shared but it shouldn't matter
            true_shared + unique_true + unique_false,
        )

        return _call_function_and_unflatten_output(
            tx, torch.ops.higher_order.cond, p_args, {}, true_r, true_treespec
        )


def non_single_tensor_return_unsupported(api, ret):
    from . import TensorVariable

    if not isinstance(ret, TensorVariable):
        raise Unsupported(
            f"{api} over function that returns something " f"other than one Tensor"
        )


class MapHigherOrderVariable(TorchHigherOrderOperatorVariable):
    def call_function(
        self, tx, args: List[VariableTracker], kwargs: Dict[str, VariableTracker]
    ) -> VariableTracker:
        from . import NestedUserFunctionVariable, TensorVariable, UserFunctionVariable
        from .builder import wrap_fx_proxy_cls

        if len(kwargs) > 0:
            unimplemented(
                "torch.ops.higher_order.map: kwargs are not supported in the map operator."
            )

        assert type(args[0].realize()) in (
            UserFunctionVariable,
            NestedUserFunctionVariable,
        )
        assert type(args[1].realize()) is TensorVariable

        sample_shape = get_fake_value(args[1].as_proxy().node, tx).size()

        if len(sample_shape) < 1 or sample_shape[0] == 0:
            unimplemented(
                "map() operator doesn't support scalar or zero-sized tensors during tracing."
            )

        # To get the example output from map() we will need to provide at least one sample to
        # the loop body. In our case we will always use xs[0], and our map() won't support zero
        # sized tensor during tracing.
        first_dim = wrap_fx_proxy_cls(
            target_cls=TensorVariable, tx=tx, proxy=args[1].as_proxy()[0]
        )

        # TODO: Support kwargs
        (
            (body_r, body_spec),
            body_graph,
            body_lifted_freevars,
        ) = speculate_subgraph(
            tx,
            args[0],
            [
                first_dim,
                *args[2:],
            ],
            {},
            "torch.ops.higher_order.map",
            source_target=self.value,
            set_subgraph_inputs="flatten_manual",
            should_flatten_outputs=True,
        )

        body_nn_modules = dict(tx.output.nn_modules)

        body_name = add_subgraph(
            tx,
            self.source,
            "map_body",
            torch.fx.GraphModule(body_nn_modules, body_graph),
        )

        body_node = make_attr(tx, body_name)

        p_args = (
            body_node,
            [args[1].as_proxy()],
            [arg.as_proxy() for arg in args[2:]] + list(body_lifted_freevars.keys()),
        )
        return _call_function_and_unflatten_output(
            tx, torch.ops.higher_order.map_impl, p_args, {}, body_r, body_spec
        )


class ExecutorchCallDelegateHigherOrderVariable(TorchHigherOrderOperatorVariable):
    def call_function(
        self, tx, args: "List[VariableTracker]", kwargs: "Dict[str, VariableTracker]"
    ) -> "VariableTracker":
        from .builder import wrap_fx_proxy

        # This is operator for delegation within Executorch which calls a
        # specific function in the given lowered module with the given
        # operators. The actual operator is defined in the Executorch codebase.
        # This is a bad hierarchical violation since
        # executorch_call_delegate sits at a higher level than dynamo, but
        # there's no real solution to this issue yet.
        if len(kwargs) > 0:
            unimplemented(
                "executorch_call_delegate: kwargs arguments were not enabled."
            )
        lowered_module = tx.output.get_submodule(args[0].module_key)

        lowered_node = make_attr(tx, args[0].module_key)

        p_args = tuple(arg.as_proxy() for arg in args[1:])
        real_sub_args = pytree.tree_map_only(
            torch.fx.Proxy, lambda a: get_real_value(a.node, tx.output), p_args
        )

        example_res = lowered_module.original_module(*real_sub_args)

        # NOTE [Guaranteeing the 1-1 correspondence of FakeTensors and real tensors]:
        # executorch modules promise not to alias inputs and outputs.
        # Thus, output FakeTensors will correctly not alias input FakeTensors.
        _assert_tensors_nonaliasing(real_sub_args, example_res)

        example_value = deepcopy_to_fake_tensor(example_res, tx.fake_mode)

        p_args = (lowered_node,) + p_args

        # Store the invocation as a call
        return wrap_fx_proxy(
            tx=tx,
            proxy=tx.output.create_proxy(
                "call_function",
                self.value,
                args=tuple(p_args),
                kwargs={},
            ),
            example_value=example_value,
        )


class FunctorchGradHigherOrderVariable(TorchHigherOrderOperatorVariable):
    def call_function(
        self, tx, args: "List[VariableTracker]", kwargs: "Dict[str, VariableTracker]"
    ) -> "VariableTracker":
        from . import ConstantVariable
        from .builder import wrap_fx_proxy

        # TODO: Support `fn` with kwargs.
        if not torch._dynamo.config.capture_func_transforms:
            unimplemented(
                "torch.func.grad capture is disabled, "
                "it can be turned on by setting "
                "`torch._dynamo.config.capture_func_transforms=True`"
            )
        # [NOTE] Here we are (roughly) modelling the following
        #
        #   grad_fn = torch.func.grad(fn, argnums=.., has_aux=..)
        #   grad_output = grad_fn(x)
        grad_args = (args[0], args[1], args[2])

        # get arguments
        func, argnums, has_aux = grad_args
        kwargs = args[4].items
        if len(kwargs) > 0:
            # Since speculate_subgraph doesn't support kwargs, we can't handle this for now.
            unimplemented(
                "torch.func.grad: kwargs arguments are currently unsupported."
            )

        # Trace through the `func`
        # NOTE [HACK: Enable autograd while tracing function]
        # `torch.func.grad` should not be affected by `no_grad` outside of `grad`.
        # So, we enable_grad right before the function to which `grad` is applied
        # (the parts explicitly disabled with `no_grad` inside the function are still disabled).
        # Eg.
        # def f(x):
        #     with no_grad():  # This will disable grad tracking under it.
        #        y = x * 2
        #
        #     return x ** 2 - y  # grad tracking should be enabled irrespective of outside `no_grad`.
        #
        # with no_grad():  # This will not disable grad tracking inside of grad(f).
        #     grad_o = torch.func.grad(f)(x)
        # TODO: Support kwargs
        (body_r, _), body_graph, body_lifted_freevars = speculate_subgraph(
            tx,
            func,
            args[3].items,
            {},
            "torch.func.grad",
            source_target=self.value,
            # See NOTE [HACK: Enable autograd while tracing function]
            enable_grad=True,
            set_subgraph_inputs="manual",
        )

        body_name = add_subgraph(
            tx,
            self.source,
            "grad_body",
            torch.fx.GraphModule(tx.output.nn_modules, body_graph),
        )
        body_node = make_attr(tx, body_name)
        grad_proxy_args = (
            body_node,
            *(arg.as_proxy() for arg in grad_args[1:]),
        )

        # Model `grad_fn = grad(fn, *grad_args, **grad_kwargs)`
        grad_fn = tx.output.create_proxy(
            "call_function",
            torch.func.grad,
            args=tuple(grad_proxy_args),
            kwargs={},
            name="grad_proxy",
        )

        # Pass lifted freevars to the call to `grad_fn`
        args = args[3].items
        grad_fn_args = tuple(arg.as_proxy() for arg in args) + tuple(
            body_lifted_freevars
        )

        # Call grad_fn with inputs.
        # grad_output = grad_fn(*grad_fn_args, **grad_fn_kwargs)
        grad_output = grad_fn(*grad_fn_args)

        # `grad_fn(*grad_fn_args, **grad_fn_kwargs)`
        # Output of grad_fn is
        # For has_aux=False, Tuple[gradients of inputs indicated by argnums].
        # For has_aux=True, Tuple[Tuple[gradients of inputs indicated by argnums], aux values]
        # NOTE: example_value should match `grad_output`.
        def _from_args(idx):
            return args[idx].as_proxy().node.meta["example_value"].contiguous()

        def to_python_ints(argnums):
            if not isinstance(argnums, (ConstantVariable, TupleVariable)):
                raise UserError(
                    UserErrorType.INVALID_INPUT,
                    f"argnums is expected to be int or tuple of ints. Got {argnums}.",
                )

            if isinstance(argnums, ConstantVariable):
                if not isinstance(argnums.value, (int, tuple)):
                    raise UserError(
                        UserErrorType.INVALID_INPUT,
                        f"argnums is expected to be int or tuple of ints. Got {argnums}.",
                    )
                return argnums.value
            else:
                const_vars = argnums.unpack_var_sequence(tx)
                if not all(
                    isinstance(var, ConstantVariable) and isinstance(var.value, int)
                    for var in const_vars
                ):
                    raise UserError(
                        UserErrorType.INVALID_INPUT,
                        f"argnums is expected to contain int only. Got {const_vars}.",
                    )
                return tuple(var.value for var in const_vars)

        argnums_v = to_python_ints(argnums)
        example_value = pytree.tree_map(_from_args, argnums_v)

        if has_aux.value:
            # case : has_aux = True
            # NOTE: Currently speculate subgraph allows body_r to be
            # Tensor or Tuple/List of Tensor.
            # Since `grad` expects output with has_aux
            # to be (output, aux), only valid output currently is
            # (output, some_tensor)
            body_r_proxy = body_r.as_proxy()
            aux = body_r_proxy[1].node.meta["example_value"]
            example_value = (example_value, aux)

        fx_proxy = wrap_fx_proxy(tx=tx, proxy=grad_output, example_value=example_value)

        # Call contiguous on all the computed grads.
        if not has_aux.value:
            if isinstance(argnums_v, int):
                return fx_proxy.call_method(tx, "contiguous", (), {})
            else:
                grads = fx_proxy
                items = []
                for idx in range(len(argnums_v)):
                    proxy = grads.call_method(
                        tx, "__getitem__", (ConstantVariable.create(idx),), {}
                    ).call_method(tx, "contiguous", (), {})
                    items.append(proxy)
                return TupleVariable(items)
        else:  # case: has_aux.value = True
            # fx_proxy -> Tuple(grads, aux)
            grads = fx_proxy.call_method(
                tx, "__getitem__", (ConstantVariable.create(0),), {}
            )
            aux = fx_proxy.call_method(
                tx, "__getitem__", (ConstantVariable.create(1),), {}
            )
            if isinstance(argnums_v, int):
                return TupleVariable([grads.call_method(tx, "contiguous", (), {}), aux])
            else:
                items = []
                for idx in range(len(argnums_v)):
                    proxy = grads.call_method(
                        tx, "__getitem__", (ConstantVariable.create(idx),), {}
                    ).call_method(tx, "contiguous", (), {})
                    items.append(proxy)
                return TupleVariable([TupleVariable(items), aux])


class FunctorchVmapHigherOrderVariable(TorchHigherOrderOperatorVariable):
    def call_function(
        self, tx, args: "List[VariableTracker]", kwargs: "Dict[str, VariableTracker]"
    ) -> "VariableTracker":
        from . import ConstantVariable, TensorVariable
        from .builder import wrap_fx_proxy

        if not torch._dynamo.config.capture_func_transforms:
            unimplemented(
                "torch.func.vmap capture is disabled, "
                "it can be turned on by setting "
                "`torch._dynamo.config.capture_func_transforms=True`"
            )

        # unpack args
        fn = args[0]
        in_dims = args[1]
        out_dims = args[2]
        randomness = args[3]
        chunk_size = args[4]
        batch_input_args = args[5:]

        if not isinstance(in_dims, (ConstantVariable, TupleVariable)):
            unimplemented("torch.func.vmap: in_dims is not an int or tuple variable.")

        if not isinstance(out_dims, (ConstantVariable, TupleVariable)):
            unimplemented("torch.func.vmap: out_dims is not an int or tuple variable.")

        if len(kwargs) > 0:
            unimplemented(
                "NYI - torch.func.vmap: kwargs arguments are currently unsupported."
            )

        if chunk_size.value is not None:
            unimplemented(
                "NYI - torch.func.vmap is not implemented when chunk_size is passed"
            )

        # Trace into tree_flatten with the list of batch_input_args.
        flat_args, arg_spec = _make_inlined(tx, pytree.tree_flatten)(
            ListVariable(batch_input_args)
        ).unpack_var_sequence(tx)

        # Transform in_dims into a list if it's not an integer literal.
        in_dims_v = (
            in_dims
            if isinstance(in_dims.as_python_constant(), int)
            else BuiltinVariable(list).call_function(tx, [in_dims], {})
        )

        # Trace into _broadcast_to_and_flatten with the transformed in_dims.
        broadcasted_in_dims = _make_inlined(tx, pytree._broadcast_to_and_flatten)(
            in_dims_v, arg_spec
        )

        # We want to pass unbatched input to speculate subgraph.
        # So we loop through the inputs and select only one sample
        # from the batch.
        unbatched_input_args = []
        for arg, in_dim in zip(
            flat_args.unpack_var_sequence(tx),
            broadcasted_in_dims.unpack_var_sequence(tx),
        ):
            if in_dim is not None:
                assert isinstance(arg, TensorVariable)
                unbatched_arg = arg.call_method(
                    tx, "select", [in_dim, ConstantVariable.create(0)], {}
                )
                unbatched_input_args.append(unbatched_arg)
            else:
                unbatched_input_args.append(arg)

        # Ban ops like `stride`, `storage_offset` in the traced functions.
        # NOTE: We are conservatively banning more ops (vmap should be able
        #       to handle a few of them).
        with tx.strict_translation_mode():
            # trace through the function with unbatched inputs.
            _, body_graph, body_lifted_freevars = speculate_subgraph(
                tx,
                fn,
                # Returns a ListVariable, since that's where we started flattening.
                # However, we really want to pass the inner Python list as argument.
                _make_inlined(tx, pytree.tree_unflatten)(
                    ListVariable(unbatched_input_args), arg_spec
                ).unpack_var_sequence(tx),
                {},
                "torch.vmap",
                source_target=self.value,
                set_subgraph_inputs="manual",
            )

        body_name = add_subgraph(
            tx,
            self.source,
            "vmap_body",
            torch.fx.GraphModule(tx.output.nn_modules, body_graph),
        )
        body_node = make_attr(tx, body_name)

        # body_lifted_variable should not be treated as batched.
        # So here we update `in_dims` to reflect that.
        # NOTE: updated_in_dims is flat list, it is ok for now
        #       as speculate_subgraph does not supports functions with non-Tensor args.
        #       (so we graph-break above)
        updated_in_dims = TupleVariable(
            broadcasted_in_dims.unpack_var_sequence(tx)
            + [
                ConstantVariable.create(None),
            ]
            * len(body_lifted_freevars)
        )

        vmap_proxy_args = (
            body_node,
            *(arg.as_proxy() for arg in (updated_in_dims, out_dims, randomness)),
        )
        # vmap_proxy corresponds to `vmap_proxy = vmap(fn, *vmap_args, **vmap_kwargs)`
        vmap_proxy = tx.output.create_proxy(
            "call_function",
            torch.func.vmap,
            args=tuple(vmap_proxy_args),
            kwargs={},
            name="vmap_proxy",
        )

        proxy_batched_fn_args = tuple(
            arg.as_proxy() for arg in batch_input_args
        ) + tuple(body_lifted_freevars)

        # We compute the example_value by actually calling
        # `vmap` with FakeTensors.
        fake_batched_fn_args = itertools.chain(
            (get_fake_value(arg.as_proxy().node, tx) for arg in batch_input_args),
            (get_fake_value(arg.node, tx) for arg in body_lifted_freevars),
        )
        actual_in_dims = tuple(
            pytree.tree_map(lambda x: x.value, updated_in_dims.items)
        )

        # NOTE: `body_graph` might have operators which
        # will create new tensors. So it is required
        # that we run `vmap` under FakeMode.
        with tx.fake_mode, enable_python_dispatcher():
            example_value = torch._functorch.vmap.vmap_impl(
                torch.fx.GraphModule(tx.output.nn_modules, body_graph),
                actual_in_dims,
                out_dims.as_python_constant(),
                randomness.value,
                chunk_size.value,
                *fake_batched_fn_args,
            )

        # proxy corresponds to `call = vmap_proxy(*batched_fn_args, **batched_fn_kwargs)`
        proxy = vmap_proxy(*proxy_batched_fn_args)
        return wrap_fx_proxy(
            tx=tx,
            proxy=proxy,
            example_value=example_value,
        )


<<<<<<< HEAD
class CannotConvertRangeToHigherOrder(TorchDynamoException):
    pass


class RangeHigherOrderVariable(TorchHigherOrderOperatorVariable):
    """
    The general idea is that for a simple for loop like

    ```
    for i in range(10):
        x = x + 1
    ```

    We can convert the loop body to a function and the loop itself
    to a series of calls:

    ```
    def loop_body(local_0, local_1, local_...):
        local_1 = local_1 + 1
        return (local_0, local_1, local_...)

    (i, x) = loop_body(0, x)
    (i, x) = loop_body(1, x)
    (i, x) = loop_body(2, x)
    # ... 7 more times
    ```

    There are a few benefits to doing this, but mainly we bypass a ton
    of stuff associated with tracing for loops. That itself provides some speedup.

    Once we implement function compilation caching, or a higher order operator,
    like jax.lax.fori_loop, for loops will compile in constant time, and perhaps even
    better than what we currently have.
    """

    # Any of these nested means the control flow is too complex to be
    # represented by a higher order op.
    FORBIDDEN_OPCODES = {
        "RETURN_VALUE",
        "YIELD_VALUE",
        "YIELD_FROM",
        "GET_YIELD_FROM_ITER",
        "SEND",
        "MAKE_FUNCTION",
        # This could be supported in the future.
        "LOAD_DEREF",
        # Exceptions
        "RAISE_VARARGS",
        "SETUP_FINALLY",
        "POP_EXCEPT",
        # TODO: Nested loops are not supported for now.
        # We can support them by recursively calling this translation every time
        # for each nested loop, from the innermost loop to the outermost.
        #
        # E.g.
        # loop1:
        #   loop2:
        #     loop3:
        #
        # Compile loop3, then loop2, then loop1
        "FOR_ITER",
        # These two are fine for the end of the loop body but not within.
        # TODO: we can support these too. They just need to be transformed to the
        # right RETURN_VALUEs (see code below for how to do that).
        "JUMP_BACKWARD",
        "JUMP_ABSOLUTE",
    }

    store_target: int

    def __init__(self, value: "RangeIteratorVariable", **kwargs):
        from ..source import GlobalSource

        super().__init__(value, source=GlobalSource("__builtins__.range"), **kwargs)
        self.store_target = -1

    @staticmethod
    def make_self(
        tx,
        value: "RangeIteratorVariable",
        real_globals: dict,
        host_code_object: types.CodeType,
        loop_body_instructions: List["Instruction"],
        symbolic_locals: Dict[str, VariableTracker],
    ):
        from . import ConstantVariable

        if (
            loop_items := len(value.unpack_var_sequence(tx))
        ) < torch._dynamo.config.for_loop_medium_size_boundary:
            raise CannotConvertRangeToHigherOrder(
                f"Loop of length {loop_items} too small to consider optimizing"
            )
        assert loop_body_instructions[-1].opname in {"JUMP_BACKWARD", "JUMP_ABSOLUTE"}
        if loop_body_instructions[0].opname == "UNPACK_SEQUENCE":
            raise CannotConvertRangeToHigherOrder(
                "Unpacking a range iterator, seems wrong."
            )
        if any(
            op.opname in RangeHigherOrderVariable.FORBIDDEN_OPCODES
            for op in loop_body_instructions[:-1]
        ):
            raise CannotConvertRangeToHigherOrder(
                "Control flow too complex for loop higher order op."
            )
        # STORE_FAST always follows a FOR_ITER as CPython needs to store the next(iter) into the local
        # E.g. in `for i in range(10)`, there is a `STORE_FAST i``
        assert loop_body_instructions[0].opname == "STORE_FAST"
        co_code: List[int] = []

        iter_name = loop_body_instructions[0].argval

        loop_body = loop_body_instructions[1:-1]
        if not loop_body:
            raise CannotConvertRangeToHigherOrder("Empty loop body.")
        # We skip the first instruction as it's a STORE_FAST, while we skip the last as it's the JUMP_BACKWARD.
        for inst in loop_body:
            co_code.extend((inst.opcode, inst.arg or 0))
            # 3.11 has inline cache entries too.
            if sys.version_info >= (3, 11):
                for _ in range(opcode._inline_cache_entries[inst.opcode]):
                    co_code.extend((opcode.opmap["CACHE"], 0))
        # We need to replace the last `JUMP_BACKWARD` with a RETURN_VALUE of all
        # the locals.
        for i in range(host_code_object.co_nlocals):
            co_code.extend((opcode.opmap["LOAD_FAST"], i))
        co_code.extend(
            (
                opcode.opmap["BUILD_TUPLE"],
                host_code_object.co_nlocals,
                opcode.opmap["RETURN_VALUE"],
                0,
            )
        )
        co_code = bytes(co_code)
        argcount = host_code_object.co_nlocals
        posonlyargcount = kwonlyargouncount = 0
        nlocals = host_code_object.co_nlocals
        stacksize = host_code_object.co_stacksize
        flags = 1
        codestring = co_code
        constants = host_code_object.co_consts
        names = host_code_object.co_names
        varnames = host_code_object.co_varnames
        filename = "<dynamo memory>"
        name = "for_loop_body"
        qualname = "for_loop_body"
        firstlineno = 0
        linetable = b""
        exceptiontable = b""
        freevars = ()
        cellvars = ()

        code_object = None
        # Translate instructions back to code object.
        if sys.version_info >= (3, 12):
            raise CannotConvertRangeToHigherOrder("Unsupported Python version")
        elif sys.version_info >= (3, 11):
            code_object = types.CodeType(
                argcount,
                posonlyargcount,
                kwonlyargouncount,
                nlocals,
                stacksize,
                flags,
                codestring,
                constants,
                names,
                varnames,
                filename,
                name,
                qualname,
                firstlineno,
                linetable,
                exceptiontable,
                freevars,
                cellvars,
            )
        elif sys.version_info >= (3, 8):  # noqa: UP036
            code_object = types.CodeType(
                argcount,
                posonlyargcount,
                kwonlyargouncount,
                nlocals,
                stacksize,
                flags,
                codestring,
                constants,
                names,
                varnames,
                filename,
                name,
                firstlineno,
                linetable,
                freevars,
                cellvars,
            )
        else:
            raise CannotConvertRangeToHigherOrder("Unsupported Python version")

        if code_object is None:
            raise CannotConvertRangeToHigherOrder("Could not construct code object")

        obj = RangeHigherOrderVariable(value)
        obj.func = types.FunctionType(code_object, real_globals)
        obj.args = [
            symbolic_locals.get(k) or ConstantVariable.create(None) for k in varnames
        ]
        store_target = loop_body_instructions[0].arg
        assert store_target >= 0
        obj.store_target = store_target
        return obj

    def functionalize(self, tx) -> VariableTracker:
        """Converts a for loop into a series of function calls. Returns the modified
        locals as a tuple of Proxies and VariableTrackers.
        """
        from .builder import wrap_fx_proxy

        val_range = self.value.unpack_var_sequence(tx)
        # Assign the for loop value
        args = list(self.args)
        assert self.store_target >= 0

        args[self.store_target] = val_range[0]
        try:
            # Convert the entire loop body to a subgraph.
            (
                (body_r, body_spec),
                body_graph,
                body_lifted_freevars,
            ) = speculate_subgraph(
                tx,
                UserFunctionVariable(self.func),
                args,
                {},
                "torch.ops.higher_order.for_loop",
                source_target=self.func,
                allow_constant_outputs=True,
                log_error_on_graph_break=False,
            )
        except Unsupported as e:
            raise CannotConvertRangeToHigherOrder("graph break in function") from e

        body_nn_modules = dict(tx.output.nn_modules)

        body_name = add_subgraph(
            tx,
            self.source,
            "for_loop_body",
            torch.fx.GraphModule(body_nn_modules, body_graph),
        )

        body_node = make_attr(tx, body_name)

        previous_locals = list(args)

        example_value = pytree.tree_map_only(
            torch.fx.Proxy,
            lambda a: a.node.meta["example_value"],
            body_r.as_proxy(),
        )

        # TODO: once we get a higher order op representing for loops,
        # we can compile it down to that and it will compile a lot faster
        # and perhaps even perform better.
        # For now, just compile it down to a bunch of proxied calls.
        # This should be replaced with something better in the future!
        def for_loop_wrapper(fn, *args):
            return fn(*args)

        for i in val_range:
            previous_locals[self.store_target] = i
            args_tmp = [body_node] + [a.as_proxy() for a in previous_locals]
            result_tuple = wrap_fx_proxy(
                tx=tx,
                proxy=tx.output.create_proxy(
                    "call_function",
                    for_loop_wrapper,
                    args=tuple(args_tmp),
                    kwargs={},
                ),
                example_value=example_value,
            )
            previous_locals = list(result_tuple.items)

        previous_locals = list(previous_locals)
        previous_locals[self.store_target] = i
        return previous_locals


class AutogradFunctionMethodHigherOrderVariable(TorchHigherOrderOperatorVariable):
    def __init__(
        self, value, fwd_bwd_tracer=None, source: Optional[Source] = None, **kwargs
    ):
        super().__init__(value, source, **kwargs)
        # The fwd_bwd_tracer is owned by AutogradFunctionVariable and passed
        # in for speculation. It allows us to share tracing information about proxies
        # across fwd bwd, such as when users stash tensors on a context.
        self.fwd_bwd_tracer = fwd_bwd_tracer

    def call_function(
        self, tx, args: "List[VariableTracker]", kwargs: "Dict[str, VariableTracker]"
    ) -> "VariableTracker":
        from . import UserFunctionVariable
        from .builder import wrap_fx_proxy

        tracer = self.fwd_bwd_tracer

        if len(kwargs) > 0:
            unimplemented(
                "kwargs have not been implemented for torch.autograd.Function"
            )

        from . import TorchInGraphFunctionVariable

        always_restore = self.value.__name__ == "trampoline_autograd_bwd"
        if (
            self.value.__name__ == "trampoline_autograd_bwd"
            or self.value.__name__ == "trampoline_autograd_fwd"
        ):
            fn = UserFunctionVariable(self.value, source=self.source)
        else:
            fn = TorchInGraphFunctionVariable(self.value)
        # TODO(jansel): BUG!!! we aren't copying on the line below, so the post-pre check below is pointless
        pre_guards = tx.output.guards
        # In eager-mode PyTorch, if we only compute first-order gradients,
        # then the grad_mode is False during the backward pass.
        # torch.compile assumes that we only compute first-order gradients,
        # so we want to speculate the backward pass with the grad mode disabled.
        enable_grad = (
            False if self.value.__name__ == "trampoline_autograd_bwd" else None
        )

        # TODO: Support kwargs
        (
            (body_r, _),
            body_graph,
            body_lifted_freevars,
        ) = speculate_subgraph(
            tx,
            fn,
            [
                *args,
            ],
            {},
            "the user-defined autograd.Function",
            source_target=self.value,
            # Backwards should never, ever be stored!
            always_restore=always_restore,
            restore_side_effects=False,
            tracer=tracer,
            enable_grad=enable_grad,
        )
        post_guards = tx.output.guards
        if body_lifted_freevars:
            unimplemented("NYI - freevars in autograd function.")

        if always_restore:
            if post_guards - pre_guards:
                unimplemented("NYI - New guards discovered in a restoring state")
            # Nothing left to do here
            return None

        # don't add call module to parent graph if speculating forward
        # return the result directly
        if self.value.__name__ == "trampoline_autograd_fwd":
            return body_r

        p_args = (
            *(arg.as_proxy() for arg in args),
            *(arg for arg in body_lifted_freevars.keys()),
        )
        example_value = pytree.tree_map_only(
            torch.fx.Proxy,
            lambda a: a.node.meta["example_value"],
            body_r.as_proxy(),
        )

        # Store the invocation as a call
        return wrap_fx_proxy(
            tx=tx,
            proxy=tx.output.create_proxy(
                "call_function",
                self.value,
                args=tuple(p_args),
                kwargs={},
            ),
            example_value=example_value,
        )


=======
>>>>>>> 7f474da6
class WrapHigherOrderVariable(TorchHigherOrderOperatorVariable):
    def create_wrapped_node(self, tx, args, kwargs, description):
        # See NOTE [HigherOrderOperator tracing design] for more details

        (
            (body_r, treespec),
            body_graph,
            body_lifted_freevars,
        ) = speculate_subgraph(
            tx,
            args[0],  # function
            [*args[1:]],
            kwargs,
            description,
            source_target=self.value,
            should_flatten_outputs=True,
        )

        body_gmod = torch.fx.GraphModule(tx.output.nn_modules, body_graph)
        body_name = add_subgraph(
            tx,
            self.source,
            "wrap_body",
            body_gmod,
        )

        body_node = make_attr(tx, body_name)

        # Since, we call `speculate_subgraph` with `set_subgraph_inputs="automatic`,
        # all the arguments are lifted.
        lifted_args = tuple(arg for arg in body_lifted_freevars.keys())

        proxy_args = (body_node,) + lifted_args
        example_value = pytree.tree_map_only(
            torch.fx.Proxy,
            lambda a: a.node.meta["example_value"],
            body_r.as_proxy(),
        )

        return proxy_args, {}, example_value, body_r, treespec, body_gmod

    def call_function(
        self, tx, args: "List[VariableTracker]", kwargs: "Dict[str, VariableTracker]"
    ) -> "VariableTracker":
        # This flattens the kwargs into lifted args
        p_args, p_kwargs, example_value, body_r, treespec, _ = self.create_wrapped_node(
            tx, args, kwargs, "wrap"
        )

        if len(p_kwargs) > 0:
            unimplemented("kwargs should have been flattened into lifted args")

        return _call_function_and_unflatten_output(
            tx, self.value, tuple(p_args), p_kwargs, body_r, treespec
        )


class OutDtypeHigherOrderVariable(TorchHigherOrderOperatorVariable):
    def call_function(
        self, tx, args: "List[VariableTracker]", kwargs: "Dict[str, VariableTracker]"
    ) -> "VariableTracker":
        from .builder import wrap_fx_proxy

        if len(kwargs) > 0:
            unimplemented("out_dtype does not handle kwargs")

        p_args = tuple(arg.as_proxy() for arg in args)
        op = p_args[0]
        output_dtype = p_args[1]
        fake_sub_args = pytree.tree_map_only(
            torch.fx.Proxy, lambda a: a.node.meta["example_value"], p_args[2:]
        )
        # This is a simplified implementation of this operator just for tracing.
        # Actual implementation may also first promote the arguments
        example_value = op(*fake_sub_args).to(dtype=output_dtype)

        # Store the invocation as a call
        return wrap_fx_proxy(
            tx=tx,
            proxy=tx.output.create_proxy(
                "call_function",
                self.value,
                args=tuple(p_args),
                kwargs={},
            ),
            example_value=example_value,
        )


class StrictModeHigherOrderVariable(TorchHigherOrderOperatorVariable):
    @raise_hard_error_if_graph_break(
        reason="strict_mode HOO doesn't work unless it is captured completely with torch.compile."
    )
    def call_function(
        self, tx, args: "List[VariableTracker]", kwargs: "Dict[str, VariableTracker]"
    ) -> "VariableTracker":
        from .builder import wrap_fx_proxy

        callable = args[0]

        unpacked_sequence = args[1].unpack_var_sequence(tx)
        # TODO (tmanlaibaatar) support pytree here
        for arg in unpacked_sequence:
            if isinstance(arg, (ListVariable, TupleVariable, ConstDictVariable)):
                unimplemented("strict_mode HOO only works for flat inputs for now")

        if kwargs:
            unimplemented(
                f"strict_mode HOO received unexpected kwargs: {list(kwargs.keys())}"
            )

        (
            (ret_val, ret_treespec),
            ret_graph,
            ret_lifted_freevars,
        ) = speculate_subgraph(
            tx,
            args[0],
            unpacked_sequence,
            {},
            "strict_mode",
            source_target=self.value,
            should_flatten_outputs=True,
        )

        strict_mode_nn_modules = dict(tx.output.nn_modules)

        strict_mode_name = add_subgraph(
            tx,
            self.source,
            "strict_mode_body",
            torch.fx.GraphModule(strict_mode_nn_modules, ret_graph),
        )

        strict_mode_node = make_attr(tx, strict_mode_name)
        p_args = (
            strict_mode_node,
            tuple(arg for arg in ret_lifted_freevars.keys()),
        )

        flat_example_value = pytree.tree_map_only(
            torch.fx.Proxy,
            lambda a: a.node.meta["example_value"],
            ret_val.as_proxy(),
        )

        # Store the invocation as a call
        flat_variable = wrap_fx_proxy(
            tx=tx,
            proxy=tx.output.create_proxy(
                "call_function",
                torch.ops.higher_order.strict_mode,
                args=tuple(p_args),
                kwargs={},
            ),
            example_value=flat_example_value,
        )

        return _call_function_and_unflatten_output(
            tx, torch.ops.higher_order.strict_mode, p_args, {}, ret_val, ret_treespec
        )


class CheckpointHigherOrderVariable(WrapHigherOrderVariable):
    def call_function(
        self, tx, args: List[VariableTracker], kwargs: Dict[str, VariableTracker]
    ) -> VariableTracker:
        from torch._higher_order_ops.wrap import TagActivationCheckpoint
        from torch.utils.checkpoint import noop_context_fn
        from .builder import wrap_fx_proxy

        context_fn = None
        if "context_fn" in kwargs and kwargs["context_fn"] != noop_context_fn:
            ctx = kwargs.pop("context_fn")
            if isinstance(ctx, torch._dynamo.variables.UserFunctionVariable):
                context_fn = ctx.fn
            elif isinstance(
                ctx, torch._dynamo.variables.functions.FunctoolsPartialVariable
            ):
                context_fn = ctx.as_python_constant()
            else:
                raise NotImplementedError(
                    f"checkpoint not implemented for {type(ctx)} context_fn"
                )

        checkpoint_kwargs, gmod_kwargs = TagActivationCheckpoint.divide_kwargs(kwargs)

        # Here we use checkpoint_kwargs (and not gmod kwargs). gmod_kwargs are
        # already flattened above and managed inside the fx graph.
        (
            p_args,
            _,
            example_value,
            body_r,
            treespec,
            checkpointed_gmod,
        ) = self.create_wrapped_node(
            tx, args, gmod_kwargs, "torch.utils.checkpoint.checkpoint"
        )
        if context_fn is not None:
            checkpointed_gmod.meta["_checkpoint_context_fn"] = context_fn

        _, checkpoint_kwargs = proxy_args_kwargs([], checkpoint_kwargs)

        # Store the invocation as a call
        variable = wrap_fx_proxy(
            tx=tx,
            proxy=tx.output.create_proxy(
                "call_function",
                self.value,
                args=tuple(p_args),
                kwargs=checkpoint_kwargs,
            ),
            example_value=example_value,
        )

        if treespec is None:
            return variable

        # Transform variable back into a list (previously made into a tuple by
        # speculate_subgraph function) so as to respect the pytree API typing.
        variable = BuiltinVariable(list).call_function(tx, [variable], {})

        return _make_inlined(tx, pytree.tree_unflatten)(variable, treespec)


class ExportTracepointHigherOrderVariable(TorchHigherOrderOperatorVariable):
    def call_function(
        self, tx, args: "List[VariableTracker]", kwargs: "Dict[str, VariableTracker]"
    ) -> "VariableTracker":
        from .builder import wrap_fx_proxy

        p_args = tuple(arg.as_proxy() for arg in args)
        p_kwargs = {key: arg.as_proxy() for key, arg in kwargs.items()}
        return wrap_fx_proxy(
            tx=tx,
            proxy=tx.output.create_proxy(
                "call_function",
                self.value,
                args=p_args,
                kwargs=p_kwargs,
            ),
            example_value=None,
        )


class TraceWrappedHigherOrderOperatorVariable(TorchHigherOrderOperatorVariable):
    def call_function(
        self, tx, args: "List[VariableTracker]", kwargs: "Dict[str, VariableTracker]"
    ) -> "VariableTracker":
        from . import TensorVariable

        assert "fn" in kwargs
        fn = kwargs["fn"]
        assert len(args) == 1
        grad = args[0]
        assert isinstance(grad, TensorVariable)

        return fn.call_function(tx, args, {})


class AutogradFunctionApplyVariable(VariableTracker):
    def __init__(self, fwd_graph, bwd_graph, parent_source, **kwargs):
        super().__init__(**kwargs)
        self.fwd_graph = fwd_graph
        self.bwd_graph = bwd_graph
        self.parent_source = parent_source

    def call_function(
        self, tx, args: "List[VariableTracker]", kwargs: "Dict[str, VariableTracker]"
    ) -> "VariableTracker":
        from . import (
            AutogradFunctionContextVariable,
            UserDefinedClassVariable,
            UserFunctionVariable,
            UserMethodVariable,
        )
        from .builder import wrap_fx_proxy

        """
        Consider the following:
        class MySin(torch.autograd.Function):
            @staticmethod
            def forward(ctx, x):
                ctx.save_for_backward(x)
                return x.sin()
            @staticmethod
            def backward(ctx, grad):
                x, = ctx.saved_tensors
                return grad * x.cos()
        We want the resulting graphs to look like:
        def fwd(ctx, x):
            # (output, saved tensors / attrs)
            return (x.sin(), [x])
        # bwd(ctx, grad0, grad1, ..., gradn, *saved_tensors_or_attrs)
        def bwd(ctx, grad, x):
            return grad * x.cos()
        To accomplish this, we're going to:
        1. Construct a ctx object
        2. (fwd_out, _), fwd_graph, fwd_freevars = speculate_subgraph on MySin.forward (manually_set_inputs=True)
        3. (bwd_out, _), bwd_graph, bwd_freevars = speculate_subgraph on MySin.backward, while manually setting
        the ctx and grad inputs.
        4. Manually rewriting the fwd graph's output to be (output, stuff_that_gets_used in bwd_graph)
        Getting from 3 to 4 is pretty elegant: stuff_that_gets_used in bwd graph is
        just the bwd_freevars returned from speculate_subgraph, assuming MySin.backward
        doesn't capture any arguments.
        All these steps work if MySin.backward doesn't capture any values. This is a
        limitation in general that we should check for.
        """

        prev_side_effects = tx.output.side_effects.clone()
        fwd_tracer = torch._dynamo.output_graph.SubgraphTracer(
            tx.output,
            parent=tx.output.current_tracer,
            source_target="autograd.Function",
        )

        fwd_src = AttrSource(self.parent_source, member="forward")
        ctx = AutogradFunctionContextVariable.create(tx)
        if isinstance(self.fwd_graph, types.FunctionType):
            fwd_fn = UserFunctionVariable(self.fwd_graph, source=fwd_src)
            fwd_args = [ctx, *args]
        elif isinstance(self.fwd_graph, types.MethodType):
            fwd_fn = UserMethodVariable(
                self.fwd_graph.__func__,
                UserDefinedClassVariable(self.fwd_graph.__class__),
                source=fwd_src,
            )
            fwd_args = [fwd_fn.obj, ctx, *args]
        else:
            unimplemented("non-function or method")

        # Speculate subgraph on the fwd
        (fwd_out, _), fwd_graph, fwd_freevars = speculate_subgraph(
            tx,
            fwd_fn,
            fwd_args,
            kwargs,
            "autograd.Function",
            set_subgraph_inputs="manual",
            restore_side_effects=False,
            tracer=fwd_tracer,
        )

        if fwd_freevars:
            unimplemented("NYI")

        if ctx.mutable_local in tx.output.side_effects.store_attr_mutations:
            if (
                "_materialize_non_diff_grads"
                in tx.output.side_effects.store_attr_mutations[ctx.mutable_local]
            ):
                unimplemented("NYI")

        bwd_tracer = torch._dynamo.output_graph.SubgraphTracer(
            tx.output,
            parent=fwd_tracer,
            source_target="autograd.Function",
        )

        # Speculate subgraph on the backward. We make the
        # bwd tracer a child of the fwd tracer, because backward may rely on
        # tensors/attrs created in the fwd tracer.

        from .lists import BaseListVariable

        if isinstance(fwd_out, BaseListVariable):
            bwd_args = [ctx, *fwd_out.items]
        else:
            bwd_args = [ctx, fwd_out]

        bwd_src = AttrSource(self.parent_source, member="backward")
        if isinstance(self.bwd_graph, types.FunctionType):
            bwd_fn = UserFunctionVariable(self.bwd_graph, source=bwd_src)
        elif isinstance(self.bwd_graph, types.MethodType):
            bwd_fn = UserMethodVariable(
                self.bwd_graph.__func__,
                UserDefinedClassVariable(self.bwd_graph.__class__),
                source=bwd_src,
            )
            bwd_args = [bwd_fn.obj, *bwd_args]
        else:
            unimplemented("non-function or method")

        with tx.output.subtracer(fwd_fn, fwd_tracer):
            (bwd_out, _), bwd_graph, bwd_freevars = speculate_subgraph(
                tx,
                bwd_fn,
                bwd_args,
                kwargs,
                "autograd.Function",
                enable_grad=False,
                set_subgraph_inputs="manual",
                restore_side_effects=False,
                tracer=bwd_tracer,
            )

        # TODO: assert that bwd_graph didn't capture values that were
        # not created inside fwd_graph.

        # TODO(oulgen): Ideally, we would not do a linear search for output
        # node but as things currently are there could be nodes after the
        # output node
        # This is bug prone as if there's code after the output node, then
        # graph.output will append the output at the very end
        # This might be a behavior difference

        # Rewrite the output of fwd_graph to (output, stuff_necessary_for_bwd)
        for node in fwd_graph.nodes:
            if node.op == "output":
                fwd_graph.erase_node(node)
                break

        new_fwd_graph_outputs = (fwd_out.as_proxy(), list(bwd_freevars.keys()))
        new_fwd_graph_outputs = pytree.tree_map(lambda x: x.node, new_fwd_graph_outputs)
        fwd_graph.output(new_fwd_graph_outputs)

        # Store fwd_body
        fwd_nn_modules = tx.copy_graphstate().output.nn_modules
        fwd_name = add_subgraph(
            tx,
            fwd_src,
            "fwd_body",
            torch.fx.GraphModule(fwd_nn_modules.nn_modules, fwd_graph),
        )

        fwd_node = make_attr(tx, fwd_name)

        # Store bwd_body
        bwd_nn_modules = tx.copy_graphstate().output.nn_modules
        bwd_name = add_subgraph(
            tx,
            bwd_src,
            "bwd_body",
            torch.fx.GraphModule(bwd_nn_modules.nn_modules, bwd_graph),
        )

        bwd_node = make_attr(tx, bwd_name)

        tx.output.side_effects = prev_side_effects

        p_args = (fwd_node, bwd_node, *(arg.as_proxy() for arg in args))
        example_value = pytree.tree_map_only(
            torch.fx.Proxy,
            lambda a: a.node.meta["example_value"],
            fwd_out.as_proxy(),
        )

        # Store the invocation as a call
        from torch._functorch.autograd_function import autograd_function_apply

        return wrap_fx_proxy(
            tx=tx,
            proxy=tx.output.create_proxy(
                "call_function",
                autograd_function_apply,
                args=p_args,
                kwargs={},
            ),
            example_value=example_value,
        )<|MERGE_RESOLUTION|>--- conflicted
+++ resolved
@@ -2,11 +2,8 @@
 import functools
 import itertools
 import logging
-<<<<<<< HEAD
 import opcode
 import sys
-=======
->>>>>>> 7f474da6
 import types
 
 from typing import Dict, List, Optional, TYPE_CHECKING
@@ -422,16 +419,13 @@
             else:
                 from . import ConstantVariable, TensorVariable
 
-<<<<<<< HEAD
                 if not only_consist_of(
                     output,
                     (TensorVariable, ConstantVariable, SymNodeVariable)
                     if allow_constant_outputs
                     else (TensorVariable, SymNodeVariable),
+                    allow_none=True
                 ):
-=======
-                if not only_consist_of(output, TensorVariable, allow_none=True):
->>>>>>> 7f474da6
                     unimplemented(
                         "HigherOrderOperator body's output must consist of tensors only"
                     )
@@ -1215,7 +1209,6 @@
         )
 
 
-<<<<<<< HEAD
 class CannotConvertRangeToHigherOrder(TorchDynamoException):
     pass
 
@@ -1608,8 +1601,6 @@
         )
 
 
-=======
->>>>>>> 7f474da6
 class WrapHigherOrderVariable(TorchHigherOrderOperatorVariable):
     def create_wrapped_node(self, tx, args, kwargs, description):
         # See NOTE [HigherOrderOperator tracing design] for more details
