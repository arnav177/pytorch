import functools
import inspect
import logging

import math
import re
from typing import Dict, List

import torch._C
import torch._refs
import torch.fx
import torch.nn
import torch.onnx.operators
from torch._logging import warning_once

from torch._streambase import _StreamBase
from .. import config, polyfill, variables
from ..device_interface import get_registered_device_interfaces
from ..exc import unimplemented
from ..guards import GuardBuilder, install_guard
from ..utils import (
    check_unspec_or_constant_args,
    guard_if_dyn,
    has_torch_function,
    hashable,
    product,
    proxy_args_kwargs,
    unwrap_if_wrapper,
)
from .base import VariableTracker
from .ctx_manager import (
    AutocastModeVariable,
    NullContextVariable,
    TorchFunctionDisableVariable,
)
from .distributed import DistributedVariable, ProcessGroupVariable
from .lists import ListVariable, TupleVariable
from .torch_function import can_dispatch_torch_function, dispatch_torch_function

try:
    import numpy as np
except ModuleNotFoundError:
    np = None  # type: ignore[assignment]

log = logging.getLogger(__name__)

supported_ctx_manager_classes = dict.fromkeys(
    [
        torch.profiler.profiler.profile,
        torch.autograd.profiler.profile,
        torch.autograd.profiler.record_function,
        torch._C.DisableTorchFunctionSubclass,
        torch._functorch.vmap.vmap_increment_nesting,
        torch._functorch.eager_transforms.grad_increment_nesting,
        torch._functorch.eager_transforms.enable_inplace_requires_grad,
        torch.amp.autocast_mode.autocast,
        torch.autograd.grad_mode.enable_grad,
        torch.autograd.grad_mode.inference_mode,
        torch.autograd.grad_mode.no_grad,
        torch.autograd.grad_mode.set_grad_enabled,
        torch.autograd.graph.disable_saved_tensors_hooks,
        torch.cpu.amp.autocast_mode.autocast,
        torch.cuda.amp.autocast_mode.autocast,
    ]
)


REWRITE_OPS_TO_TENSOR_SIZE_METHOD = dict.fromkeys(
    [
        torch.onnx.operators.shape_as_tensor,
        torch._shape_as_tensor,
    ]
)

constant_fold_functions = [
    torch._assert,
    torch._utils._get_device_index,
    torch._C._get_cublas_allow_tf32,
    torch.cuda.get_device_properties,
    torch.cuda.is_available,
    torch.distributed.is_available,
    torch.get_autocast_gpu_dtype,
    torch.get_default_dtype,
    torch.is_autocast_cache_enabled,
    torch.is_autocast_cpu_enabled,
    torch.is_autocast_enabled,
    torch.is_complex,
    torch.is_floating_point,
    torch.nn.functional._Reduction.get_enum,  # type: ignore[attr-defined]
    torch.promote_types,
    torch._C._get_privateuse1_backend_name,
]
if torch.distributed.is_available():
    constant_fold_functions.extend(
        [
            torch.distributed.is_initialized,
            torch.distributed.get_rank,
            torch.distributed.get_world_size,
        ]
    )
# Convert to dict for O(1) access times
constant_fold_functions = dict.fromkeys(constant_fold_functions)


tracing_state_functions = {
    torch.jit.is_scripting: False,
    torch.jit.is_tracing: False,
    torch._C._get_tracing_state: None,
    torch.fx._symbolic_trace.is_fx_tracing: False,
    torch.onnx.is_in_onnx_export: False,
    torch._dynamo.external_utils.is_compiling: True,
    torch._utils.is_compiling: True,
    torch.compiler.is_compiling: True,
    torch.compiler.is_dynamo_compiling: True,
}

bin_ops = dict.fromkeys(["add", "sub", "mul", "div", "sqrt"])


class BaseTorchVariable(VariableTracker):
    """common base for all torch.* functions, classes, modules and other things"""

    @classmethod
    def create_with_source(cls, value, source):
        install_guard(source.make_guard(GuardBuilder.FUNCTION_MATCH))
        return cls(
            value,
            source=source,
        )

    def __init__(self, value, **kwargs):
        super().__init__(**kwargs)
        self.value = value

    def reconstruct(self, codegen):
        try:
            name = f"{self.value.__module__}.{self.value.__name__}"
        except Exception:
            name = f"torch_obj_{id(self.value)}"
        unique_var_name = "__" + re.sub(r"[^a-zA-Z0-9_]+", "_", name)
        codegen.extend_output(
            codegen.setup_globally_cached(unique_var_name, self.value, False)
        )

    def as_proxy(self):
        return self.value

    def python_type(self):
        return type(self.value)

    def as_python_constant(self):
        return self.value

    def call_hasattr(self, tx, name):
        result = hasattr(self.value, name)
        return variables.ConstantVariable.create(result)

    def can_constant_fold_through(self):
        if self.value in constant_fold_functions:
            return True
        return getattr(self.value, "__module__", None) == "math"


class TorchCtxManagerClassVariable(BaseTorchVariable):
    """Points to a context manager class in torch.* that dynamo has implementations"""

    def __repr__(self):
        return f"TorchCtxManagerClassVariable({self.value})"

    @staticmethod
    def is_matching_cls(value):
        # Unwrap if it's a functools.lru_cache wrapper
        value = unwrap_if_wrapper(value)
        # We can't do isinstance(value, type) check because some ctx managers
        # are implemented as a function decorated by contextlib.contextmanager,
        # E.g., torch._functorch.vmap.vmap_increment_nesting.
        return hashable(value) and value in supported_ctx_manager_classes

    def call_function(
        self, tx, args: "List[VariableTracker]", kwargs: "Dict[str, VariableTracker]"
    ) -> "VariableTracker":
        from . import (
            DisabledSavedTensorsHooksVariable,
            GradIncrementNestingCtxManagerVariable,
            GradInplaceRequiresGradCtxManagerVariable,
            GradModeVariable,
            InferenceModeVariable,
            StreamVariable,
            VmapIncrementNestingCtxManagerVariable,
        )

        if self.value is torch.no_grad:
            if len(args) == 1 and isinstance(
                args[0], variables.functions.BaseUserFunctionVariable
            ):
                ctx = GradModeVariable.create(tx, False)
                return ctx.call_function(tx, args, kwargs)
            else:
                return GradModeVariable.create(tx, False)
        elif self.value is torch.enable_grad:
            if len(args) == 1 and isinstance(
                args[0], variables.functions.BaseUserFunctionVariable
            ):
                ctx = GradModeVariable.create(tx, True)
                return ctx.call_function(tx, args, kwargs)
            return GradModeVariable.create(tx, True)
        elif self.value is torch.set_grad_enabled and len(args) == 1:
            return GradModeVariable.create(
                tx, args[0].as_python_constant(), initialized=True
            )
        elif self.value is torch.inference_mode:
            assert len(args) <= 1 and len(kwargs) == 0
            inf_mode = args[0].as_python_constant() if len(args) == 1 else True
            return InferenceModeVariable.create(tx, inf_mode)
        elif inspect.isclass(self.value) and issubclass(self.value, _StreamBase):
            from torch._dynamo.variables.builder import wrap_fx_proxy_cls

            return wrap_fx_proxy_cls(
                StreamVariable,
                tx,
                tx.output.create_proxy(
                    "call_function",
                    self.value,
                    (),
                    {},
                ),
            )
        elif self.value in (
            torch.amp.autocast_mode.autocast,
            torch.cuda.amp.autocast,
            torch.cpu.amp.autocast,
        ):
            return AutocastModeVariable.create(self.value, args, kwargs)
        elif self.value in (
            torch.profiler.profile,
            torch.profiler.record_function,
            torch.autograd.profiler.profile,
            torch.autograd.profiler.record_function,
        ):
            warning_once(log, "Profiler function %s will be ignored", self.value)
            return NullContextVariable()
        elif self.value is torch._C.DisableTorchFunctionSubclass:
            assert not (args or kwargs)
            return TorchFunctionDisableVariable.create(tx)
        elif self.value is torch._functorch.vmap.vmap_increment_nesting:
            assert len(args) == 2
            return VmapIncrementNestingCtxManagerVariable.create(
                tx,
                [guard_if_dyn(x) for x in args],
            )
        elif self.value is torch._functorch.eager_transforms.grad_increment_nesting:
            assert len(args) == 0
            return GradIncrementNestingCtxManagerVariable.create(tx)
        elif (
            self.value is torch._functorch.eager_transforms.enable_inplace_requires_grad
        ):
            assert len(args) == 1
            return GradInplaceRequiresGradCtxManagerVariable.create(
                tx,
                [guard_if_dyn(x) for x in args],
            )
        elif self.value is torch.autograd.graph.disable_saved_tensors_hooks:
            assert len(args) == 1
            return DisabledSavedTensorsHooksVariable.create(
                tx, args[0].as_python_constant()
            )

        return super().call_function(tx, args, kwargs)


class TorchInGraphFunctionVariable(BaseTorchVariable):
    """Points to a torch function/method that should be put in FX graph"""

    def __repr__(self):
        return f"TorchInGraphFunctionVariable({self.value})"

    def get_function(self):
        return self.value

    @staticmethod
    @functools.lru_cache(None)
    def _get_handlers():
        """Build a dict from function -> method to handle it so that we are O(1)
        in terms of the number of function with special handling."""
        handlers = {}

        def register(*fns):
            def _register(handler):
                for fn in fns:
                    assert fn not in handlers, fn
                    handlers[fn] = handler
                return handler

            assert callable(fns[0])
            return _register

        from torch.backends.cuda import SDPAParams
        from . import (
            ConstantVariable,
            DeterministicAlgorithmsVariable,
            GradModeVariable,
            StreamContextVariable,
            SymNodeVariable,
            TensorVariable,
            UserDefinedObjectVariable,
        )
        from .builder import SourcelessBuilder, wrap_fx_proxy, wrap_fx_proxy_cls

        @register(*tracing_state_functions)
        def handle_tracing_state_functions(self, tx, *args, **kwargs):
            assert not args and not kwargs
            # See: https://github.com/pytorch/pytorch/issues/110765
            if self.value in (
                torch._utils.is_compiling,
                torch._dynamo.external_utils.is_compiling,
                torch.compiler.is_compiling,
                torch.compiler.is_dynamo_compiling,
            ):
                tx.mark_inconsistent_side_effects()
            return ConstantVariable.create(tracing_state_functions[self.value])

        @register(torch.overrides.get_default_nowrap_functions.__wrapped__)
        def handle_get_default_nowrap_functions(self, tx, *args, **kwargs):
            # [Note: __torch_function__] we return empty here because we restrict
            # the set of functions that we trace __torch_function__ on to
            # functions outside of the actual set. Implementing this properly will require implementing
            # some variable types to track and compare tensor getset descriptors
            return SourcelessBuilder()(
                tx, torch.overrides.get_default_nowrap_functions()
            )

        @register(torch.ops.inductor.accumulate_grad_.default)
        def handle_accumulate_grad_(self, tx, *args, **kwargs):
            return tx.inline_user_function_return(
                SourcelessBuilder()(tx, polyfill.accumulate_grad), args, kwargs
            )

        @register(math.radians)
        def handle_radians(self, tx, *args, **kwargs):
            if not check_unspec_or_constant_args(args, kwargs):
                # Use polyfill to convert math.radians(x) into math.pi * x / 180.0
                return tx.inline_user_function_return(
                    SourcelessBuilder()(tx, polyfill.radians), args, kwargs
                )

        @register(torch.is_tensor, torch.overrides.is_tensor_like)
        def handle_is_tensor(self, tx, arg):
            if isinstance(arg, TensorVariable) or (
                self.value is torch.overrides.is_tensor_like
                and isinstance(arg, UserDefinedObjectVariable)
                and hasattr(arg.value, "__torch_function__")
            ):
                return ConstantVariable.create(True)
            else:
                return ConstantVariable.create(False)

        @register(
            torch.is_floating_point,
            torch.is_complex,
        )
        def handle_is_floating_point(self, tx, input):
            input_arg = input
            if isinstance(input_arg, TensorVariable) and input_arg.dtype is not None:
                if self.value is torch.is_floating_point:
                    return ConstantVariable.create(input_arg.dtype.is_floating_point)
                elif self.value is torch.is_complex:
                    return ConstantVariable.create(input_arg.dtype.is_complex)
                else:
                    raise AssertionError(f"calling {self.value}")

        @register(torch.numel)
        def handle_numel(self, tx, input):
            if isinstance(input, TensorVariable) and input.size is not None:
                return ConstantVariable.create(product(input.size))
            elif isinstance(input, TensorVariable):
                # Workaround dynamic shapes issue
                return input.call_method(tx, "numel", [], {})

        @register(*REWRITE_OPS_TO_TENSOR_SIZE_METHOD)
        def handle_tensor_size_rewrites(self, tx, input):
            assert isinstance(input, TensorVariable)
            return input.call_method(tx, "size", [], {})

        @register(
            torch.nn.modules.utils._single,
            torch.nn.modules.utils._pair,
            torch.nn.modules.utils._triple,
            torch.nn.modules.utils._quadruple,
            torch.nn.modules.utils._ntuple,
        )
        def handle_ntuple(self, tx, *args, **kwargs):
            return self._call_ntuple(tx, args, kwargs)

        @register(torch.is_grad_enabled)
        def handle_is_grad_enabled(self, tx):
            install_guard(GradModeVariable._guards_singleton)
            return ConstantVariable.create(torch.is_grad_enabled())

        @register(torch.use_deterministic_algorithms)
        def handle_use_deterministic_algorithms(self, tx, mode, warn_only=False):
            if warn_only and warn_only.as_python_constant():
                unimplemented("torch.use_deterministic_algorithms(warn_only=True)")
            return DeterministicAlgorithmsVariable.create(tx, mode.as_python_constant())

        @register(torch.are_deterministic_algorithms_enabled)
        def handle_are_deterministic_algorithms_enabled(self, tx):
            install_guard(DeterministicAlgorithmsVariable._guards_singleton)
            return ConstantVariable.create(torch.are_deterministic_algorithms_enabled())

        @register(torch._C._is_torch_function_enabled)
        def handle_is_torch_function_enabled(self, tx):
            install_guard(TorchFunctionDisableVariable._guards_singleton)
            return ConstantVariable.create(tx.output.torch_function_enabled)

        @register(
            torch.overrides.has_torch_function,
            torch.overrides.has_torch_function_variadic,
            torch.overrides.has_torch_function_unary,
<<<<<<< HEAD
        ):
            assert not kwargs
=======
        )
        def handle_has_torch_function(self, tx, *args):
            elems = (
                args[0].unpack_var_sequence(tx)
                if len(args) == 1 and isinstance(args[0], TupleVariable)
                else args
            )
>>>>>>> 7e076c75
            return ConstantVariable.create(
                any(has_torch_function(a) for a in args),
            )

        @register(
            *dict.fromkeys(  # remove duplicates
                device_interface.stream
                for _, device_interface in get_registered_device_interfaces()
            )
        )
        def handle_device_interface_stream(self, tx, stream):
            return StreamContextVariable.create(tx, stream)

        @register(torch.from_numpy)
        def handle_from_numpy(self, tx, *args):
            if not config.trace_numpy:
                unimplemented("torch.from_numpy. config.trace_numpy is False")
            if not np:
                unimplemented("torch.from_numpy. NumPy is not available")
            return wrap_fx_proxy_cls(
                target_cls=TensorVariable,
                tx=tx,
                proxy=tx.output.create_proxy(
                    "call_function",
                    torch.as_tensor,
                    *proxy_args_kwargs(args, {}),
                ),
                example_value=None,
            )

        @register(torch.jit.annotate)
        def handle_jit_annotate(self, tx, the_type, the_value):
            return the_value

        @register(torch.backends.cudnn.is_acceptable)
        def handle_cudnn_is_acceptable(self, tx, tensor, *extra):
            # is_acceptable(tensor) returns true if
            #   (a) tensor dtype/device are supported by cudnn
            #   (b) cudnn is available
            #   (c) some initialization has completed
            # technically, it depends on some global state from (c) (torch.backends.cudnn.__cudnn_version)
            assert not extra, "Expect 1 input to cudnn.is_acceptable"
            assert isinstance(
                tensor, TensorVariable
            ), "Expect input to cudnn.is_acceptable to be a tensor"
            tensor_inp = torch.tensor(0, dtype=tensor.dtype, device=tensor.device)
            return ConstantVariable.create(
                torch.backends.cudnn.is_acceptable(tensor_inp)
            )

        @register(torch.utils.hooks.BackwardHook)
        def handle_backward_hook(self, tx, *args, **kwargs):
            return variables.BackwardHookVariable.create(tx, *args, **kwargs)
<<<<<<< HEAD
        elif (
            self.value == torch.numel
            and len(args) == 1
            and isinstance(args[0], TensorVariable)
            and len(kwargs) == 0
        ):
            # TODO(voz): This is rewritten as a call_method because
            # torch.numel(x) w/ sym shapes raises a RuntimeError and x.numel() does not
            return wrap_fx_proxy(
                tx=tx,
                proxy=tx.output.create_proxy(
                    "call_method",
                    "numel",
                    *proxy_args_kwargs(args, kwargs),
                ),
            )
        # TODO: These special cases shouldn't be necessary; we should
        # generically support torch.ops that return int
        elif (
            self.value in (torch.ops.aten.sym_size, torch.ops.aten.sym_size.int)
            and len(args) == 2
            and len(kwargs) == 0
            and isinstance(args[0], TensorVariable)
        ):
=======

        @register(torch.nn.Parameter)
        def handle_parameter(self, tx, *args, **kwargs):
            return self.call_nn_parameter(tx, *args, **kwargs)

        @register(torch.ops.aten.sym_size, torch.ops.aten.sym_size.int)
        def handle_sym_size(self_, tx, self, dim=None):
>>>>>>> 7e076c75
            # we see this when retracing already traced code
            if dim is not None:
                return self.call_method(tx, "size", [dim], {})

        @register(torch.ops.aten.sym_stride, torch.ops.aten.sym_stride.int)
        def handle_sym_stride(self_, tx, self, dim=None):
            if dim is not None:
                return self.call_method(tx, "stride", [dim], {})

        @register(torch.addcdiv)
        def handle_addcdiv(self, tx, *args, **kwargs):
            if len(args) == 3 and "value" in kwargs and len(kwargs) == 1:
                # decompose addcdiv into constituent ops, prevents a graph break due to converting
                # value to a scalar
                result = TorchInGraphFunctionVariable(torch.div).call_function(
                    tx, [*args[1:]], {}
                )
                result = TorchInGraphFunctionVariable(torch.mul).call_function(
                    tx, [result, kwargs["value"]], {}
                )
                return TorchInGraphFunctionVariable(torch.add).call_function(
                    tx, [args[0], result], {}
                )

        @register(torch._assert)
        def handle_assert(self, tx, condition, message):
            if (condition.is_python_constant() and condition.as_python_constant()) or (
                isinstance(condition, variables.SymNodeVariable)
                and condition.evaluate_expr()
            ):
                return ConstantVariable(None)

        @register(SDPAParams)
        def handle_sdpa_params(self, tx, *args, **kwargs):
            return wrap_fx_proxy(
                tx,
                proxy=tx.output.create_proxy(
                    "call_function",
                    torch._C._SDPAParams,
                    *proxy_args_kwargs(args, kwargs),
                ),
                param_vars=args,
            )

        if DistributedVariable.is_available():
            from torch.distributed._tensor import DTensor
            from torch.distributed.distributed_c10d import (
                _get_group_size_by_name,
                _get_group_tag,
                _rank_not_in_group,
                _resolve_group_name_by_ranks_and_tag,
                get_process_group_ranks,
            )

            @register(
                _get_group_size_by_name,
                _get_group_tag,
                _rank_not_in_group,
                get_process_group_ranks,
                _resolve_group_name_by_ranks_and_tag,
            )
            def handle_constant_processgroup_functions(self, tx, *args):
                # because the input is a "ProcessGroupVariable", we'll be guarding on its
                # ID_MATCH based on how it was constructed.

                # We desugar it at trace-time into ranks by directly calling util
                # bake the result into the trace
                if len(args) == 1:
                    # group or group name
                    assert isinstance(args[0], (ProcessGroupVariable, ConstantVariable))
                elif len(args) == 2:
                    # ranks + tag
                    assert isinstance(args[0], ListVariable) and isinstance(
                        args[1], ConstantVariable
                    )
                else:
                    raise AssertionError(
                        f"Invalid group value ({args}) for constant pg "
                        f"function {self.value}"
                    )
                args_as_value = [arg.as_python_constant() for arg in args]
                invocation_result = self.value(*args_as_value)

                # Note - while we *could* cook up sources around invocations, like a FunctionSource
                # the space of invoking functions in the middle of the guard chain is very iffy. As such,
                # guard propagation via options is the best we can do.
                return SourcelessBuilder()(tx, invocation_result)

            @register(DTensor.from_local)
            def handle_from_local(self, tx, *args, **kwargs):
                # rewrite non-primitive args/kwargs to be included in the on-the-fly prim function
                # and rewrite args to have only proxyable args, then insert call_function
                args_as_value = [x.as_python_constant() for x in args[1:]]
                kwargs_as_value = {k: v.as_python_constant() for k, v in kwargs.items()}

                def fn_with_prim_types(x):
                    return self.value(x, *args_as_value, **kwargs_as_value)

                # attach the same function name for better debugging
                fn_with_prim_types.__name__ = "prim " + self.value.__name__

                return wrap_fx_proxy(
                    tx=tx,
                    proxy=tx.output.create_proxy(
                        "call_function",
                        fn_with_prim_types,
                        *proxy_args_kwargs([args[0]], {}),
                    ),
                )

        @register(torch.nested.nested_tensor)
        def handle_nested_tensor(
            self, tx, tensor_list=None, *args, layout=None, **kwargs
        ):
            from .lists import BaseListVariable

            if layout and layout.as_python_constant() == torch.strided:
                unimplemented("torch.compile does not support strided NestedTensor")
            if not isinstance(tensor_list, BaseListVariable):
                unimplemented("nested_tensor with non-list input")

        @register(torch.nn.functional.one_hot)
        def handle_one_hot(self, tx, *args, **kwargs):
            if len(args) + len(kwargs) == 1 or (
                len(args) == 2
                and args[1].is_python_constant()
                and args[1].as_python_constant() == -1
<<<<<<< HEAD
            )
        ):
            raise unimplemented(
                "torch.nn.functional.one_hot with data-dependent output shape"
            )
        elif (
            self.value is torch.fx.experimental.symbolic_shapes.guard_size_oblivious
            and len(args) == 1
            and isinstance(args[0], SymNodeVariable)
        ):
            # TODO: this probably should be folded somewhere else but I'm not
            # sure where
            # TODO: some of the other symbolic_shapes special tools can also
            # get this treatment too
            (cond,) = args
            return variables.ConstantVariable.create(
                torch.fx.experimental.symbolic_shapes.guard_size_oblivious(cond.sym_num)
            )

=======
            ):
                raise unimplemented(
                    "torch.nn.functional.one_hot with data-dependent output shape"
                )

        @register(torch.fx.experimental.symbolic_shapes.guard_size_oblivious)
        def handle_guard_size_oblivious(self, tx, expr):
            if isinstance(expr, SymNodeVariable):
                # TODO: this probably should be folded somewhere else but I'm not sure where
                # TODO: some of the other symbolic_shapes special tools can also get this treatment too
                return variables.ConstantVariable.create(
                    torch.fx.experimental.symbolic_shapes.guard_size_oblivious(
                        expr.sym_num
                    )
                )

        @register(torch._C._autograd._unsafe_set_version_counter)
        def handle_unsafe_set_version_counter(self, tx, *args, **kwargs):
            from ..tensor_version_op import _unsafe_set_version_counter

            return TorchInGraphFunctionVariable(
                _unsafe_set_version_counter
            ).call_function(tx, [*args], kwargs)

        @register(torch.tensor)
        def handle_torch_tensor(self, tx, *args, **kwargs):
            def check_any_unspec(x):
                # NB: This includes UnspecializedPythonVariable
                if isinstance(x, (TensorVariable, SymNodeVariable)):
                    return True
                elif isinstance(x, (ListVariable, TupleVariable)):
                    return any(check_any_unspec(y) for y in x.items)
                # TODO: there maybe other recursive structures you need to
                # check
                else:
                    return False

            data_arg = None
            if args:
                data_arg = args[0]
            elif "data" in kwargs:
                data_arg = kwargs["data"]

            # NB: OK to pass torch.tensor(tensor), this will trace fine
            if not isinstance(data_arg, TensorVariable) and check_any_unspec(data_arg):
                # This is slower and less canonical, so only use it if we
                # have to
                return TorchInGraphFunctionVariable(torch._refs.tensor).call_function(
                    tx, [*args], kwargs
                )

        return handlers

    def call_function(
        self, tx, args: "List[VariableTracker]", kwargs: "Dict[str, VariableTracker]"
    ) -> "VariableTracker":
        from . import ConstantVariable, SymNodeVariable, TensorVariable
        from .builder import wrap_fx_proxy

        if self.can_constant_fold_through() and check_unspec_or_constant_args(
            args, kwargs
        ):
            # constant fold
            return ConstantVariable.create(
                self.as_python_constant()(
                    *[x.as_python_constant() for x in args],
                    **{k: v.as_python_constant() for k, v in kwargs.items()},
                ),
            )

        special_handler = self._get_handlers().get(self.value)
        if special_handler:
            result = special_handler(self, tx, *args, **kwargs)
            if result:
                return result

        if can_dispatch_torch_function(tx, args, kwargs):
            return dispatch_torch_function(tx, self, args, kwargs)
>>>>>>> 7e076c75
        else:
            any_symints_or_symfloats = any(isinstance(x, SymNodeVariable) for x in args)

            all_ints_or_floats = all(
                isinstance(x, (variables.ConstantVariable, variables.SymNodeVariable))
                for x in args
            )
            if (
                getattr(self.value, "__module__", "") == "torch"
                and self.value.__name__ in bin_ops
                and any_symints_or_symfloats
                and all_ints_or_floats
            ):
                msg = f"""\
Calling {str(self.value)} on only torch.SymInt arguments is not yet supported.
To support this behavior, we need to allow const-propping tensors that store symint data.
For now, dynamo will explicitly graph break when it encounters user code with this behavior.
"""
                log.warning(msg)
                raise unimplemented(msg)

            # TODO(voz): Replace w/ dynamic shape rewrite table.
            # Ideally, we would be able to do this at ctor time, but alas we need a combination
            # of value + args to determine this.
            fn_ = self.value
            if any_symints_or_symfloats:
                torch_sym_op = f"_sym_{self.value.__name__}"
                if getattr(self.value, "__module__", None) == "math" and hasattr(
                    torch, torch_sym_op
                ):
                    fn_ = getattr(torch, torch_sym_op)

            tensor_variable = wrap_fx_proxy(
                tx=tx,
                proxy=tx.output.create_proxy(
                    "call_function",
                    fn_,
                    *proxy_args_kwargs(args, kwargs),
                ),
            )

            if (
                isinstance(tensor_variable, TensorVariable)
                and "requires_grad" in kwargs
                and kwargs["requires_grad"].as_python_constant()
            ):
                unimplemented(
                    """factory functions that return tensors that require grad are not supported.
Either create the tensor outside the compiled region, or do not set the tensor to require_grad"""
                )

            if "out" in kwargs and not (
                isinstance(kwargs["out"], variables.ConstantVariable)
                and kwargs["out"].as_python_constant() is None
            ):
                # out variants of torch operators like torch.sort and
                # torch.sigmoid mutate the tensors in the out field. Track such
                # tensors and rewrite the symbolic locals.
                if isinstance(tensor_variable, TupleVariable):
                    assert isinstance(kwargs["out"], (TupleVariable, ListVariable))
                    output_tensor_names = [
                        tx.find_symbolic_locals_name(x) for x in kwargs["out"].items
                    ]
                    for idx, name in enumerate(output_tensor_names):
                        if name in tx.symbolic_locals:
                            tx.symbolic_locals[name] = tensor_variable.items[idx]
                    for out_tensor, result_tensor in zip(
                        kwargs["out"].items, tensor_variable.items
                    ):
                        if (
                            out_tensor.source
                            and out_tensor in tx.output.graphargs
                            and isinstance(out_tensor, variables.TensorVariable)
                            and isinstance(result_tensor, variables.TensorVariable)
                            and out_tensor.size != result_tensor.size
                        ):
                            # It's hard to get out variants with resizing on graph inputs work
                            # properly across dynamo/aot/inductor, just fall back.
                            unimplemented("out variants with resizing on graph inputs")
                elif isinstance(tensor_variable, TensorVariable):
                    assert isinstance(kwargs["out"], TensorVariable)
                    assert "example_value" in kwargs["out"].proxy.node.meta
                    fake_tensor = tensor_variable.proxy.node.meta["example_value"]
                    fake_out = kwargs["out"].proxy.node.meta["example_value"]
                    if (
                        kwargs["out"].source
                        and kwargs["out"] in tx.output.graphargs
                        and fake_out.shape != fake_tensor.shape
                    ):
                        # It's hard to get out variants with resizing on graph inputs work
                        # properly across dynamo/aot/inductor, just fall back.
                        unimplemented("out variants with resizing on graph inputs")
                    if not torch._prims_common.is_contiguous(fake_out):
                        # It's difficult to handle strides correctly in functionalization
                        # when calling an out= op with a non-contiguous out argument
                        unimplemented(
                            "out= op was called where output tensor was non-contiguous"
                        )
                    name = tx.find_symbolic_locals_name(kwargs["out"])
                    if name in tx.symbolic_locals:
                        tx.symbolic_locals[name] = tensor_variable
                else:
                    unimplemented(f"out variant of {type(kwargs['out'])}")

            return tensor_variable

    def _call_ntuple(self, tx, args, kwargs):
        """inline behavior of torch.nn.modules.utils._ntuple"""
        if self.value is torch.nn.modules.utils._ntuple:
            count = args[0].as_python_constant()
        else:
            count = self.value.__closure__[0].cell_contents
        assert isinstance(count, int)
        assert not kwargs

        def handle_ntuple(value):
            if value.has_unpack_var_sequence(tx):
                return variables.TupleVariable(
                    list(value.unpack_var_sequence(tx)),
                )
            elif value.is_python_constant():
                # constant prop through it
                return variables.ConstantVariable.create(
                    torch.nn.modules.utils._ntuple(count)(value.as_python_constant()),
                )
            else:
                unimplemented(f"torch.nn.modules.utils._ntuple({value})")

        if self.value is torch.nn.modules.utils._ntuple:
            return variables.LambdaVariable(handle_ntuple)
        else:
            return handle_ntuple(args[0])<|MERGE_RESOLUTION|>--- conflicted
+++ resolved
@@ -14,10 +14,13 @@
 from torch._logging import warning_once
 
 from torch._streambase import _StreamBase
+from ..._guards import TracingContext
 from .. import config, polyfill, variables
+from ..codegen import PyCodegen
 from ..device_interface import get_registered_device_interfaces
 from ..exc import unimplemented
 from ..guards import GuardBuilder, install_guard
+from ..source import SyntheticLocalSource
 from ..utils import (
     check_unspec_or_constant_args,
     guard_if_dyn,
@@ -416,10 +419,6 @@
             torch.overrides.has_torch_function,
             torch.overrides.has_torch_function_variadic,
             torch.overrides.has_torch_function_unary,
-<<<<<<< HEAD
-        ):
-            assert not kwargs
-=======
         )
         def handle_has_torch_function(self, tx, *args):
             elems = (
@@ -427,9 +426,8 @@
                 if len(args) == 1 and isinstance(args[0], TupleVariable)
                 else args
             )
->>>>>>> 7e076c75
             return ConstantVariable.create(
-                any(has_torch_function(a) for a in args),
+                any(has_torch_function(x) for x in elems),
             )
 
         @register(
@@ -481,32 +479,6 @@
         @register(torch.utils.hooks.BackwardHook)
         def handle_backward_hook(self, tx, *args, **kwargs):
             return variables.BackwardHookVariable.create(tx, *args, **kwargs)
-<<<<<<< HEAD
-        elif (
-            self.value == torch.numel
-            and len(args) == 1
-            and isinstance(args[0], TensorVariable)
-            and len(kwargs) == 0
-        ):
-            # TODO(voz): This is rewritten as a call_method because
-            # torch.numel(x) w/ sym shapes raises a RuntimeError and x.numel() does not
-            return wrap_fx_proxy(
-                tx=tx,
-                proxy=tx.output.create_proxy(
-                    "call_method",
-                    "numel",
-                    *proxy_args_kwargs(args, kwargs),
-                ),
-            )
-        # TODO: These special cases shouldn't be necessary; we should
-        # generically support torch.ops that return int
-        elif (
-            self.value in (torch.ops.aten.sym_size, torch.ops.aten.sym_size.int)
-            and len(args) == 2
-            and len(kwargs) == 0
-            and isinstance(args[0], TensorVariable)
-        ):
-=======
 
         @register(torch.nn.Parameter)
         def handle_parameter(self, tx, *args, **kwargs):
@@ -514,7 +486,6 @@
 
         @register(torch.ops.aten.sym_size, torch.ops.aten.sym_size.int)
         def handle_sym_size(self_, tx, self, dim=None):
->>>>>>> 7e076c75
             # we see this when retracing already traced code
             if dim is not None:
                 return self.call_method(tx, "size", [dim], {})
@@ -642,27 +613,6 @@
                 len(args) == 2
                 and args[1].is_python_constant()
                 and args[1].as_python_constant() == -1
-<<<<<<< HEAD
-            )
-        ):
-            raise unimplemented(
-                "torch.nn.functional.one_hot with data-dependent output shape"
-            )
-        elif (
-            self.value is torch.fx.experimental.symbolic_shapes.guard_size_oblivious
-            and len(args) == 1
-            and isinstance(args[0], SymNodeVariable)
-        ):
-            # TODO: this probably should be folded somewhere else but I'm not
-            # sure where
-            # TODO: some of the other symbolic_shapes special tools can also
-            # get this treatment too
-            (cond,) = args
-            return variables.ConstantVariable.create(
-                torch.fx.experimental.symbolic_shapes.guard_size_oblivious(cond.sym_num)
-            )
-
-=======
             ):
                 raise unimplemented(
                     "torch.nn.functional.one_hot with data-dependent output shape"
@@ -741,7 +691,6 @@
 
         if can_dispatch_torch_function(tx, args, kwargs):
             return dispatch_torch_function(tx, self, args, kwargs)
->>>>>>> 7e076c75
         else:
             any_symints_or_symfloats = any(isinstance(x, SymNodeVariable) for x in args)
 
@@ -873,4 +822,51 @@
         if self.value is torch.nn.modules.utils._ntuple:
             return variables.LambdaVariable(handle_ntuple)
         else:
-            return handle_ntuple(args[0])+            return handle_ntuple(args[0])
+
+    @classmethod
+    def call_nn_parameter(cls, tx, data=None, requires_grad=True):
+        """A call to torch.nn.Parameter() gets lifted to before the graph"""
+        if isinstance(requires_grad, variables.VariableTracker):
+            try:
+                requires_grad = requires_grad.as_python_constant()
+            except NotImplementedError:
+                unimplemented("Parameter(requires_grad=...) not constant")
+
+        if not isinstance(data, variables.TensorVariable):
+            unimplemented(f"Parameter(data={data}) not implemented")
+
+        # this results in cleaner graphs, but only works for inputs
+        if data.source:
+            return cls._nn_param_via_prefix_insert(tx, data, requires_grad)
+
+        unimplemented("Parameter() on non-input")
+
+    @staticmethod
+    def _nn_param_via_prefix_insert(tx, data, requires_grad):
+        # Alternate version if we have a .source
+        from .builder import VariableBuilder
+
+        varname = tx.output.new_var()
+
+        # construct the nn.Parmeter before the graph save it to varname
+        cg = PyCodegen(tx)
+        cg.load_import_from("torch.nn", "Parameter")
+        cg(data.source)
+        cg(variables.ConstantVariable(requires_grad))
+        cg.call_function(2, True)
+        cg.store(varname)
+        tx.output.pregraph_bytecode.extend(cg.get_instructions())
+
+        # add the newly constructed nn.Parameter as a graph input
+        source = SyntheticLocalSource(varname)
+        example_value = torch.nn.Parameter(
+            tx.output.example_value_from_input_node(data.as_proxy().node)
+        )
+        result = VariableBuilder(tx, source)(example_value)
+        # No need to guard on this since we already guarded on `data`.
+        # These guards would fail since varname doesn't exist until after the function starts
+        TracingContext.get().guards_context.dynamo_guards.remove_guards_with_source(
+            source
+        )
+        return result