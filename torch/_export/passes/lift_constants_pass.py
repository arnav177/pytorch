--- conflicted
+++ resolved
@@ -243,11 +243,7 @@
 
 def rewrite_script_object_meta(
     gm: torch.fx.GraphModule,
-<<<<<<< HEAD
-) -> Dict[str, Union[torch.Tensor, FakeScriptObject],]:
-=======
 ) -> Dict[str, Union[torch.Tensor, torch.ScriptObject, FakeScriptObject],]:
->>>>>>> dba689bb
     """When tracing, we produce a graph with FakeScriptObject in the
     meta["val"].
 
@@ -257,10 +253,7 @@
         str,
         Union[
             torch.Tensor,
-<<<<<<< HEAD
-=======
             torch.ScriptObject,
->>>>>>> dba689bb
             FakeScriptObject,
         ],
     ] = {}
@@ -268,17 +261,6 @@
         if "val" not in node.meta:
             continue
 
-<<<<<<< HEAD
-        assert not isinstance(
-            node.meta["val"], torch.ScriptObject
-        ), "ScriptObject should already be fakified in to FakeScriptObject."
-
-        if isinstance(
-            node.meta["val"],
-            FakeScriptObject,
-        ):
-            old_meta = node.meta["val"]
-=======
         if isinstance(node.meta["val"], torch.ScriptObject):
             old_meta = node.meta["val"]
             class_fqn = old_meta._type().qualified_name()  # type: ignore[attr-defined]
@@ -288,7 +270,6 @@
 
         elif isinstance(node.meta["val"], FakeScriptObject):
             old_meta = node.meta["val"]  # type: ignore[assignment]
->>>>>>> dba689bb
             class_fqn = old_meta.script_class_name  # type: ignore[attr-defined]
             new_meta = CustomObjArgument(node.name, class_fqn)
             constants[node.name] = old_meta
