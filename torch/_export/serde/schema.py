--- conflicted
+++ resolved
@@ -8,11 +8,7 @@
 from torch._export.serde.union import _Union
 
 # NOTE: Please update this value if any modifications are made to the schema
-<<<<<<< HEAD
-SCHEMA_VERSION = (5, 2)
-=======
 SCHEMA_VERSION = (5, 3)
->>>>>>> f34905f6
 TREESPEC_VERSION = 1
 
 
@@ -273,10 +269,7 @@
     tensor_constant: InputToTensorConstantSpec
     custom_obj: InputToCustomObjSpec
     token: InputTokenSpec
-<<<<<<< HEAD
-=======
     constant_input: ConstantInputSpec
->>>>>>> f34905f6
 
 
 @dataclass
