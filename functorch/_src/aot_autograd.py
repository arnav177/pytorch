import collections
import dataclasses
import warnings
from contextlib import contextmanager, nullcontext
from functools import wraps
from typing import Any, Callable, Dict, List, Optional, Tuple
from torch.fx.experimental.proxy_tensor import is_sym_node

import torch
import torch.fx.traceback as fx_traceback
import torch.nn as nn
import torch.utils._pytree as pytree
import torch.utils.dlpack
from torch import Tensor
from torch._subclasses import FakeTensorMode, CrossRefFakeMode
from torch.fx import immutable_collections, Interpreter
from torch.fx.experimental.symbolic_shapes import ShapeEnv
from torch.nn.utils import stateless

from functorch import make_fx
from torch._dispatch.python import enable_python_dispatcher
from . import config
from .named_members_polyfill import _named_buffers, _named_parameters
from .partitioners import default_partition

try:
    from torchdynamo import disable as disable_torchdynamo
except ImportError:

    def disable_torchdynamo(x):
        return x


try:
    from torchdynamo.utils import dynamo_timed
except ImportError:

    def dynamo_timed(x):
        return x


pytree._register_pytree_node(
    immutable_collections.immutable_list,
    lambda x: (list(x), None),
    lambda x, c: immutable_collections.immutable_list(x),
)
pytree._register_pytree_node(
    immutable_collections.immutable_dict,
    lambda x: (list(x.values()), list(x.keys())),
    lambda x, c: immutable_collections.immutable_dict(
        {key: value for key, value in zip(c, x)}
    ),
)

aten = torch.ops.aten


@contextmanager
def preserve_rng_state():
    rng_state = torch.clone(torch.random.get_rng_state())
    if torch.cuda.is_available():
        cuda_rng_state = torch.clone(torch.cuda.get_rng_state())
    try:
        yield
    finally:
        torch.random.set_rng_state(rng_state)
        if torch.cuda.is_available():
            torch.cuda.set_rng_state(cuda_rng_state)


# Set up hooks so that during backward the fx's stack_trace is properly set
callback_set = False


def setup_stacktrace_preservation_hooks(roots: List):
    def iter_graph(roots):
        if not roots:
            return
        seen = set()
        q = collections.deque()
        for node in roots:
            if node is not None:
                seen.add(node)
                q.append(node)

        while q:
            node = q.popleft()
            for fn, _idx in node.next_functions:
                if fn in seen or fn is None:
                    continue
                seen.add(fn)
                q.append(fn)

            yield node

    def get_callback(saved_stack_):
        def callback():
            global callback_set
            fx_traceback.set_stack_trace(saved_stack_)
            callback_set = False

        return callback

    def get_prehook(stack_):
        def prehook(grad_output):
            global callback_set

            if not callback_set:
                torch.autograd.variable.Variable._execution_engine.queue_callback(
                    get_callback(fx_traceback.format_stack())
                )
                callback_set = True

            fx_traceback.set_stack_trace(stack_)

        return prehook

    def get_posthook(special_stack_):
        def posthook(grad_input, grad_output):
            fx_traceback.set_stack_trace(special_stack_)

        return posthook

    for node in iter_graph(roots):
        forward_node_stack = node.metadata.get("traceback_", [])
        node.register_prehook(get_prehook(forward_node_stack))

        special_stack = forward_node_stack.copy()
        special_stack.append(
            "Gradient addition node due to multiple use of tensor around:"
        )
        node.register_hook(get_posthook(special_stack))


# This is a version of functionalization that is specifically designed
# for the AOTAutograd use case.  It might be generally applicable though
# (if so, move it out of this file), so I've tried to give it a name that
# describes what it does.
#
# Given a function f, it produces a new function g that:
#
#   - Detaches all inputs before running f; the inner function
#     does not directly participate in any pre-existing autograd.
#     preserve_requires_grad is provided as a convenience to set the
#     requires_grad on the new detached leaves in sync with the originals.
#     (NB: In principle, you could backward through the pure operations
#     produced by functionalization; this is not used for AOTAutograd
#     and we have not tested it.)
#
#   - Functionalizes all operations on f, under the assumption that the passed
#     in function f must be "observationally pure"; that is, it cannot perform any
#     mutations (inplace data or view operations) on the passed in inputs, nor is
#     it allowed to directly close over tensors that aren't passed via its
#     arguments.  See
#     https://docs.google.com/document/d/19UoIh_SVrMy_b2Sx5ZaeOJttm6P0Qmyss2rdBuyfoic/edit
#     for discussion how how to implement the more complicated case.
#
# Unlike functorch's variant, this doesn't use the functorch level system,
# instead it directly uses PyTorch's conventional dispatcher to hit the
# functionalization key.  In particular, this means that FunctionalTensorWrapper
# can have autograd data stored directly on it.
#
# In typical AOTAutograd usage, the dispatch key order will look like:
#
#   Autograd - Functionalization ~~~~> Proxy Mode - Fake Tensor
#       outer tensor                        inner tensor
#
# TODO: Provide a faster version of this that assumes flat arguments
# (so no pytree necessary)
def detach_and_functionalize_pure(f, preserve_requires_grad=True):
    @wraps(f)
    def inner(*args, **kwargs):
        def to_fun(t):
            if isinstance(t, Tensor):
                r = torch._to_functional_tensor(t)
                # NB: r is a leaf; it has no grad_fn relating
                # it to t.  If t has autograd metadata, that
                # metadata was preserved *inside* the r wrapper
                if preserve_requires_grad:
                    r.requires_grad = t.requires_grad
                return r
            else:
                return t

        f_args, f_kwargs = pytree.tree_map(to_fun, (args, kwargs))

        torch._enable_functionalization(reapply_views=True)
        try:
            outs = f(*f_args, **f_kwargs)
        finally:
            torch._disable_functionalization()

        # Detect input mutation and error if found
        flat_args, _ = pytree.tree_flatten((args, kwargs))
        flat_f_args, _ = pytree.tree_flatten((f_args, f_kwargs))

        # This is just for sanity checking, can be skipped
        for arg, f_arg in zip(flat_args, flat_f_args):
            if not isinstance(arg, Tensor):
                continue
            torch._sync(f_arg)
            new_arg = torch._from_functional_tensor(f_arg)
            # I want to do this assert, but it is annoying because
            # we have operator tests that have mutating inputs.  So
            # I do something unsound instead
            # assert arg is new_arg, "input argument was mutated, this is not valid"
            if arg is not new_arg:
                assert arg.shape == new_arg.shape
                arg.copy_(new_arg)

        def from_fun(t):
            if not isinstance(t, Tensor) or not torch._is_functional_tensor(t):
                return t
            torch._sync(t)
            return torch._from_functional_tensor(t)

        return pytree.tree_map(from_fun, outs)
    return inner


# This creates a joint forwards-backwards function given both
# the primals (to run forwards) and tangents (to run backwards).
#
# It has a precondition which is that the passed in function
# must be observationally pure; it is not permitted to mutate
# the primals or tangents.
def create_joint_forward_backward_pure(fn):
    def joint_forward_backward(
        orig_primals: List[Any], orig_tangents: List[Any]
    ) -> Tuple[List[Any], List[Any]]:
        primals = []
        for orig_p in orig_primals:
            if isinstance(orig_p, Tensor):
                p = torch._to_functional_tensor(orig_p)
                p.requires_grad = orig_p.requires_grad
            else:
                p = orig_p
            primals.append(p)

        torch._enable_functionalization(reapply_views=True)
        try:

            # Call the forward pass
            outs = fn(*primals)
            # Get the inputs that need gradients
            grad_primals = []
            inputs_needs_grads = []
            for p in primals:
                is_grad_tensor = isinstance(p, Tensor) and p.requires_grad
                inputs_needs_grads.append(is_grad_tensor)
                if is_grad_tensor:
                    grad_primals.append(p)

            # Get the outputs that need gradients
            assert len(orig_tangents) == len(outs)
            needed_outs = []
            needed_orig_tangents = []
            needed_tangents = []
            for out, orig_tangent in zip(outs, orig_tangents):
                if isinstance(out, Tensor) and out.requires_grad:
                    needed_outs.append(out)
                    needed_orig_tangents.append(orig_tangent)
                    needed_tangents.append(torch._to_functional_tensor(orig_tangent))

            setup_stacktrace_preservation_hooks([out.grad_fn for out in needed_outs])

            backward_out = []
            # Call the backwards pass
            if grad_primals:
                with fx_traceback.override_stack_trace():
                    backward_out = torch.autograd.grad(
                        needed_outs,
                        grad_primals,
                        grad_outputs=needed_tangents,
                        allow_unused=True,
                    )
        finally:
            torch._disable_functionalization()
        backward_out_iter = iter(backward_out)
        grads = [next(backward_out_iter) if i else None for i in inputs_needs_grads]

        def prop_mut(origs, news):
            for orig, new in zip(origs, news):
                if not isinstance(orig, Tensor):
                    continue
                assert torch._is_functional_tensor(new)
                torch._sync(new)
                new_orig = torch._from_functional_tensor(new)
                if new_orig is not orig:
                    # TODO: if internal resize_ this would fail
                    assert new_orig.shape == orig.shape
                    orig.copy_(new_orig)
        prop_mut(orig_primals, primals)
        # TODO: Actually, the input tangents shouldn't ever actually get
        # mutated...
        prop_mut(needed_orig_tangents, needed_tangents)

        def defun(t):
            if not isinstance(t, Tensor) or not torch._is_functional_tensor(t):
                return t
            torch._sync(t)
            return torch._from_functional_tensor(t)

        orig_outs = [defun(t) for t in outs]
        orig_grads = [defun(t) for t in grads]

        if any(g is None for g in orig_grads):
            warnings.warn(
                "AOTAutograd compiled a function which has unused inputs "
                "that have requires_grad=True; this could indicate an "
                "AOTAutograd bug."
            )

        return orig_outs, orig_grads

    return joint_forward_backward


def normalize_as_list(x):
    if isinstance(x, tuple):
        return list(x)
    elif isinstance(x, list):
        return x
    return [x]


aot_autograd_decompositions = {}


# This is a list since looking forward, we can have this arbitrarily nested.
graph_being_compiled: List[str] = []
nth_graph: int = 0
model_name: str = "model"


def set_model_name(name):
    global model_name
    model_name = name


def get_aot_compilation_context() -> Tuple[List[str], str, int]:
    return list(graph_being_compiled), model_name, nth_graph


def get_aot_graph_name() -> str:
    """
    Returns the name of the graph being compiled.
    """
    global model_name, graph_being_compiled, nth_graph
    return f"{model_name}_{'_'.join(graph_being_compiled)}_{nth_graph}"


get_graph_being_compiled = get_aot_graph_name


@contextmanager
def track_graph_compiling(graph_name, increment_index=False):
    global graph_being_compiled
    graph_being_compiled = [graph_name]
    yield
    if increment_index:
        global nth_graph
        nth_graph += 1
    graph_being_compiled = []


def make_boxed_func(f):
    def g(args):
        return f(*args)

    g._boxed_call = True
    return g


def make_boxed_compiler(compiler):
    @wraps(compiler)
    def f(fx_g, inps):
        out_f = compiler(fx_g, inps)
        fx_g = make_boxed_func(out_f)
        return fx_g

    return f


def call_func_with_args(f, args, steal_args=False, disable_amp=False):
    if not steal_args:
        args = list(args)
    assert isinstance(args, list)

    if disable_amp:
        guard = torch._C._DisableAutocast()
    try:
        if hasattr(f, "_boxed_call"):
            out = normalize_as_list(f(args))
        else:
            # TODO: Please remove soon
            # https://github.com/pytorch/pytorch/pull/83137#issuecomment-1211320670
            warnings.warn(
                "Your compiler for AOTAutograd is returning a a function that doesn't take boxed arguments. "
                "Please wrap it with functorch.compile.make_boxed_func or handle the boxed arguments yourself. "
                "See https://github.com/pytorch/pytorch/pull/83137#issuecomment-1211320670 for rationale."
            )
            out = normalize_as_list(f(*args))
    finally:
        if disable_amp:
            del guard
    return out


@dataclasses.dataclass
class AOTConfig:
    """
    Configuration for AOTDispatcher
    """

    fw_compiler: Callable
    bw_compiler: Callable
    partition_fn: Callable
    decompositions: Dict[Callable, Callable]
    num_params_buffers: int


def aot_dispatch_base(flat_fn, flat_args: List[Tensor], aot_config: AOTConfig):
    fw_module = make_fx(flat_fn, aot_config.decompositions)(*flat_args)
    if config.debug_graphs:
        print("====== Forward (only) graph ======")
        fw_module.print_readable()


    disable_amp = torch._C._is_any_autocast_enabled()
    context = disable_autocast_manager if disable_amp else nullcontext

    with context(), track_graph_compiling("inference"):
        compiled_fw = aot_config.fw_compiler(fw_module, flat_args)

    @wraps(compiled_fw)
    def new_fn(args):
        fw_outs = call_func_with_args(compiled_fw, args, disable_amp=disable_amp)
        return fw_outs

    return new_fn


@contextmanager
def disable_autocast_manager():
    guard = torch._C._DisableAutocast()
    try:
        yield
    finally:
        del guard


def aot_dispatch_autograd(flat_fn, flat_args: List[Tensor], aot_config: AOTConfig):
    # Deduplicate inputs.  Suppose you have:
    #
    #   [a, b, a, c]
    #
    # We want:
    #
    #   remove_dupe_args([a, b, a, c]) == [a, b, c]
    #   add_dupe_args([a, b, c]) == [a, b, a, c]
    #
    # This is done via (respectively):
    #
    #   seen_args = {2}  # what to drop
    #   add_dupe_map = {  # how to get args from the deduped list
    #       0: 0,
    #       1: 1,
    #       2: 0,
    #       3: 2,
    #   }
    #
    # Whether to use flat_args or deduped_flat_args?  flat_fn takes flat_args,
    # and the autograd.Function must take deduped_flat_args; everything
    # else is just getting the types right.

    seen_args = {}
    keep_arg_mask = []
    dropped_args = False
    add_dupe_map = {}
    duped_arg_len = len(flat_args)

    j = 0  # index into deduped_flat_args
    for i, t in enumerate(flat_args):
        if t in seen_args:
            keep_arg_mask.append(False)
            dropped_args = True
            add_dupe_map[i] = seen_args[t]
            continue
        keep_arg_mask.append(True)
        seen_args[t] = j
        add_dupe_map[i] = j
        j += 1

    # NB: Hot path, avoid set lookups here
    def remove_dupe_args(args):
        if not dropped_args:
            return args
        return [t for t, keep in zip(args, keep_arg_mask) if keep]

    def add_dupe_args(args):
        if not dropped_args:
            return args
        return [args[add_dupe_map[i]] for i in range(duped_arg_len)]

    deduped_flat_args = remove_dupe_args(flat_args)

    joint_forward_backward = create_joint_forward_backward_pure(lambda *args: flat_fn(*add_dupe_args(args)))

    out = flat_fn(*flat_args)
    # Collect info on which output tensors require gradients,
    # so we can mark them properly in the returned autograd.Function
    _flat_outs_not_requiring_grad, _ = pytree.tree_flatten(
        pytree.tree_map(
            lambda x: isinstance(x, Tensor) and not x.requires_grad, out
        )
    )
    out = pytree.tree_map(
        lambda x: x.detach().contiguous() if isinstance(x, Tensor) else x,
        out,
    )

    if isinstance(out, (list, tuple)):
        _num_outs = len(out)
    else:
        _num_outs = 1

    joint_inputs = (deduped_flat_args, out)

    disable_amp = torch._C._is_any_autocast_enabled()

<<<<<<< HEAD
    fx_g = make_fx(joint_forward_backward, aot_config.decompositions)(*joint_inputs)
    fx_g.graph.eliminate_dead_code()
    fx_g.recompile()
=======
    if config.use_functionalize:
        with enable_python_dispatcher():
            fx_g = make_fx(
                detach_and_functionalize_pure(joint_forward_backward), aot_config.decompositions
            )(*joint_inputs)
        fx_g.graph.eliminate_dead_code()
        fx_g.recompile()
    else:
        warnings.warn("graph partitioning without functionalization is not sound, we may introduce errors")
        fx_g = make_fx(joint_forward_backward, aot_config.decompositions)(*joint_inputs)
>>>>>>> 0e3031f7

    if config.debug_joint:
        print("====== Joint graph ======")
        fx_g.print_readable()

    with torch.no_grad():
        with track_graph_compiling("joint"):
            fw_module, bw_module = aot_config.partition_fn(fx_g, joint_inputs)
            fw_outs = [n for n in fw_module.graph.nodes if n.op == "output"][0].args[0]
            # we only need to bookkeep the symints that are saved for bw, not any symints
            # the user forward might have returned in its own output
            fw_outs = fw_outs[_num_outs:]
            symint_outs = [n for n in fw_outs if is_sym_node(n)]
            _num_symints = len(symint_outs)

        if config.debug_graphs:
            print("====== Forward graph ======")
            fw_module.print_readable()
            print("====== Backward graph ======")
            bw_module.print_readable()

        with track_graph_compiling("forward"):
            compiled_fw_func = aot_config.fw_compiler(fw_module, deduped_flat_args)

    class CompiledFunction(torch.autograd.Function):
        compiled_fw = compiled_fw_func
        compiled_bw = None
        num_outs = _num_outs
        num_symints = _num_symints
        flat_outs_not_requiring_grad = _flat_outs_not_requiring_grad

        @staticmethod
        @disable_torchdynamo
        def forward(ctx, *deduped_flat_tensor_args):
            fw_outs = call_func_with_args(
                CompiledFunction.compiled_fw, deduped_flat_tensor_args, disable_amp=disable_amp
            )
            num_outs = CompiledFunction.num_outs
            num_symints = CompiledFunction.num_symints
            # Partitioners must put symint arguments at the end separate from tensor arguments
            if num_symints > 0:
                ctx.save_for_backward(*fw_outs[num_outs:-num_symints])
                ctx.symints = fw_outs[-num_symints:]
            else:
                ctx.save_for_backward(*fw_outs[num_outs:])
                ctx.symints = []

            fw_outs_not_requiring_grad = [
                x for (i, x) in enumerate(fw_outs[0:num_outs]) if CompiledFunction.flat_outs_not_requiring_grad[i]
            ]
            ctx.mark_non_differentiable(*fw_outs_not_requiring_grad)

            return tuple(fw_outs[0:num_outs])

        @staticmethod
        @disable_torchdynamo
        def backward(ctx, *flat_args):
            contiguous_args = [t.contiguous() if torch.is_tensor(t) else t for t in flat_args]
            all_args = list(ctx.symints) + list(ctx.saved_tensors) + list(contiguous_args)
            del contiguous_args
            if CompiledFunction.compiled_bw is None:
                # TODO - pass in fake tensors ?
                context = disable_autocast_manager if disable_amp else nullcontext
                with context(), track_graph_compiling("backward", True):
                    CompiledFunction.compiled_bw = aot_config.bw_compiler(
                        bw_module, all_args
                    )

            ctx.maybe_clear_saved_tensors()
            out = call_func_with_args(
                CompiledFunction.compiled_bw, all_args, steal_args=True, disable_amp=disable_amp
            )
            return tuple(out)

    @wraps(CompiledFunction.apply)
    def compiled_function(*args):
        # check if the cache is being hit
        # print(id(fw_module))
        # print(fw_module.print_readable())
        return CompiledFunction.apply(*remove_dupe_args(args))

    return compiled_function


@dynamo_timed
def create_aot_dispatcher_function(
    flat_fn, flat_args: List[Tensor], aot_config: AOTConfig
):
    """
    Traces the forward and backward graphs of the attr:`flat_fn` to generate a
    joint graph. The joint graph is an Fx graph with Aten ops. Please refer to
    the tracing mechanism to understand the graph capturing details.

    The joint graph is then passed through attr:`partition_fn` to isolate the
    forward and backward portions, which are then respectively compiled via the
    provided attr:`fw_compiler` and attr:`bw_compiler`.

    The resulting compiled forward and backward graphs are then wrapped up in a
    ``torch.autograd.Function`` object.

    The calling convention here is that the first aot_config.num_params_buffers
    inputs in flat_args are parameters and buffers, and the rest are inputs.

    We use this to assume that parameters/buffer's shapes don't change.
    """

    # This is the main entry point.
    # TODO: Chillee argues that dynamo itself should pass in fake tensors to
    # the list of arguments when compiling; at the moment we do not do this

    if aot_config.decompositions is None:
        aot_config.decompositions = {}

    aot_config.decompositions = {
        **aot_autograd_decompositions,
        **aot_config.decompositions,
    }
    # NB: don't bother setting allow_fallback_kernels; this should not actually
    # be configurable in fake tensor, we should automatically do the right
    # thing
    if config.debug_fake_cross_ref:
        # This is a little messy but TorchDynamo directly changes `use_fake_tensor`
        # so it's not enough for user to change the config manually
        # TODO: have TorchDynamo read in `use_fake_tensor` from os environ /
        # coordinate flags
        config.use_fake_tensor = False

    if config.use_dynamic_shapes:
        assert config.use_fake_tensor, "Dynamic shapes only works with fake tensor"

    shape_env = ShapeEnv() if config.use_dynamic_shapes else None
    fake_mode = FakeTensorMode(shape_env=shape_env) if config.use_fake_tensor else nullcontext()
    cross_ref = CrossRefFakeMode() if config.debug_fake_cross_ref else nullcontext()
    python_dispatcher_mode = enable_python_dispatcher() if config.use_dynamic_shapes else nullcontext()

    with torch.autograd.set_multithreading_enabled(False), preserve_rng_state(), cross_ref, fake_mode, python_dispatcher_mode:

        def process_inputs(flat_args):
            if config.use_fake_tensor:
                def convert(idx, x):
                    if not isinstance(x, torch.Tensor):
                        return x
                    if idx < aot_config.num_params_buffers and config.static_weight_shapes:
                        return fake_mode.from_tensor(x, static_shapes=True)
                    return fake_mode.from_tensor(x, static_shapes=False)

                return [convert(idx, x) for idx, x in enumerate(flat_args)]
            else:
                return flat_args

        fake_flat_tensor_args = process_inputs(flat_args)

        needs_autograd = (
            any(
                [
                    x.requires_grad
                    for x in fake_flat_tensor_args
                    if isinstance(x, Tensor)
                ]
            )
            and torch.is_grad_enabled()
        )
        # crappy version of dispatcher
        # TODO: Do this properly
        if needs_autograd:
            return make_boxed_func(
                aot_dispatch_autograd(flat_fn, fake_flat_tensor_args, aot_config)
            )
        else:
            return aot_dispatch_base(flat_fn, fake_flat_tensor_args, aot_config)


# Inspired by autodidax (thanks!)
class PytreeThunk:
    spec = None
    # These are some kinda dumb microoptimizations that save about 3-4 us of overhead.
    is_simple = (
        None  # if the output spec is a tuple/list, we won't bother unflattening it.
    )
    is_really_simple = None  # if the output spec is a LeafSpec

    def set(self, spec):
        assert self.spec is None or self.spec == spec
        self.spec = spec
        if type(self.spec) in [tuple, list] and all(
            isinstance(i, pytree.LeafSpec) for i in spec.children_specs
        ):
            self.is_simple = True
        if isinstance(self.spec, pytree.LeafSpec):
            self.is_really_simple = True

    def unflatten(self, x):
        if self.is_really_simple:
            return x[0]
        if self.is_simple:
            return x
        return pytree.tree_unflatten(x, self.spec)

KNOWN_TYPES = [torch.Tensor, int, str, float, bool, torch.SymInt, torch.SymFloat]


def aot_function(
    fn: Callable,
    fw_compiler: Callable,
    bw_compiler: Optional[Callable] = None,
    partition_fn: Callable = default_partition,
    decompositions: Optional[Dict] = None,
    num_params_buffers: int = 0,
    hasher_type=None,  # deprecated
    static_argnums: Optional[Tuple[int]] = None,  # deprecated
) -> Callable:
    """
    Traces the forward and backward graph of :attr:`fn` using torch dispatch
    mechanism, and then compiles the generated forward and backward graphs
    through :attr:`fw_compiler` and :attr:`bw_compiler`.

    :func:`aot_function` traces the forward and backward graph ahead of time,
    and generates a joint forward and backward graph.  :attr:`partition_fn` is
    then used to separate out forward and backward graphs. The partitioner
    function can be used to perform optimizations such as recomputation. One can
    set `decompositions` dictionary to decompose the operators into a sequence
    of core or simpler operators supported by the backend compilers.

    :func:`aot_function` uses a compilation cache, based on input tensor
    properties, to detect when there is a need of recompilation.

    .. warning::
        This API is experimental and likely to change.

    Args:
        fn (Callable): A Python function that takes one ore more arguments. Must
            return one or more Tensors.
        fw_compiler (Callable): A Python function that accepts an Fx graph with
            Aten ops and input args, and returns a Callable that semantically is
            equivalent to the input Fx graph.
        bw_compiler (Optional[Callable]): A Python function that accepts an
            Fx graph with Aten ops and input args, and returns a Callable that
            semantically is equivalent to the input Fx graph.  Default: None
            (when None, it defaults to the :attr:`fw_compiler`)
        partition_fn (Callable): A Python function that takes a joint forward
            and backward graph, and partitions it into separate forward and
            backward graphs.
        decompositions (Dict): A dictionary to define the decomposition of
            larger Aten ops into simpler or core Aten ops.

    Returns:
        Returns a ``Callable`` that retains the eager behavior of the original
        :attr:`fn`, but with forward and backward graph compiled via
        :attr:`fw_compile` and :attr:`bw_compile`.

    A simple example usage of :func:`aot_function` is as follows. This example
    will print the forward and backward graphs of the function ``fn``

        >>> fn = lambda x : x.sin().cos()
        >>> def print_compile_fn(fx_module, args):
        >>>     print(fx_module)
        >>>     return fx_module
        >>> aot_fn = aot_function(fn, print_compile_fn)
        >>> x = torch.randn(4, 5, requires_grad=True)
        >>> aot_fn(x)
    """
    if static_argnums is not None:
        raise RuntimeError("static_argnums has been deprecated - manually wrap your function or use torchdynamo.")

    if bw_compiler is None:
        bw_compiler = fw_compiler
    aot_config = AOTConfig(
        fw_compiler=fw_compiler,
        bw_compiler=bw_compiler,
        partition_fn=partition_fn,
        decompositions=decompositions,
        num_params_buffers=num_params_buffers,
    )
    cached_res = None

    @wraps(fn)
    def returned_function(*args, **kwargs):
        nonlocal cached_res
        # Now flatten the tensor args
        flat_args, _ = pytree.tree_flatten((args, kwargs))

        # Compile the function and save it in the cache
        if True:
            # Save the args_spec for flat_tensor_args to unflatten while tracing
            _, tensor_args_spec = pytree.tree_flatten((args, kwargs))
            out_spec = PytreeThunk()

            def flat_fn(*flat_args):
                # The input are flattened tensor args. Prepare the args in the
                # order that original function expects. Add static args as well.
                # They will appear as tensor constants in the traced graph.
                nonlocal out_spec
                args, kwargs = pytree.tree_unflatten(
                    flat_args, tensor_args_spec
                )
                tree_out = fn(*args, **kwargs)
                flat_out, spec = pytree.tree_flatten(tree_out)
                for i in flat_out:
                    is_known_type = False
                    for j in KNOWN_TYPES:
                        if isinstance(i, j):
                            is_known_type = True
                            break
                    if not is_known_type:
                        raise RuntimeError(
                            f"Found {type(i)} in output, which is not a known type. "
                            "If this type holds tensors, you need to register a pytree for it. "
                            "See https://github.com/pytorch/functorch/issues/475 for a brief "
                            "explanation why. If you don't need to register a pytree, please "
                            "leave a comment explaining your use case and we'll make this more "
                            "ergonomic to deal with"
                        )
                out_spec.set(spec)
                return flat_out

            compiled_fn = create_aot_dispatcher_function(
                flat_fn,
                flat_args,
                aot_config,
            )
            cached_res = (compiled_fn, out_spec)
        cached_fn, out_spec = cached_res
        out = cached_fn(flat_args)
        return out_spec.unflatten(out)

    return returned_function


def aot_module(mod: nn.Module, *args, **kwargs) -> nn.Module:
    """
    Traces the forward and backward graph of :attr:`mod` using torch dispatch
    tracing mechanism. It is wrapper function, that underneath uses
    :func:`aot_function` to perform tracing and compilation.

    :func:`aot_module` lifts the parameters and buffers of ``nn.Module`` as inputs
    to a new callable which is then compiled through :func:`aot_function`.

    .. warning::
        This API is experimental and likely to change.

    Args:
        mod (Callable): A ``nn.Module`` module.
        args : args to be passed to :func:`aot_function`
        kwargs : kwargs to be passed to :func:`aot_function`

    Returns:
        Returns a ``nn.Module`` that retains the eager behavior of the original
        :attr:`mod`, but with forward and backward graph compiled.

    """

    def functional_call(named_params, named_buffers, *args, **kwargs):
        params_and_buffers = {**named_params, **named_buffers}
        return stateless.functional_call(mod, params_and_buffers, args, kwargs)

    named_params = dict(_named_parameters(mod, remove_duplicate=False))
    named_buffers = dict(_named_buffers(mod, remove_duplicate=False))
    num_params_buffers = len(named_params) + len(named_buffers)
    compiled_f = aot_function(functional_call, num_params_buffers=num_params_buffers, *args, **kwargs)

    class AOTModule(nn.Module):
        def __init__(self):
            super(AOTModule, self).__init__()
            self.orig_module = mod

        def forward(self, *args, **kwargs):
            return compiled_f(
                named_params,
                named_buffers,
                *args,
                **kwargs,
            )

    return AOTModule()


def aot_module_simplified(mod: nn.Module, *top_args, **top_kwargs) -> nn.Module:
    """
    This is the simplified or low overhead version of aot_module. For frontends
    like TorchDynamo, the input functions/modules to AOT are static and have
    unpacked inputs/outputs. This gives us an opportunity to remove the
        (1) pytree overhead to parse inputs/outputs,
        (2) AOT Autograd cache,
        (3) Reading of params/buffers in every forward call

    :func:`aot_module_simplified` removes these overheads.
    """
    #########################################################

    params = {
        **dict(_named_parameters(mod, remove_duplicate=False)),
        **dict(_named_buffers(mod, remove_duplicate=False)),
    }
    params_flat, params_spec = pytree.tree_flatten(params)
    params_flat = tuple(params_flat)
    params_len = len(params_flat)

    def functional_call(*args, **kwargs):
        with stateless._reparametrize_module(
            mod, pytree.tree_unflatten(args[:params_len], params_spec)
        ):
            if isinstance(mod, torch.fx.GraphModule):
                with fx_traceback.override_stack_trace(), warnings.catch_warnings():
                    warnings.filterwarnings(
                        "ignore", "Anomaly Detection has been enabled."
                    )
                    with torch.autograd.detect_anomaly(check_nan=False):
                        out = Interpreter(mod).run(*args[params_len:], **kwargs)
            else:
                out = mod(*args[params_len:], **kwargs)

        if not isinstance(out, (tuple, list)):
            raise RuntimeError(
                "Graph output must be a tuple(). This is so that we can avoid "
                "pytree processing of the ouputs. Please change the module to "
                "have tuple outputs or use aot_module instead."
            )
        return out

    def aot_function_simplified(
        fn: Callable,
        fw_compiler: Callable,
        bw_compiler: Optional[Callable] = None,
        partition_fn: Callable = default_partition,
        decompositions: Optional[Dict] = None,
        hasher_type=None,
        static_argnums=None,
    ) -> Callable:
        assert static_argnums is None
        if bw_compiler is None:
            bw_compiler = fw_compiler
        aot_config = AOTConfig(
            fw_compiler=fw_compiler,
            bw_compiler=bw_compiler,
            partition_fn=partition_fn,
            decompositions=decompositions,
            num_params_buffers=params_len,
        )

        compiled_fn = None

        @wraps(fn)
        def new_func(*args):
            nonlocal compiled_fn
            # Disabling the cache because it causes some models to fail
            if True:
                compiled_fn = create_aot_dispatcher_function(
                    fn,
                    args,
                    aot_config,
                )
            return compiled_fn(args)

        return new_func
    compiled_f = aot_function_simplified(functional_call, *top_args, **top_kwargs)

    if top_kwargs:

        def forward(*args, **kwargs):
            return compiled_f(
                *params_flat,
                *args,
                **kwargs,
            )

    else:

        def forward(*args):
            return compiled_f(
                *params_flat,
                *args,
            )

    forward.zero_grad = mod.zero_grad
    forward.named_parameters = mod.named_parameters
    return forward


compiled_function = aot_function
compiled_module = aot_module<|MERGE_RESOLUTION|>--- conflicted
+++ resolved
@@ -529,11 +529,6 @@
 
     disable_amp = torch._C._is_any_autocast_enabled()
 
-<<<<<<< HEAD
-    fx_g = make_fx(joint_forward_backward, aot_config.decompositions)(*joint_inputs)
-    fx_g.graph.eliminate_dead_code()
-    fx_g.recompile()
-=======
     if config.use_functionalize:
         with enable_python_dispatcher():
             fx_g = make_fx(
@@ -544,7 +539,6 @@
     else:
         warnings.warn("graph partitioning without functionalization is not sound, we may introduce errors")
         fx_g = make_fx(joint_forward_backward, aot_config.decompositions)(*joint_inputs)
->>>>>>> 0e3031f7
 
     if config.debug_joint:
         print("====== Joint graph ======")
